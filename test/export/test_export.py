# Owner(s): ["oncall: export"]
# flake8: noqa
import copy
import dataclasses
import io
<<<<<<< HEAD
=======
import logging
import re
>>>>>>> 4f244cfa
import unittest
import warnings
from contextlib import contextmanager
from dataclasses import dataclass
from re import escape

import torch
import torch._dynamo as torchdynamo
import torch.nn.functional as F
from functorch.experimental.control_flow import cond, map
from torch import Tensor
from torch._dynamo.test_case import TestCase
from torch._export.pass_base import _ExportPassBaseDeprecatedDoNotUse
from torch._export.utils import (
    get_buffer,
    get_param,
    is_buffer,
    is_param,
    register_dataclass_as_pytree_node,
)
from torch._subclasses import FakeTensorMode
from torch.export import Dim, dynamic_dim, export, unflatten
from torch.export._trace import (
    _export,
    _export_to_torch_ir,
    DEFAULT_EXPORT_DYNAMO_CONFIG,
)
from torch.export.graph_signature import InputKind
from torch.fx.experimental.proxy_tensor import make_fx
from torch.fx.experimental.symbolic_shapes import ShapeEnv
from torch.testing import FileCheck
from torch.testing._internal.common_cuda import PLATFORM_SUPPORTS_FLASH_ATTENTION
from torch.testing._internal.common_device_type import onlyCPU, onlyCUDA
from torch.testing._internal.common_utils import (
    find_library_location,
    IS_FBCODE,
    IS_MACOS,
    IS_SANDCASTLE,
    IS_WINDOWS,
    run_tests,
    TestCase as TorchTestCase,
)
from torch.utils._pytree import (
    LeafSpec,
    tree_flatten,
    tree_map,
    tree_unflatten,
    TreeSpec,
    treespec_dumps,
    treespec_loads,
)

try:
    from torchrec.sparse.jagged_tensor import KeyedJaggedTensor

    HAS_TORCHREC = True
except ImportError:
    HAS_TORCHREC = False

try:
    from . import testing
except ImportError:
    import testing
# The following import pattern matters as `test_export.export` is patched
# in other files (like test_export_nonstrict.py). `torch.export.export`
# will invalidate the patch.
from torch.export import export


torch.library.define("testlib::returns_tensor_symint", "(Tensor x) -> (Tensor, SymInt)")
torch.library.define(
    "testlib::foo",
    "(Tensor(a!) x, Tensor(b!) z) -> (Tensor, Tensor, Tensor)",
    tags=torch.Tag.pt2_compliant_tag,
)
torch.library.define(
    "testlib::foo_mutated",
    "(Tensor(a!) x) -> (Tensor, Tensor)",
    tags=torch.Tag.pt2_compliant_tag,
)
torch.library.define(
    "testlib::foo_functional",
    "(Tensor x) -> (Tensor)",
    tags=torch.Tag.pt2_compliant_tag,
)


@torch.library.impl("testlib::returns_tensor_symint", "cpu")
@torch.library.impl_abstract("testlib::returns_tensor_symint")
def returns_tensor_symint_impl(x):
    return x, x.shape[0]


@torch.library.impl("testlib::foo", "cpu")
@torch._dynamo.disable
def foo_impl(x, z):
    x.add_(5)
    z.add_(5)
    return x, z, x + z


@torch.library.impl_abstract("testlib::foo")
def foo_abstract(x, z):
    return x, z, x + z


@torch.library.impl("testlib::foo_mutated", "CompositeImplicitAutograd")
def foo_mutated(x):
    a, b, c = torch.ops.testlib.foo(x, x.cos())
    return a, a.cos()


@torch.library.impl("testlib::foo_functional", "CompositeImplicitAutograd")
def foo_functional(x):
    a, b, c = torch.ops.testlib.foo(x.cos(), x.cos())
    return a.cos()


NON_STRICT_SUFFIX = "_non_strict"


def is_non_strict_test(test_name):
    return test_name.endswith(NON_STRICT_SUFFIX)


@unittest.skipIf(not torchdynamo.is_dynamo_supported(), "dynamo isn't support")
class TestDynamismExpression(TestCase):
    def test_export_inline_constraints(self):
        class Module(torch.nn.Module):
            def forward(self, x):
                b = x.item()
                torch._constrain_as_size(b)
                return torch.full((b, 1), 1)

        f = Module()
        inp = (torch.tensor([3]),)
        ref = f(*inp)

        gm = export(f, inp)
        res = gm.module()(*inp)

        self.assertTrue(torchdynamo.utils.same(ref, res))

        gm = make_fx(f, tracing_mode="symbolic")(*inp)
        res = gm(*inp)
        self.assertTrue(torchdynamo.utils.same(ref, res))

    def test_export_constraints_error(self):
        class InvalidInputConflictWithInputConstraints(torch.nn.Module):
            def forward(self, x):
                return x + 1

        inp = torch.zeros([3])
        dim_x = torch.export.Dim("dim_x", min=6)
        with self.assertRaisesRegex(torch._dynamo.exc.UserError, "not in range"):
            torch.export.export(
                InvalidInputConflictWithInputConstraints(),
                (inp,),
                dynamic_shapes={"x": {0: dim_x}},
            )

        class ConflictingConstraints(torch.nn.Module):
            def forward(self, x):
                b = x.item()
                torch._constrain_as_size(b)
                torch._constrain_as_value(b, min=4, max=5)
                return torch.full((b, 1), 1)

        inp = (torch.tensor([3]),)
        ep = torch.export.export(ConflictingConstraints(), inp)

        with self.assertRaisesRegex(
            RuntimeError, r"is outside of inline constraint \[4, 5\]"
        ):
            ep.module()(torch.tensor([3]))

    def test_export_assume_static_by_default(self):
        class Module(torch.nn.Module):
            def forward(self, x: torch.Tensor):
                if x.shape[0] == 4:
                    return x + 1
                else:
                    return x

        branch_on_shape = Module()
        inp = (torch.rand(4, 5),)

        # Being able to export means shape is preserved as static
        export(branch_on_shape, inp)


@unittest.skipIf(IS_WINDOWS, "Windows isn't supported for this case")
@unittest.skipIf(not torchdynamo.is_dynamo_supported(), "dynamo isn't support")
class TestExport(TestCase):
    def _test_export_same_as_eager(self, f, args, kwargs=None):
        kwargs = kwargs or {}
        exported_program = export(f, args, kwargs)
        self.assertEqual(exported_program.module()(*args, **kwargs), f(*args, **kwargs))
        # this is not supported by .module()
        # reversed_kwargs = {key: kwargs[key] for key in reversed(kwargs)}
        # self.assertEqual(
        #     exported_program.module()(*args, **reversed_kwargs), f(*args, **reversed_kwargs)
        # )

    def test_basic(self):
        class Module(torch.nn.Module):
            def forward(self, x, y):
                return x[0] + y

        f = Module()
        inp = ([torch.ones(1, 3)], torch.ones(1, 3))
        self._test_export_same_as_eager(f, inp)

    def test_external_call_non_strict_real_tensor(self):
        class ExternalMethod:
            def add(self, x):
                return x + x

        class Basic(torch.nn.Module):
            def __init__(self):
                super().__init__()
                self.external_add = ExternalMethod().add

            def forward(self, x):
                return self.external_add(x)

        f = Basic()
        args = (torch.randn(1, 3),)
        ep = export(f, args, strict=False)
        self.assertEqual(ep.module()(*args), f(*args))

<<<<<<< HEAD
    @testing.expectedFailurePreDispatchRunDecomp  # T183702824
=======
    def test_colon_parameter(self):
        class M(torch.nn.Module):
            def __init__(self):
                super().__init__()
                self.register_parameter("foo:bar", torch.nn.Parameter(torch.ones(3, 3)))

            def forward(self, x):
                return x + getattr(self, "foo:bar")

        ep = export(M(), (torch.randn(3, 3),))
        x = torch.randn(3, 3)
        self.assertEqual(ep.module()(x), M()(x))

>>>>>>> 4f244cfa
    def test_conv_dynamic(self):
        # Simple module for demonstration
        class M(torch.nn.Module):
            def __init__(self) -> None:
                super().__init__()
                self.conv = torch.nn.Conv2d(
                    in_channels=3, out_channels=32, kernel_size=3, padding=1
                )
                self.relu = torch.nn.ReLU()
                self.maxpool = torch.nn.MaxPool2d(kernel_size=3)

            def forward(self, x: torch.Tensor, y: torch.Tensor) -> torch.Tensor:
                a = self.conv(x)
                a.add_(y)
                return self.maxpool(self.relu(a))

        example_args = (torch.randn(2, 3, 256, 256), torch.ones(2, 32, 256, 256))
        dynamic_shapes = {"x": {0: Dim("batch")}, "y": {0: Dim("batch")}}
        m = M()
        exported_program: torch.export.ExportedProgram = export(
            m, args=example_args, dynamic_shapes=dynamic_shapes
        )

        args = (torch.randn(17, 3, 256, 256), torch.ones(17, 32, 256, 256))
        self.assertEqual(exported_program.module()(*args), m(*args))
        args = (torch.randn(15, 3, 256, 256), torch.ones(15, 32, 256, 256))
        self.assertEqual(exported_program.module()(*args), m(*args))

    def test_basic_non_strict_real_tensor(self):
        class Basic(torch.nn.Module):
            def __init__(self):
                super().__init__()
                self.param = torch.nn.Parameter(torch.randn(1, 3))

            def forward(self, x, y):
                return x[0] + y - self.param

        f = Basic()
        args = ([torch.randn(1, 3)], torch.randn(1, 3))
        ep = export(f, args, strict=False)
        self.assertEqual(ep.module()(*args), f(*args))

    def test_basic_non_strict_fake_tensor(self):
        class Basic(torch.nn.Module):
            def __init__(self):
                super().__init__()
                self.param = torch.nn.Parameter(torch.randn(3, 2))

            def forward(self, x, y):
                return x[0] + y - self.param

        fake_mode = FakeTensorMode(shape_env=ShapeEnv(tracked_fakes=[]))
        f = Basic()
        with fake_mode:
            args = ([torch.empty(3, 2)], torch.empty(3, 2))
        ep = export(f, args, strict=False)
        inputs = ([torch.randn(3, 2)], torch.randn(3, 2))
        self.assertEqual(ep.module()(*inputs), f(*inputs))

    def test_non_strict_dynamic_shapes(self):
        class Foo(torch.nn.Module):
            def __init__(self):
                super().__init__()
                self.register_buffer("u", torch.ones(1))
                self.register_buffer("v", torch.ones(1))

            def forward(self, x, ys, zs, c):
                y = ys[0] + ys[1] + zs["a"] + zs["b"]
                self.v.add_(3)
                w = self.u - self.v
                if x.shape[0] < 3 and c.shape[0] != 4:
                    return x + w, x + y
                else:
                    return x - w, x - y

        foo = Foo()

        inp = (
            torch.ones(5),
            [torch.zeros(5), torch.ones(5)],
            {"a": torch.zeros(5), "b": torch.ones(5)},
            torch.ones(4),
        )
        dim = torch.export.Dim("dim", min=3)
        dynamic_shapes = (
            {0: dim},
            [{0: dim}, {0: dim}],
            {"a": {0: dim}, "b": {0: dim}},
            None,
        )

        ep_ns = torch.export.export(
            foo, inp, dynamic_shapes=dynamic_shapes, strict=False
        )

        bad_runtime_inp1 = (
            torch.ones(6),
            [torch.zeros(5), torch.ones(5)],
            {"a": torch.zeros(5), "b": torch.ones(5)},
            torch.ones(4),
        )
        with self.assertRaisesRegex(
            RuntimeError,
            escape(
                "Expected input at *args[1][0].shape[0] to be equal to 6, but got 5"
            ),
        ):
            ep_ns.module()(*bad_runtime_inp1)

        bad_runtime_inp2 = (
            torch.ones(5),
            [torch.zeros(5), torch.ones(5)],
            {"a": torch.zeros(5), "b": torch.ones(5)},
            torch.ones(6),
        )
        with self.assertRaisesRegex(
            RuntimeError,
            escape("Expected input at *args[3].shape[0] to be equal to 4, but got 6"),
        ):
            ep_ns.module()(*bad_runtime_inp2)

        good_runtime_inp = (
            torch.ones(7),
            [torch.zeros(7), torch.ones(7)],
            {"a": torch.zeros(7), "b": torch.ones(7)},
            torch.ones(4),
        )
        ep_ns.module()(*good_runtime_inp)

        bad_example_inp = (
            torch.ones(2),
            [torch.zeros(2), torch.ones(2)],
            {"a": torch.zeros(2), "b": torch.ones(2)},
            torch.ones(4),
        )
        with self.assertRaisesRegex(
            torch.fx.experimental.symbolic_shapes.ConstraintViolationError,
            "2 not in range.*3,",
        ):
            ep_ns = torch.export.export(
                foo, bad_example_inp, dynamic_shapes=dynamic_shapes, strict=False
            )

    def test_non_strict_dynamic_shapes_suggested_fixes(self):
        class Foo(torch.nn.Module):
            def forward(self, x, c):
                if x.shape[0] <= 6:
                    return x + 1, c + 2
                else:
                    return x - 1, c - 2

        foo = Foo()

        bad_example_inp = (
            torch.ones(5),
            torch.ones(4),
        )
        dim = torch.export.Dim("dim", min=3)
        dynamic_shapes = (
            {0: dim},
            None,
        )

        with self.assertRaisesRegex(
            torch._dynamo.exc.UserError,
            "Constraints violated \\(dim\\)!(.*\n)*.*"
            "Not all values of dim.*satisfy the generated guard(.*\n)*.*"
            "Suggested fixes:(.*\n)*.*"
            "dim = Dim\\('dim', min=3, max=6\\)",
        ):
            torch.export.export(
                foo, bad_example_inp, dynamic_shapes=dynamic_shapes, strict=False
            )

<<<<<<< HEAD
=======
    # Predispatch has different expected results
    @testing.expectedFailureSerDerPreDispatch
    def test_torch_fn(self):
        class M1(torch.nn.Module):
            def __init__(self):
                super().__init__()
                self.linear = torch.nn.Linear(3, 3)
                self.relu = torch.nn.ReLU()

            def forward(self, x):
                x = self.linear(x)
                x = self.linear(x)
                x = self.relu(x)
                x = x + x
                return x

        ep1 = export(M1(), (torch.randn(3, 3),))
        expected_result = [
            ("linear_1", "builtin_function_or_method.linear"),
            ("linear_1", "builtin_function_or_method.linear"),
            ("linear_2", "builtin_function_or_method.linear"),
            ("linear_2", "builtin_function_or_method.linear"),
            ("relu_1", "function.relu"),
            ("add_1", "method_descriptor.add"),
        ]
        actual_result = []
        for i, node in enumerate(ep1.graph.nodes):
            if node.op == "call_function":
                actual_result.append(node.meta.get("torch_fn"))
        self.assertEqual(actual_result, expected_result)

        class M2(torch.nn.Module):
            def __init__(self):
                super().__init__()

            def forward(self, x, weight, bias):
                x = torch.nn.functional.linear(x, weight, bias)
                x = torch.nn.functional.relu(x)
                x = torch.add(x, x)
                return x

        ep2 = export(M2(), (torch.randn(3, 3), torch.randn(3, 3), torch.randn(3)))
        expected_result = [
            ("linear_1", "builtin_function_or_method.linear"),
            ("linear_1", "builtin_function_or_method.linear"),
            ("relu_1", "function.relu"),
            ("add_1", "builtin_function_or_method.add"),
        ]
        actual_result = []
        for i, node in enumerate(ep2.graph.nodes):
            if node.op == "call_function":
                actual_result.append(node.meta.get("torch_fn"))
        self.assertEqual(actual_result, expected_result)

    # TODO(yidi)
    @unittest.expectedFailure
    def test_export_cond_preserve_torch_fn_for_subgraphs(self):
        class MySubModule(torch.nn.Module):
            def foo(self, x):
                return x.cos()

            def forward(self, x):
                return self.foo(x)

        class CondBranchClassMethod(torch.nn.Module):
            def __init__(self):
                super().__init__()
                self.subm = MySubModule()

            def bar(self, x):
                return x.sin()

            def forward(self, x):
                return cond(x.shape[0] <= 2, self.subm.forward, self.bar, [x])

        example_inputs = (torch.randn(1, 3, 3, 3),)
        m = CondBranchClassMethod()
        m.eval()
        gm = export(m, example_inputs).module()

        actual_torch_fns = []
        for mod in gm.modules():
            for node in mod.graph.nodes:
                if node.name in {"sin", "cos"}:
                    torch_fn = node.meta.get("torch_fn")
                    print(torch_fn)
                    actual_torch_fns.append(torch_fn)
        exp_torch_fns = [
            ("cos_1", "method_descriptor.cos"),
            ("sin_1", "method_descriptor.sin"),
        ]
        self.assertEqual(actual_torch_fns, exp_torch_fns)

>>>>>>> 4f244cfa
    def test_derived_dim_basic(self):
        class Foo(torch.nn.Module):
            def forward(self, x, y):
                return x + y[1:]

        foo = Foo()

        x, y = torch.randn(5), torch.randn(6)
        dimx = torch.export.Dim("dimx", min=3, max=6)

        dimy = torch.export.Dim("dimy", min=4, max=7)  # doesn't work
        with self.assertRaisesRegex(
            torch._dynamo.exc.UserError,
            (
                "Constraints violated \\(dimy\\)!(.*\n)*.*"
                "The values of dimy.*must always be related to the values of dimx.*by.*(.*\n)*.*"
                "Suggested fixes:(.*\n)*.*"
                "dimy = dimx \\+ 1"
            ),
        ):
            export(
                foo,
                (x, y),
                dynamic_shapes=({0: dimx}, {0: dimy}),
            )

        dimy = dimx * 2  # doesn't work
        with self.assertRaisesRegex(
            torch._dynamo.exc.UserError,
            "Expected input.*size.* to be equal to 2\\*dimx, where dimx = 5, but got 6",
        ):
            export(
                foo,
                (x, y),
                dynamic_shapes=({0: dimx}, {0: dimy}),
            )

        dimy = dimx + 1  # works
        ep = export(
            foo,
            (x, y),
            dynamic_shapes=({0: dimx}, {0: dimy}),
        )
        with self.assertRaisesRegex(
            RuntimeError,
            "Expected input.*shape.*to be equal to 5, but got 6",
        ):
            ep.module()(torch.randn(4), torch.randn(6))

        self.assertEqual(ep.module()(torch.randn(4), torch.randn(5)).size()[0], 4)

    @testing.expectedFailurePreDispatchRunDecomp  # T183703359
    def test_derived_dim_nested(self):
        class Foo(torch.nn.Module):
            def forward(self, x, y):
                return x + y[1::2]

        foo = Foo()

        x, y = torch.randn(5), torch.randn(11)
        dimx = torch.export.Dim("dimx", min=3, max=6)
        dimy = dimx * 2 + 1  # works
        ep = export(
            foo,
            (x, y),
            dynamic_shapes=({0: dimx}, {0: dimy}),
        )
        self.assertEqual(ep.module()(torch.randn(4), torch.randn(9)).size()[0], 4)

        class Foo(torch.nn.Module):
            def forward(self, z, y):
                return z[1:] + y[1::2]

        foo = Foo()

        z, y = torch.randn(6), torch.randn(11)

        dimz = dimx
        dimy = dimx * 2 - 1  # works
        ep = export(
            foo,
            (z, y),
            dynamic_shapes=({0: dimz}, {0: dimy}),
        )
        self.assertEqual(ep.module()(torch.randn(5), torch.randn(9)).size()[0], 4)

        dimz = dimx + 1
        dimy = dimx * 2 - 1  # doesn't work

        with self.assertRaisesRegex(
            torch._dynamo.exc.UserError,
            "Expected input.*size.*to be equal to 2\\*dimx - 1, where dimx = 5, but got 11",
        ):
            export(
                foo,
                (z, y),
                dynamic_shapes=({0: dimz}, {0: dimy}),
            )

        dimy = dimx * 2 + 1  # works
        ep = export(
            foo,
            (z, y),
            dynamic_shapes=({0: dimz}, {0: dimy}),
        )
        with self.assertRaisesRegex(
            RuntimeError, "Expected input.*shape.*to be <= 7, but got 8"
        ):
            ep.module()(torch.randn(8), torch.randn(15))
        with self.assertRaisesRegex(
            RuntimeError,
            "Expected input.*shape.*to be equal to 9, but got 8",
        ):
            ep.module()(torch.randn(5), torch.randn(8))

        self.assertEqual(ep.module()(torch.randn(5), torch.randn(9)).size()[0], 4)

    @testing.expectedFailurePreDispatchRunDecomp  # T183703359
    def test_derived_dim_integer(self):
        class Foo(torch.nn.Module):
            def forward(self, w):
                if w.shape[0] % 2 == 0:
                    return w[::2]
                else:
                    return w[1:-1:2]

        foo = Foo()

        w = torch.randn(10)
        dimx = torch.export.Dim("dimx", min=3, max=6)
        dimw = dimx * 2 + 1  # doesn't work
        with self.assertRaisesRegex(
            torch._dynamo.exc.UserError,
            "Expected shape.*= 10 of input Tensor to be "
            "of the form 2\\*dimx \\+ 1, where dimx is an integer",
        ):
            export(
                foo,
                (w,),
                dynamic_shapes=({0: dimw},),
            )

        dimw = dimx * 2  # works
        ep = export(
            foo,
            (w,),
            dynamic_shapes=({0: dimw},),
        )
        with self.assertRaisesRegex(
            RuntimeError,
            "Expected input.*shape.*= 9 to be "
            "of the form 2\\*s1, where s1 is an integer",
        ):
            ep.module()(torch.randn(9))

        self.assertEqual(ep.module()(torch.randn(8)).size()[0], 4)
        with self.assertRaisesRegex(
            RuntimeError,
            "Expected input.*shape.*to be <= 12, but got 14",
        ):
            ep.module()(torch.randn(14))

    def test_derived_dim_repeat_derived(self):
        class Foo(torch.nn.Module):
            def forward(self, u, v):
                return u[::2] + v[::2]

        foo = Foo()

        u, v = torch.randn(10), torch.randn(10)
        dimx = torch.export.Dim("dimx", min=3, max=6)
        dimw = dimx * 2  # works
        ep = export(
            foo,
            (u, v),
            dynamic_shapes=({0: dimw}, {0: dimw}),
        )
        self.assertEqual(ep.module()(torch.randn(8), torch.randn(8)).size()[0], 4)

    def test_derived_dim_out_of_order(self):
        dimy = torch.export.Dim("dimy", min=5, max=7)
        dimx = dimy - 1  # out of order, effectively dimy = dimx + 1
        dimz = dimy + 1  # out of order, effectively dimz = dimx + 2

        class Foo(torch.nn.Module):
            def forward(self, x, y, z):
                return x + y[1:] + z[2:]

        foo = Foo()

        u, v, w = torch.randn(5), torch.randn(6), torch.randn(7)
        ep = export(
            foo,
            (u, v, w),
            dynamic_shapes=({0: dimx}, {0: dimy}, {0: dimz}),
        )
        with self.assertRaisesRegex(
            RuntimeError,
            "Expected input.*shape.*to be equal to 8, but got 5",
        ):
            ep.module()(torch.randn(6), torch.randn(7), torch.randn(5))

        self.assertEqual(
            ep.module()(torch.randn(6), torch.randn(7), torch.randn(8)).size()[0], 6
        )

    def test_derived_dim_out_of_order_repeat_derived(self):
        dimy = torch.export.Dim("dimy", min=5, max=7)
        dimx = dimy - 1  # out of order, effectively dimy = dimx + 1
        dimz = dimy + 1  # out of order, effectively dimz = dimx + 2
        dimx1 = dimx
        dimx2 = dimz - 2  # works, effectively = dimx

        class Foo(torch.nn.Module):
            def forward(self, x, y, z, x1, x2):
                return x + y[1:] + z[2:] + x1 + x2

        foo = Foo()

        u, v, w, u1, u2 = (
            torch.randn(5),
            torch.randn(6),
            torch.randn(7),
            torch.randn(5),
            torch.randn(5),
        )
        ep = export(
            foo,
            (u, v, w, u1, u2),
            dynamic_shapes=({0: dimx}, {0: dimy}, {0: dimz}, {0: dimx1}, {0: dimx2}),
        )
        with self.assertRaisesRegex(
            RuntimeError,
            "Expected input.*shape.*to be equal to 6, but got 5",
        ):
            ep.module()(
                torch.randn(6),
                torch.randn(7),
                torch.randn(8),
                torch.randn(6),
                torch.randn(5),
            )

        self.assertEqual(
            ep.module()(
                torch.randn(6),
                torch.randn(7),
                torch.randn(8),
                torch.randn(6),
                torch.randn(6),
            ).size()[0],
            6,
        )

        ep = export(
            foo,
            (u, v, w, u, u),  # reused inputs
            dynamic_shapes=({0: dimx}, {0: dimy}, {0: dimz}, {0: dimx1}, {0: dimx2}),
        )
        with self.assertRaisesRegex(
            RuntimeError,
            "Expected input.*shape.*to be equal to 6, but got 5",
        ):
            ep.module()(
                torch.randn(6),
                torch.randn(7),
                torch.randn(8),
                torch.randn(6),
                torch.randn(5),
            )

        self.assertEqual(
            ep.module()(
                torch.randn(6),
                torch.randn(7),
                torch.randn(8),
                torch.randn(6),
                torch.randn(6),
            ).size()[0],
            6,
        )

    def test_derived_dim_out_of_order_simplified(self):
        _dimz = torch.export.Dim("_dimz", min=6, max=8)
        dimy = _dimz - 1
        dimx = dimy - 1
        dimz = torch.export.Dim("dimz", min=6, max=8)  # doesn't work, should be = _dimz

        class Foo(torch.nn.Module):
            def forward(self, x, y, z):
                return x + y[1:] + z[2:]

        foo = Foo()

        u, v, w = torch.randn(5), torch.randn(6), torch.randn(7)
        with self.assertRaisesRegex(
            torch._dynamo.exc.UserError,
            (
                "Constraints violated \\(dimz\\)!(.*\n)*.*"
                "The values of dimz.*must always be related to the values of _dimz - 2.*by.*(.*\n)*.*"
                "Suggested fixes:(.*\n)*.*"
                "dimz = _dimz"
            ),
        ):
            export(
                foo,
                (u, v, w),
                dynamic_shapes=({0: dimx}, {0: dimy}, {0: dimz}),
            )

        dimz = dimx + 2  # works, effectively = _dimz
        ep = export(
            foo,
            (u, v, w),
            dynamic_shapes=({0: dimx}, {0: dimy}, {0: dimz}),
        )
        with self.assertRaisesRegex(
            RuntimeError,
            "Expected input.*shape.*to be equal to 8, but got 5",
        ):
            ep.module()(torch.randn(6), torch.randn(7), torch.randn(5))

        self.assertEqual(
            ep.module()(torch.randn(6), torch.randn(7), torch.randn(8)).size()[0], 6
        )

    def test_derived_dim_out_of_order_simplified_repeat_non_derived(self):
        class Foo(torch.nn.Module):
            def forward(self, x, y, y1, z):
                return x + y[1:] + y1[1:] + z[2:]

        foo = Foo()

        u, v, v1, w = torch.randn(5), torch.randn(6), torch.randn(6), torch.randn(7)
        _dimz = torch.export.Dim("_dimz", min=6, max=8)
        dimy = _dimz - 1
        dimx = dimy - 1
        dimz = dimx + 2  # works, effectively = _dimz
        ep = export(
            foo,
            (u, v, v1, w),
            dynamic_shapes=({0: dimx}, {0: dimy}, {0: dimy}, {0: dimz}),
        )
        with self.assertRaisesRegex(
            RuntimeError,
            "Expected input.*shape.*to be equal to 7, but got 5",
        ):
            ep.module()(
                torch.randn(6),
                torch.randn(7),
                torch.randn(5),
                torch.randn(8),
            )

        self.assertEqual(
            ep.module()(
                torch.randn(6),
                torch.randn(7),
                torch.randn(7),
                torch.randn(8),
            ).size()[0],
            6,
        )

    @testing.expectedFailurePreDispatchRunDecomp  # T183704046
    def test_static_dim_constraints(self):
        class Foo(torch.nn.Module):
            def __init__(self):
                super().__init__()
                self.l = torch.nn.Linear(6, 4)

            def forward(self, x, y, z):
                x0 = self.l(x) + y[1:]
                return x0, z * 2.0

        foo = Foo()
        inputs = (torch.randn(4, 6), torch.randn(5, 4), torch.randn(3, 3))
        dx = Dim("dx", min=3, max=6)
        dy = dx + 1
        dz = Dim("dz", min=3, max=6)

        # all of these should be fine
        for dynamic_shapes in [
            ({0: dx, 1: 6}, {0: dy, 1: 4}, {0: dz, 1: 3}),
            ((dx, None), (dy, 4), (dz, 3)),
            ((None, 6), (5, None), (None, None)),
            ((4, 6), {0: None, 1: 4}, {0: None, 1: 3}),
        ]:
            ep = export(foo, inputs, dynamic_shapes=dynamic_shapes)
            self.assertEqual(foo(*inputs), ep.module()(*inputs))

        # check range_constraints - static dims shouldn't be present
        ep = export(foo, inputs, dynamic_shapes=((dx, None), (dy, 4), (dz, 3)))
        self.assertEqual(len(ep.range_constraints), 3)
        for vr in ep.range_constraints.values():
            self.assertTrue(vr.lower < vr.upper)

        # check raised errors
        with self.assertRaisesRegex(
            (
                torch.fx.experimental.symbolic_shapes.ConstraintViolationError,
                torch._dynamo.exc.UserError,
            ),
            "Static shape constraint of 5 does not match input size of 4, for .*",
        ):
            _ = export(foo, inputs, dynamic_shapes=((5, None), None, None))
        with self.assertRaisesRegex(
            (
                torch.fx.experimental.symbolic_shapes.ConstraintViolationError,
                torch._dynamo.exc.UserError,
            ),
            "Static shape constraint of 9 does not match input size of 6, for .*",
        ):
            _ = export(foo, inputs, dynamic_shapes=((dx, 9), (dy, 4), (3, 3)))

    @testing.expectedFailurePreDispatchRunDecomp  # T183703911
    def test_dim_1_2(self):
        class Foo(torch.nn.Module):
            def forward(self, x):
                return x * 2

        dx = Dim("dx", min=1, max=2)
        ep = export(Foo(), (torch.randn(2, 2),), dynamic_shapes=({0: dx, 1: None},))
        ep.module()(torch.randn(1, 2))
        ep.module()(torch.randn(2, 2))
        with self.assertRaisesRegex(
            RuntimeError, "Expected input at .* to be <= 2, but got 3"
        ):
            ep.module()(torch.randn(3, 2))
        vr = list(ep.range_constraints.values())[0]
        self.assertEquals(vr.lower, 1)
        self.assertEquals(vr.upper, 2)

    @testing.expectedFailurePreDispatchRunDecomp  # T183703359
    def test_derived_dim_1_2(self):
        class Bar(torch.nn.Module):
            def forward(self, x, y):
                return x + y[1:]

        dx = Dim("dx", min=1, max=2)
        ep = export(
            Bar(),
            (torch.randn(2, 2), torch.randn(3, 2)),
            dynamic_shapes=({0: dx, 1: None}, {0: dx + 1, 1: None}),
        )
        ep.module()(torch.randn(1, 2), torch.randn(2, 2))
        range_lower_bounds = sorted(vr.lower for vr in ep.range_constraints.values())
        range_upper_bounds = sorted(vr.upper for vr in ep.range_constraints.values())
        self.assertEquals(range_lower_bounds, [1, 2])
        self.assertEquals(range_upper_bounds, [2, 3])

    def test_raise_user_error_when_guard_on_data_dependent_operation(self):
        class M(torch.nn.Module):
            def forward(self, x):
                y = x.nonzero()
                z = y.shape[0]
                if z > 2:
                    return x.cos()
                else:
                    return x.sin()

        with self.assertRaisesRegex(
            (
                torchdynamo.exc.UserError,
                torch.fx.experimental.symbolic_shapes.GuardOnDataDependentSymNode,
            ),
            "Could not guard on data-dependent expression",
        ):
            _ = export(M(), (torch.tensor([2, 3, 5]),))

    def test_if_functional(self):
        class Module(torch.nn.Module):
            def forward(self, x):
                z = x + 4
                z.add_(4)
                y = z.view(x.shape)
                return x.cos() + y.cos()

        foo = Module()
        gm = export(foo, (torch.tensor([2, 3, 5]),))

        view_count = 0
        for node in gm.graph.nodes:
            if node.op == "call_function" and node.target == torch.ops.aten.add_.Tensor:
                # No more inplace mutation
                self.assertNotEqual(
                    node.target,
                    torch.ops.aten.add_.Tensor,
                    "There shouldn't be any inplace mutation node in the graph.",
                )
            if (
                node.op == "call_function"
                and node.target == torch.ops.aten.view.default
            ):
                view_count += 1

        # There should be nonzero view nodes in the graph
        self.assertTrue(view_count > 0)

    def test_export_mod_constraints(self):
        class BasicDynamiShapeModel(torch.nn.Module):
            def forward(self, x: torch.Tensor) -> torch.Tensor:
                return x.view(x.shape[0] - 1, -1)

        m = BasicDynamiShapeModel()
        a = torch.randn(3, 4)
        dim0_x = torch.export.Dim("dim0_x", min=3)
        dim1_x = torch.export.Dim("dim1_x", max=8000)
        dynamic_shapes = {"x": (dim0_x, dim1_x)}
        with self.assertRaisesRegex(
            torch._dynamo.exc.UserError,
            (
                "Specializations unexpectedly required"
                ".*\n.*\\[0\\] must be specialized to 3.*guards.*too complex(.*\n)*.*"
                "Suggested fixes:(.*\n)*.*"
                "dim0_x = None  # 3(.*\n)*.*"
                "dim1_x = 2\\*_dim1_x"
            ),
        ):
            torch.export.export(m, (a,), dynamic_shapes=dynamic_shapes)
        dim0_x = None
        dim1_x = 2 * torch.export.Dim("_dim1_x", max=4000)
        dynamic_shapes = {"x": (dim0_x, dim1_x)}
        em = torch.export.export(m, (a,), dynamic_shapes=dynamic_shapes)
        x = torch.randn(3, 5)
        with self.assertRaisesRegex(
            RuntimeError,
            "Expected.*shape\\[1\\] = 5 to be of the form 2\\*s1, where s1 is an integer",
        ):
            em.module()(x)

    def test_not_correct_dim(self):
        def f(x):
            return x.cos()

        def g(x):
            return x + 4

        inp_for_f = torch.tensor(5)
        with self.assertRaisesRegex(
            torchdynamo.exc.UserError, "Cannot mark 0-dimension tensors to be dynamic"
        ):
            constraints = [dynamic_dim(inp_for_f, 0)]

        inp_for_f_mul_dim = torch.ones(5, 5)
        with self.assertRaisesRegex(
            torchdynamo.exc.UserError,
            "Expected the dimension passed to dynamic_dim to be in the range \\[0:1\\]",
        ):
            constraints = [dynamic_dim(inp_for_f_mul_dim, 2)]

        inp_for_g = 4
        with self.assertRaisesRegex(
            torchdynamo.exc.UserError, "Expected tensor as input to dynamic_dim"
        ):
            constraints = [dynamic_dim(inp_for_g, 0)]

    @testing.expectedFailureRetraceability  # T183144629
    def test_map(self):
        class Module(torch.nn.Module):
            def forward(self, xs, y, z):
                def body(x, y, z):
                    return x + y + z

                return map(body, xs, y, z)

        list_tensor_map = Module()
        inps = (torch.ones(6, 4), torch.tensor(5), torch.tensor(4))
        self._test_export_same_as_eager(list_tensor_map, inps)

    def test_export_func_with_kwargs(self):
        class Module(torch.nn.Module):
            def forward(self, arg1, arg2, kw1, kw2):
                return arg1 + arg2, kw1 + kw2

        kw_func = Module()
        args = (torch.ones(6, 4), torch.ones(1, 1))
        kwargs = {"kw1": torch.ones(1, 1), "kw2": torch.ones(6, 4)}
        self._test_export_same_as_eager(kw_func, args, kwargs)

    def test_export_func_with_pytree_kwargs(self):
        class Module(torch.nn.Module):
            def forward(self, arg1, arg2, a, b):
                return arg1 + a["kw1"] + b[0], arg2 + a["kw2"] + b[1]

        kw_func = Module()
        args = (torch.ones(2, 3), torch.ones(3, 4))
        kwargs = {
            "a": {"kw1": torch.ones(2, 3), "kw2": torch.ones(3, 4)},
            "b": [torch.ones(2, 3), torch.ones(3, 4)],
        }
        self._test_export_same_as_eager(kw_func, args, kwargs)

    def test_export_func_with_default_kwargs(self):
        class Module(torch.nn.Module):
            def forward(self, arg1, arg2, a, b=1):
                return arg1 + arg2, a["kw1"] + a["kw2"] + b

        kw_func = Module()

        class Module2(torch.nn.Module):
            def forward(self, arg1, arg2, a=1, b=2):
                return arg1 + a, arg2 + b

        kw_func2 = Module2()

        args = (torch.ones(6, 4), torch.ones(1, 1))
        kwargs1 = {"a": {"kw1": torch.ones(1, 1), "kw2": torch.ones(6, 4)}}
        kwargs2 = {"a": {"kw1": torch.ones(1, 1), "kw2": torch.ones(6, 4)}, "b": 2}
        self._test_export_same_as_eager(kw_func, args, kwargs1)
        self._test_export_same_as_eager(kw_func, args, kwargs2)
        kwargs3 = {"b": 1}
        self._test_export_same_as_eager(kw_func2, args, kwargs3)

    def test_export_func_with_var_postional_args(self):
        class Module(torch.nn.Module):
            def forward(self, arg1, arg2, *args):
                return arg1 + args[0], arg2 + args[1]

        kw_func = Module()
        args = (torch.ones(2, 3), torch.ones(3, 4), torch.ones(2, 3), torch.ones(3, 4))
        self._test_export_same_as_eager(kw_func, args)

    def test_export_func_with_keyword_only_args(self):
        class Module(torch.nn.Module):
            def forward(self, arg1, arg2, *args, kw1, kw2):
                return arg1 + args[0] + kw1, arg2 + args[1] + kw2

        kw_func = Module()
        args = (torch.ones(2, 3), torch.ones(3, 4), torch.ones(2, 3), torch.ones(3, 4))
        kwargs = {"kw1": torch.ones(2, 3), "kw2": torch.ones(3, 4)}
        self._test_export_same_as_eager(kw_func, args, kwargs)

    def test_export_func_with_var_keyword_args(self):
        class Module(torch.nn.Module):
            def forward(self, arg1, arg2, *args, kw1, kw2, **kwargs):
                return (
                    arg1 + args[0] + kw1 + kwargs["kw3"],
                    arg2 + args[1] + kw2 + kwargs["kw4"],
                )

        kw_func = Module()
        args = (torch.ones(2, 3), torch.ones(3, 4), torch.ones(2, 3), torch.ones(3, 4))
        kwargs = {
            "kw1": torch.ones(2, 3),
            "kw2": torch.ones(3, 4),
            "kw3": torch.ones(2, 3),
            "kw4": torch.ones(3, 4),
        }
        self._test_export_same_as_eager(kw_func, args, kwargs)

    def test_unbacked_slice(self):
        class M(torch.nn.Module):
            def forward(self, scores, score_thr, topk: torch.Tensor, results=None):
                valid_mask = scores > score_thr
                scores = scores[valid_mask]
                valid_idxs = torch.nonzero(valid_mask).to(scores.device)

                num_topk = torch.minimum(topk, torch.tensor(valid_idxs.shape[0])).item()
                torch._constrain_as_size(num_topk)
                torch._check(scores.shape[0] >= num_topk)
                scores, idxs = scores.sort(descending=True)
                scores = scores[:num_topk]
                topk_idxs = valid_idxs[idxs[:num_topk]]
                keep_idxs, labels = topk_idxs.unbind(dim=1)

                return scores, labels, keep_idxs

        score = torch.tensor(
            [[0.1, 0.3, 0.2], [0.12, 0.7, 0.9], [0.02, 0.8, 0.08], [0.4, 0.1, 0.08]]
        )
        bbox_pred = torch.tensor([[0.2, 0.3], [0.4, 0.7], [0.1, 0.1], [0.5, 0.1]])
        score_thr = 0.15
        nms_pre = torch.tensor(4)
        inputs = (score, score_thr, nms_pre, dict(bbox_pred=bbox_pred))

        ep = torch.export.export(M(), inputs)
        orig_res = M()(*inputs)
        ep_res = ep.module()(*inputs)
        self.assertTrue(torch.allclose(orig_res[0], ep_res[0]))
        self.assertTrue(torch.allclose(orig_res[1], ep_res[1]))
        self.assertTrue(torch.allclose(orig_res[2], ep_res[2]))

    def test_export_func_with_var_keyword_pytree_args(self):
        class Module(torch.nn.Module):
            def forward(self, arg1, arg2, *args, kw1, kw2, **kwargs):
                return (
                    arg1 + arg2[0][0] + args[0] + kw1[0] + kwargs["kw3"][0],
                    arg2[1] + args[1] + kw2 + kwargs["kw4"],
                )

        kw_func = Module()
        args = (
            torch.ones(2, 3),
            [(torch.ones(2, 3),), torch.ones(3, 4)],
            torch.ones(2, 3),
            torch.ones(3, 4),
        )
        kwargs = {
            "kw1": (torch.ones(2, 3),),
            "kw2": torch.ones(3, 4),
            "kw3": (torch.ones(2, 3), torch.ones(3, 4)),
            "kw4": torch.ones(3, 4),
        }
        self._test_export_same_as_eager(kw_func, args, kwargs)

    @testing.expectedFailureSerDer  # we don't save placeholder metadata
    @testing.expectedFailureSerDerPreDispatch
    @testing.expectedFailureNonStrict
    def test_linear_conv(self):
        class MyLinear(torch.nn.Module):
            def __init__(self):
                super().__init__()
                self.weight = torch.randn(20, 98)
                self.bias = torch.randn(20)

            def forward(self, x):
                return torch.nn.functional.linear(x, self.weight, self.bias)

        class Foo(torch.nn.Module):
            def __init__(self):
                super().__init__()
                self.conv = torch.nn.Conv2d(16, 33, 3)
                self.linear = MyLinear()

            def forward(self, x):
                x_conv = self.conv(x)
                x_linear = self.linear(x_conv)
                return x_linear.cos()

        ep = export(Foo(), (torch.randn(20, 16, 50, 100),))
        for node in ep.graph.nodes:
            if (
                node.op == "placeholder"
                and node.name in ep.graph_signature.inputs_to_buffers
                or node.name in ep.graph_signature.inputs_to_parameters
            ):
                self.assertTrue("source_fn_stack" in node.meta)

    def test_export_api_with_dynamic_shapes(self):
        from torch.export import Dim, dims, export

        # pass dynamic shapes of inputs [args]
        class Foo(torch.nn.Module):
            def forward(self, x, y):
                return torch.matmul(x, y)

        foo = Foo()
        inputs = (torch.randn(10, 2, 3), torch.randn(10, 3, 4))
        batch = Dim("batch")
        efoo = export(
            foo,
            inputs,
            dynamic_shapes={k: {0: batch} for k in ["x", "y"]},
        )
        self.assertEqual(efoo.module()(*inputs).shape, foo(*inputs).shape)

        foo = Foo()
        inputs = (torch.randn(10, 2, 3),)
        kwinputs = {"y": torch.randn(10, 3, 4)}
        batch = Dim("batch")
        efoo = export(
            foo, inputs, kwinputs, dynamic_shapes={k: {0: batch} for k in ["x", "y"]}
        )
        self.assertEqual(
            efoo.module()(*inputs, **kwinputs).shape, foo(*inputs, **kwinputs).shape
        )

        # pass dynamic shapes of inputs [partial, error]
        foo = Foo()
        inputs = (torch.randn(10, 2, 3),)
        kwinputs = {"y": torch.randn(10, 3, 4)}
        batch = Dim("batch")
        with self.assertRaisesRegex(
            torch._dynamo.exc.UserError,
            (
                "Constraints violated \\(batch\\)!(.*\n)*.*"
                "batch was inferred to be a constant(.*\n)*.*"
                "Suggested fixes:(.*\n)*.*"
                "batch = None  # 10"
            ),
        ):
            export(
                foo,
                inputs,
                kwinputs,
                dynamic_shapes={"x": {0: batch}, "y": None},
            )

        # pass dynamic shapes of inputs [module]
        foo = Foo()
        inputs = (torch.randn(10, 2, 3), torch.randn(10, 3, 4))
        batch = Dim("batch")
        efoo = export(
            foo,
            inputs,
            dynamic_shapes={"x": {0: batch}, "y": {0: batch}},
        )
        self.assertEqual(efoo.module()(*inputs).shape, foo(*inputs).shape)

        # pass dynamic shapes of inputs [bounds, mostly shared]
        foo = Foo()
        inputs = (torch.randn(10, 3, 3), torch.randn(10, 3, 3))
        batch = Dim("batch", min=8, max=64)
        size = Dim("size")
        efoo = export(
            foo,
            inputs,
            dynamic_shapes={
                "x": (batch, size, size),
                "y": (batch, size, size),
            },
        )
        self.assertEqual(
            [
                str(node.meta["val"].shape)
                for node in efoo.graph_module.graph.nodes
                if node.op == "placeholder"
            ],
            ["torch.Size([s0, s1, s1])", "torch.Size([s0, s1, s1])"],
        )
        self.assertEqual(efoo.module()(*inputs).shape, foo(*inputs).shape)

        # pass dynamic shapes of inputs [multiple, mostly distinct]
        inputs = (torch.randn(10, 2, 3), torch.randn(10, 3, 4))
        batch, M, K, N = dims("batch", "M", "K", "N")
        efoo = export(
            Foo(),
            inputs,
            dynamic_shapes={"x": (batch, M, K), "y": (batch, K, N)},
        )
        self.assertEqual(
            [
                str(node.meta["val"].shape)
                for node in efoo.graph_module.graph.nodes
                if node.op == "placeholder"
            ],
            ["torch.Size([s0, s1, s2])", "torch.Size([s0, s2, s5])"],
        )
        self.assertEqual(efoo.module()(*inputs).shape, foo(*inputs).shape)

        # pass dynamic shapes of inputs [dict]
        class Foo(torch.nn.Module):
            def forward(self, inputs):
                return torch.matmul(inputs["x"], inputs["y"])

        foo = Foo()
        inputs = ({"x": torch.randn(10, 2, 3), "y": torch.randn(10, 3, 4)},)
        batch = Dim("batch")
        efoo = export(
            foo, inputs, dynamic_shapes={"inputs": {k: {0: batch} for k in ["x", "y"]}}
        )
        self.assertEqual(
            [
                str(node.meta["val"].shape)
                for node in efoo.graph_module.graph.nodes
                if node.op == "placeholder"
            ],
            ["torch.Size([s0, 2, 3])", "torch.Size([s0, 3, 4])"],
        )
        self.assertEqual(efoo.module()(*inputs).shape, foo(*inputs).shape)

        # pass dynamic shapes of inputs [list]
        class Foo(torch.nn.Module):
            def forward(self, inputs):
                return torch.matmul(inputs[0], inputs[1])

        foo = Foo()
        inputs = ((torch.randn(10, 2, 3), torch.randn(10, 3, 4)),)
        batch = Dim("batch")
        efoo = export(
            foo, inputs, dynamic_shapes={"inputs": [{0: batch} for _ in range(2)]}
        )
        self.assertEqual(
            [
                str(node.meta["val"].shape)
                for node in efoo.graph_module.graph.nodes
                if node.op == "placeholder"
            ],
            ["torch.Size([s0, 2, 3])", "torch.Size([s0, 3, 4])"],
        )
        self.assertEqual(efoo.module()(*inputs).shape, foo(*inputs).shape)

        # pass dynamic shapes of inputs [dataclass]
        @dataclass
        class DataClass:
            a: Tensor
            b: Tensor

        register_dataclass_as_pytree_node(
            DataClass,
            serialized_type_name="test_export_api_with_dynamic_shapes.DataClass",
        )

        class Foo(torch.nn.Module):
            def forward(self, inputs):
                return torch.matmul(inputs.a, inputs.b)

        foo = Foo()
        inputs = (DataClass(a=torch.randn(10, 2, 3), b=torch.randn(10, 3, 4)),)
        batch = Dim("batch")
        efoo = export(
            foo,
            inputs,
            dynamic_shapes={"inputs": [{0: batch}, {0: batch}]},
        )
        self.assertEqual(
            [
                str(node.meta["val"].shape)
                for node in efoo.graph_module.graph.nodes
                if node.op == "placeholder"
            ],
            ["torch.Size([s0, 2, 3])", "torch.Size([s0, 3, 4])"],
        )

        # pass dynamic shapes of inputs [pytree-registered classes]
        if HAS_TORCHREC:
            # skipping tests if torchrec not available
            class Foo(torch.nn.Module):
                def forward(self, kjt) -> torch.Tensor:
                    return kjt.values() + 0, kjt.offsets() + 0

            foo = Foo()
            kjt = KeyedJaggedTensor(
                values=torch.Tensor([1.0, 2.0, 3.0, 4.0, 5.0, 6.0, 7.0, 8.0]),
                keys=["index_0", "index_1"],
                lengths=torch.IntTensor([0, 2, 0, 1, 1, 1, 0, 3]),
                offsets=torch.IntTensor([0, 0, 2, 2, 3, 4, 5, 5, 8]),
            )
            inputs = (kjt,)
            dim = Dim("dim")
            dim_plus_one = Dim("dim_plus_one")
            efoo = torch.export.export(
                foo,
                inputs,
                dynamic_shapes={"kjt": [{0: dim}, None, {0: dim}, {0: dim_plus_one}]},
            )
            self.assertEqual(
                [out.shape for out in efoo.module()(*inputs)],
                [out.shape for out in foo(*inputs)],
            )

        # pass dynamic shapes of inputs [distinct, error]
        class Foo(torch.nn.Module):
            def forward(self, x, y):
                return torch.matmul(x, y)

        foo = Foo()
        inputs = (torch.randn(10, 2, 3), torch.randn(10, 3, 4))
        batch, M, K1, K2, N = dims("batch", "M", "K1", "K2", "N")
        with self.assertRaisesRegex(
            torch._dynamo.exc.UserError,
            (
                "Constraints violated \\(K2\\)!(.*\n)*.*"
                "K2.*and.*K1.*must always be equal(.*\n)*.*"
                "Suggested fixes:(.*\n)*.*"
                "K2 = K1"
            ),
        ):
            export(
                foo,
                inputs,
                dynamic_shapes={"x": (batch, M, K1), "y": (batch, K2, N)},
            )

        # pass dynamic shapes of inputs [specialized, error]
        foo = Foo()
        inputs = (torch.randn(10, 2, 3), torch.randn(10, 3, 4))
        batch, M, K1, N = dims("batch", "M", "K1", "N")
        with self.assertRaisesRegex(
            torch._dynamo.exc.UserError,
            (
                "Constraints violated \\(K1\\)!(.*\n)*.*"
                "K1 was inferred to be a constant(.*\n)*.*"
                "Suggested fixes:(.*\n)*.*"
                "K1 = None  # 3"
            ),
        ):
            export(
                foo,
                inputs,
                dynamic_shapes={"x": (batch, M, K1), "y": (batch, None, N)},
            )

        # pass dynamic shapes of inputs [guards, error]
        class Foo(torch.nn.Module):
            def forward(self, x, y):
                if x.shape[0] < 16 and y.shape[1] % 3 == 0:
                    return torch.matmul(x, y)
                else:
                    return x + y

        foo = Foo()
        inputs = (torch.randn(10, 2, 3), torch.randn(10, 3, 4))
        batch, M, K, N = dims("batch", "M", "K", "N")
        with self.assertRaisesRegex(
            torch._dynamo.exc.UserError,
            (
                "Constraints violated.*!(.*\n)*.*"
                "Not all values of K.*satisfy the generated guard(.*\n)*.*"
                "Not all values of batch.*satisfy the generated guard(.*\n)*.*"
                "Suggested fixes:(.*\n)*.*"
                "batch = Dim\\('batch', max=15\\)(.*\n)*.*"
                "K = 3\\*_K"
            ),
        ):
            export(
                foo,
                inputs,
                dynamic_shapes={"x": (batch, M, K), "y": (batch, K, N)},
            )

    def test_dynamic_shapes_spec_with_pytree(self):
        from torch.export import Dim, export
        from torch.utils._pytree import tree_map

        inputs = {
            "tensor": torch.randn(3),
            "dict_of_tensors": {k: torch.randn(3) for k in ["A", "B", "C", "D"]},
            "list_of_tensors": [torch.randn(3) for _ in range(4)],
        }

        batch = Dim("batch")
        # uniformly specify dynamic shapes for all inputs
        spec = tree_map(lambda x: {0: batch}, inputs)

        class Foo(torch.nn.Module):
            def forward(self, inputs):
                return (
                    inputs["tensor"]
                    + inputs["dict_of_tensors"]["A"]
                    + inputs["list_of_tensors"][0]
                )

        ep = export(Foo(), (inputs,), dynamic_shapes={"inputs": spec})
        input_shapes = [
            str(node.meta["val"].shape)
            for node in ep.graph_module.graph.nodes
            if node.op == "placeholder"
        ]
        self.assertEqual(len(input_shapes), 9)
        self.assertTrue(all(shape == "torch.Size([s0])" for shape in input_shapes))

    def test_error_does_not_reference_eager_fallback(self):
        class Module(torch.nn.Module):
            def forward(self, x):
                y = x.nonzero()
                z = y.shape[0]
                if z > 2:
                    return x.cos()
                else:
                    return x.sin()

        fn_ddo = Module()
        if is_non_strict_test(self._testMethodName):
            error = torch.fx.experimental.symbolic_shapes.GuardOnDataDependentSymNode
            error_msg = r"Could not guard on data-dependent expression"
        else:
            error = torchdynamo.exc.UserError
            error_msg = r"^(?!.*fall back to eager).*"
        with self.assertRaisesRegex(error, error_msg):
            _ = export(fn_ddo, (torch.tensor([2, 3, 5]),))

    def test_pytree_register_data_class(self):
        @dataclass
        class MyDataClass:
            x: int
            y: int
            z: int = None

        dt = MyDataClass(x=3, y=4)
        flat, spec = tree_flatten(dt)
        self.assertTrue(spec, LeafSpec())
        self.assertTrue(len(flat) == 1)

        register_dataclass_as_pytree_node(
            MyDataClass,
            serialized_type_name="test_pytree_register_data_class.MyDataClass",
        )

        flat, spec = tree_flatten(dt)
        self.assertEqual(
            spec,
            TreeSpec(MyDataClass, [["x", "y"], ["z"]], [LeafSpec(), LeafSpec()]),
        )
        self.assertEqual(flat, [3, 4])

        orig_dt = tree_unflatten(flat, spec)
        self.assertTrue(isinstance(orig_dt, MyDataClass))
        self.assertEqual(orig_dt.x, 3)
        self.assertEqual(orig_dt.y, 4)
        self.assertEqual(orig_dt.z, None)

        roundtrip_spec = treespec_loads(treespec_dumps(spec))
        self.assertEqual(roundtrip_spec, spec)

        @dataclass
        class MyOtherDataClass:  # the pytree registration don't allow registering the same class twice
            x: int
            y: int
            z: int = None

        # Override the registration with keep none fields
        register_dataclass_as_pytree_node(
            MyOtherDataClass,
            return_none_fields=True,
            serialized_type_name="test_pytree_regster_data_class.MyOtherDataClass",
        )

        dt = MyOtherDataClass(x=3, y=4)
        flat, spec = tree_flatten(dt)
        self.assertEqual(
            spec,
            TreeSpec(
                MyOtherDataClass,
                [["x", "y", "z"], []],
                [LeafSpec(), LeafSpec(), LeafSpec()],
            ),
        )
        self.assertEqual(flat, [3, 4, None])

        orig_dt = tree_unflatten(flat, spec)
        self.assertTrue(isinstance(orig_dt, MyOtherDataClass))
        self.assertEqual(orig_dt.x, 3)
        self.assertEqual(orig_dt.y, 4)
        self.assertEqual(orig_dt.z, None)

        roundtrip_spec = treespec_loads(treespec_dumps(spec))
        self.assertEqual(roundtrip_spec, spec)

    def test_pytree_register_nested_data_class(self):
        @dataclass
        class Inner:
            x: int
            y: int

        @dataclass
        class Outer:
            xy: Inner
            ab: Inner

        xy = Inner(1, 2)
        ab = Inner(3, 4)
        dt = Outer(xy, ab)
        inp = {"dt1": (dt, ({},)), "dt2": ((torch.ones(1),), dt)}

        register_dataclass_as_pytree_node(
            Inner, serialized_type_name="test_pytree_register_nested_data_class.Inner"
        )
        register_dataclass_as_pytree_node(
            Outer, serialized_type_name="test_pytree_register_nested_data_class.Outer"
        )

        flat, spec = tree_flatten(inp)
        self.assertEqual(flat, [1, 2, 3, 4, torch.ones(1), 1, 2, 3, 4])

        unflat = tree_unflatten(flat, spec)
        self.assertEqual(unflat, inp)

        roundtrip_spec = treespec_loads(treespec_dumps(spec))
        self.assertEqual(roundtrip_spec, spec)

    def test_param_util(self):
        class Basic(torch.nn.Module):
            def __init__(self):
                super().__init__()
                self.lin = torch.nn.Linear(10, 1)

            def forward(self, x):
                return self.lin(x)

        ep = export(Basic(), (torch.randn(5, 10),))
        num_params = 0
        params = []
        for node in ep.graph.nodes:
            if is_param(ep, node):
                num_params += 1
                params.append(get_param(ep, node))
        self.assertEqual(num_params, 2)
        self.assertEqual(params[0].shape, [1, 10])  # weight
        self.assertEqual(params[1].shape, [1])  # bias

    def test_buffer_util(self):
        ep = export(
            torch.nn.BatchNorm2d(100, affine=False), (torch.ones(20, 100, 35, 45),)
        )
        num_buffer = 0
        buffer = []

        for node in ep.graph.nodes:
            if is_buffer(ep, node):
                num_buffer += 1
                buffer.append(get_buffer(ep, node))
        self.assertEqual(num_buffer, 3)

        self.assertEqual(buffer[0].shape, torch.Size([100]))  # running_mean
        self.assertEqual(buffer[1].shape, torch.Size([100]))  # running_var
        self.assertEqual(buffer[2].shape, torch.Size([]))  # num_batches_tracked

    def test_export_dynamo_config(self):
        class MyModule(torch.nn.Module):
            def __init__(self):
                super().__init__()
                self.lstm = torch.nn.LSTM(input_size=4, hidden_size=5, num_layers=1)

            def forward(self, inputs: torch.Tensor) -> torch.Tensor:
                return self.lstm(inputs)

        config = DEFAULT_EXPORT_DYNAMO_CONFIG
        mod = MyModule()

        @contextmanager
        def _patch_config(kwargs):
            orig_config_dict = dataclasses.asdict(config)

            try:
                for k, v in kwargs.items():
                    setattr(config, k, v)
                yield
            finally:
                for k, v in orig_config_dict.items():
                    setattr(config, k, v)

        inp = (torch.rand(5, 4),)
        exported_program = export(mod, inp, strict=True)

        with _patch_config({"allow_rnn": False}):
            with self.assertRaisesRegex(
                torch._dynamo.exc.Unsupported,
                "TorchDynamo purposely graph breaks on RNN, GRU, LSTMs",
            ):
                _ = export(mod, inp, strict=True)

    def test_module(self):
        class MyLinear(torch.nn.Module):
            def __init__(self):
                super().__init__()
                self.weight = torch.randn(20, 98)
                self.bias = torch.randn(20)

            def forward(self, x):
                return torch.nn.functional.linear(x, self.weight, self.bias)

        class Foo(torch.nn.Module):
            def __init__(self):
                super().__init__()
                self.conv = torch.nn.Conv2d(16, 33, 3)
                self.linear = MyLinear()

            def forward(self, x):
                a, b = x
                a_conv = self.conv(a)
                a_linear = self.linear(a_conv)
                b_conv = self.conv(b)
                b_linear = self.linear(b_conv)
                return (
                    a_linear.cos() + b_linear.sin(),
                    a_linear.sin() + b_linear.cos(),
                )

        inp_container = ((torch.randn(20, 16, 50, 100), torch.randn(20, 16, 50, 100)),)

        ep = export(Foo(), inp_container)
        ep_rexported = export(ep.module(), inp_container)

        inp_test = ((torch.randn(20, 16, 50, 100), torch.randn(20, 16, 50, 100)),)

        self.assertTrue(
            torch.allclose(
                ep.module()(*inp_test)[0], ep_rexported.module()(*inp_test)[0]
            )
        )
        self.assertTrue(
            torch.allclose(
                ep.module()(*inp_test)[1], ep_rexported.module()(*inp_test)[1]
            )
        )

    def test_module_with_dict_container_inp_out(self):
        class MyLinear(torch.nn.Module):
            def __init__(self):
                super().__init__()
                self.weight = torch.randn(20, 98)
                self.bias = torch.randn(20)

            def forward(self, x):
                return torch.nn.functional.linear(x, self.weight, self.bias)

        class Foo(torch.nn.Module):
            def __init__(self):
                super().__init__()
                self.conv = torch.nn.Conv2d(16, 33, 3)
                self.linear = MyLinear()

            def forward(self, x):
                a1, a2 = x["a"]
                b = x["b"]
                a1_conv = self.conv(a1)
                a1_linear = self.linear(a1_conv)
                a2_conv = self.conv(a2)
                a2_linear = self.linear(a2_conv)
                b_conv = self.conv(b)
                b_linear = self.linear(b_conv)
                return {
                    "a": a1_linear.cos() + b_linear.sin(),
                    "b": a2_linear.sin() + b_linear.cos(),
                }

        inp_container = (
            {
                "a": (torch.randn(20, 16, 50, 100), torch.randn(20, 16, 50, 100)),
                "b": torch.randn(20, 16, 50, 100),
            },
        )

        ep = export(Foo(), inp_container)
        ep_rexported = export(ep.module(), inp_container)

        inp_test = (
            {
                "a": (torch.randn(20, 16, 50, 100), torch.randn(20, 16, 50, 100)),
                "b": torch.randn(20, 16, 50, 100),
            },
        )

        self.assertTrue(
            torch.allclose(
                ep.module()(*inp_test)["a"], ep_rexported.module()(*inp_test)["a"]
            )
        )
        self.assertTrue(
            torch.allclose(
                ep.module()(*inp_test)["b"], ep_rexported.module()(*inp_test)["b"]
            )
        )

    def test_args_type_checked(self):
        class M(torch.nn.Module):
            def forward(self, x):
                return x + 1

        inp = torch.rand(2, 2)
        with self.assertRaisesRegex(torch._dynamo.exc.UserError, "to be a tuple"):
            # Intentionally not wrapping `inp` in a tuple to trigger the error
            _ = export(M(), inp)

    def test_constrain_value_with_no_default(self):
        class Module(torch.nn.Module):
            def forward(self, x, y):
                n = x.max().item()
                torch._constrain_as_value(n)
                return y + n

        fn = Module()
        ep = export(
            fn,
            (torch.randint(3, 5, (2, 2)), torch.randint(3, 5, (2, 3))),
        )
        test_inp = (torch.randint(3, 5, (2, 2)), torch.randint(3, 5, (2, 3)))
        self.assertTrue(torch.allclose(ep.module()(*test_inp), fn(*test_inp)))

    def test_decomp_batch_norm_functional_predispatch(self):
        class ConvBatchnorm(torch.nn.Module):
            def __init__(self):
                super().__init__()
                self.conv = torch.nn.Conv2d(1, 3, 1, 1)
                self.bn = torch.nn.BatchNorm2d(3)

            def forward(self, x):
                x = self.conv(x)
                x = self.bn(x)
                return (x,)

        mod = ConvBatchnorm()
        mod.eval()
        inp = torch.randn(1, 1, 3, 3)

        gm = torch.export._trace._export(mod, (inp,), pre_dispatch=True).module()
        self.assertExpectedInline(
            str(gm.code).strip(),
            """\
def forward(self, arg_0):
    arg7_1, = fx_pytree.tree_flatten_spec(([arg_0], {}), self._in_spec)
    conv_weight = self.conv.weight
    conv_bias = self.conv.bias
    bn_weight = self.bn.weight
    bn_bias = self.bn.bias
    bn_running_mean = self.bn.running_mean
    bn_running_var = self.bn.running_var
    conv2d = torch.ops.aten.conv2d.default(arg7_1, conv_weight, conv_bias);  arg7_1 = conv_weight = conv_bias = None
    _native_batch_norm_legit_no_training = torch.ops.aten._native_batch_norm_legit_no_training.default(conv2d, bn_weight, bn_bias, bn_running_mean, bn_running_var, 0.1, 1e-05);  conv2d = bn_weight = bn_bias = bn_running_mean = bn_running_var = None
    getitem = _native_batch_norm_legit_no_training[0];  _native_batch_norm_legit_no_training = None
    return pytree.tree_unflatten((getitem,), self._out_spec)""",
        )

        mod.train()
        gm_train = _export(mod, (inp,), pre_dispatch=True).module()
        self.assertExpectedInline(
            str(gm_train.code).strip(),
            """\
def forward(self, arg_0):
    arg7_1, = fx_pytree.tree_flatten_spec(([arg_0], {}), self._in_spec)
    conv_weight = self.conv.weight
    conv_bias = self.conv.bias
    bn_weight = self.bn.weight
    bn_bias = self.bn.bias
    bn_running_mean = self.bn.running_mean
    bn_running_var = self.bn.running_var
    bn_num_batches_tracked = self.bn.num_batches_tracked
    conv2d = torch.ops.aten.conv2d.default(arg7_1, conv_weight, conv_bias);  arg7_1 = conv_weight = conv_bias = None
    add = torch.ops.aten.add.Tensor(bn_num_batches_tracked, 1)
    _native_batch_norm_legit_functional = torch.ops.aten._native_batch_norm_legit_functional.default(conv2d, bn_weight, bn_bias, bn_running_mean, bn_running_var, True, 0.1, 1e-05);  conv2d = bn_weight = bn_bias = None
    getitem = _native_batch_norm_legit_functional[0]
    getitem_3 = _native_batch_norm_legit_functional[3]
    getitem_4 = _native_batch_norm_legit_functional[4];  _native_batch_norm_legit_functional = None
    copy__default = torch.ops.aten.copy_.default(bn_running_mean, getitem_3);  bn_running_mean = getitem_3 = None
    copy__default_1 = torch.ops.aten.copy_.default(bn_running_var, getitem_4);  bn_running_var = getitem_4 = None
    copy__default_2 = torch.ops.aten.copy_.default(bn_num_batches_tracked, add);  bn_num_batches_tracked = add = None
    return pytree.tree_unflatten((getitem,), self._out_spec)""",
        )

    def test_constrain_value_with_symfloat(self):
        class Module(torch.nn.Module):
            def forward(self, x, y):
                n = x.max().item()
                torch._constrain_as_value(n)
                return y + n

        fn = Module()
        error = (
            ValueError
            if is_non_strict_test(self._testMethodName)
            else torch._dynamo.exc.TorchRuntimeError
        )
        with self.assertRaisesRegex(
            error,
            "Constraining SymFloat or Symbool is nyi",
        ):
            _ = export(fn, (torch.rand(2, 2), torch.rand(2, 3)))

    def test_constrain_size_in_eager(self):
        class Module(torch.nn.Module):
            def forward(self, x, y):
                n = x.max().item()
                torch._constrain_as_size(n)
                return y + n

        fn = Module()
        ep = export(
            fn,
            (torch.randint(1, 2, (2, 2)), torch.randint(3, 5, (2, 3))),
        )
        test_inp = (torch.randint(1, 2, (2, 2)), torch.randint(3, 5, (2, 3)))
        self.assertTrue(torch.allclose(ep.module()(*test_inp), fn(*test_inp)))

    @testing.expectedFailureNonStrict
    def test_constrain_size_with_constrain_value(self):
        class Module(torch.nn.Module):
            def forward(self, x, y):
                n = x.max().item()
                torch._constrain_as_value(n, 2, 10)
                torch._constrain_as_size(n)
                return y + n

        fn = Module()
        with self.assertRaisesRegex(
            RuntimeError, r"Invalid value range for 1 between \[2, 10\]."
        ):
            _ = fn(torch.randint(1, 2, (2, 2)), torch.randint(3, 5, (2, 3)))

        ep = export(
            fn,
            (torch.randint(3, 4, (2, 2)), torch.randint(3, 5, (2, 3))),
        )
        with self.assertRaisesRegex(RuntimeError, "is outside of inline constraint"):
            test_inp = (torch.randint(1, 2, (2, 2)), torch.randint(3, 5, (2, 3)))
            _ = ep.module()(*test_inp)

    def test_constrain_size_with_various_cases(self):
        class Module1(torch.nn.Module):
            def forward(self, x, y):
                n = x.item()
                torch._constrain_as_size(n, min=0)
                return y.sum() + torch.ones(n, 5).sum()

        case1 = Module1()

        class Module2(torch.nn.Module):
            def forward(self, x, y):
                n = x.item()
                torch._constrain_as_size(n, min=0, max=6)
                return y.sum() + torch.ones(n, 5).sum()

        case2 = Module2()

        class Module3(torch.nn.Module):
            def forward(self, x, y):
                n = x.item()
                torch._constrain_as_size(n, min=0, max=1)
                return y.sum() + torch.ones(n, 5).sum()

        case3 = Module3()

        class Module4(torch.nn.Module):
            def forward(self, x, y):
                n = x.item()
                torch._constrain_as_size(n, min=2)
                return y.sum() + torch.ones(n, 5).sum()

        case4 = Module4()

        class Module5(torch.nn.Module):
            def forward(self, x, y):
                n = x.item()
                torch._constrain_as_size(n, min=1)
                return y.sum() + torch.ones(n, 5).sum()

        case5 = Module5()

        ep = export(case1, (torch.tensor(1), torch.ones(4, 5)))

        with self.assertRaisesRegex(
            RuntimeError, r"Invalid value range for -1 between"
        ):
            _ = case1(torch.tensor(-1), torch.randn(4, 5))

        self.assertTrue(
            torch.allclose(
                ep.module()(torch.tensor(1), torch.ones(4, 5)),
                case1(torch.tensor(1), torch.ones(4, 5)),
            )
        )

        ep = export(case2, (torch.tensor(5), torch.randn(4, 5)))

        with self.assertRaisesRegex(RuntimeError, r"Invalid value range for 7 between"):
            _ = case2(torch.tensor(7), torch.randn(4, 5))

        with self.assertRaisesRegex(RuntimeError, r"Invalid value range for 9 between"):
            _ = case2(torch.tensor(9), torch.randn(4, 5))

        self.assertTrue(
            torch.allclose(
                ep.module()(torch.tensor(5), torch.ones(4, 5)),
                case2(torch.tensor(5), torch.ones(4, 5)),
            )
        )

        with self.assertRaisesRegex(
            RuntimeError,
            "Max value to constrain_range_for_size must be greater than 2. got: 1",
        ):
            _ = case3(torch.tensor(1), torch.randn(4, 5))

        with self.assertRaisesRegex(
            RuntimeError,
            r"Invalid value range for 1 between \[2, 9223372036854775807\].",
        ):
            _ = case4(torch.tensor(1), torch.randn(4, 5))

        ep = export(case4, (torch.tensor(5), torch.randn(4, 5)))

        with self.assertRaisesRegex(RuntimeError, r"Invalid value range for 1"):
            _ = case4(torch.tensor(1), torch.randn(4, 5))

        self.assertTrue(
            torch.allclose(
                ep.module()(torch.tensor(5), torch.ones(4, 5)),
                case4(torch.tensor(5), torch.ones(4, 5)),
            )
        )

        ep = export(case5, (torch.tensor(5), torch.randn(4, 5)))

        with self.assertRaisesRegex(RuntimeError, r"Invalid value range for 0"):
            _ = case5(torch.tensor(0), torch.randn(4, 5))

        self.assertTrue(
            torch.allclose(
                ep.module()(torch.tensor(5), torch.ones(4, 5)),
                case5(torch.tensor(5), torch.ones(4, 5)),
            )
        )

    @testing.expectedFailureNonStrict  # non-strict does not add deferred runtime assertions
    @testing.expectedFailureSerDerPreDispatch  # .item call becomes aten.item in predispatch IR
    @testing.expectedFailurePreDispatchRunDecomp  # assert name is still referring to item
    def test_automatic_constrain_size(self):
        class M(torch.nn.Module):
            def forward(self, x, y):
                n = x.item()
                return y.sum() + torch.ones(n, 5).sum()

        ep = export(M(), (torch.tensor(1), torch.ones(4, 5)))

        with self.assertRaisesRegex(
            RuntimeError,
            r"_local_scalar_dense is outside of inline constraint \[0, 9223372036854775806\]",
        ):
            _ = ep.module()(torch.tensor(-1), torch.randn(4, 5))

        self.assertTrue(
            torch.allclose(
                ep.module()(torch.tensor(1), torch.ones(4, 5)),
                M()(torch.tensor(1), torch.ones(4, 5)),
            )
        )

    def test_constrain_decomp(self) -> None:
        class M(torch.nn.Module):
            def __init__(self):
                super().__init__()
                self.freq = torch.ones(5, 5)

            def forward(self, start_pos: torch.Tensor):
                pos = start_pos.item()
                torch._constrain_as_size(pos, min=0, max=4)
                return self.freq[pos] * self.freq[pos]

        ep = torch.export.export(M(), (torch.tensor(1),))
        FileCheck().check_count(
            "torch.ops.aten._assert_async.msg", 2, exactly=True
        ).run(ep.graph_module.code)
        decompose_ep = ep.run_decompositions()
        FileCheck().check_count(
            "torch.ops.aten._assert_async.msg", 2, exactly=True
        ).run(decompose_ep.graph_module.code)

    def test_mixed_input(self):
        class Module(torch.nn.Module):
            def forward(self, a, b, alpha: int):
                return torch.add(a, b, alpha=alpha)

        func = Module()

        a = torch.rand(1, 2)
        b = torch.rand(1, 2)
        alpha = 10

        exported = export(func, (a, b, alpha))
        for node in exported.graph_module.graph.nodes:
            if node.op == "placeholder":
                self.assertTrue(isinstance(node.meta["val"], (Tensor, int)))

    @testing.expectedFailureNonStrict
    @testing.expectedFailureSerDerPreDispatch  # .item() becomes aten.item in predispatch IR
    @testing.expectedFailurePreDispatchRunDecomp  # Assert message is still using the old node name, so it shoudl fail
    def test_export_with_inline_constraints(self):
        class Module(torch.nn.Module):
            def forward(self, x):
                a = x.item()
                torch._constrain_as_value(a, 4, 7)
                return torch.empty((a, 4))

        f = Module()
        ep = export(f, (torch.tensor([5]),))
        self.assertEqual(ep.module()(torch.tensor([6])).shape, (6, 4))

        FileCheck().check_count(
            "torch.ops.aten.sym_constrain_range.default", 1, exactly=True
        ).run(ep.graph_module.code)

        with self.assertRaisesRegex(
            RuntimeError,
            r"_local_scalar_dense is outside of inline constraint \[4, 7\]",
        ) as cm:
            ep.module()(torch.tensor([30]))

    def test_export_with_inline_constraints_complex(self):
        class Module(torch.nn.Module):
            def forward(self, x):
                a = x.item()
                torch._constrain_as_value(a, 4, 7)
                empty = torch.empty((a, 4))

                return torch.cat((empty.transpose(0, 1), torch.zeros(6, a)), 0)

        f = Module()
        ep = export(f, (torch.tensor([6]),))
        self.assertEqual(ep.module()(torch.tensor([5])).shape, (10, 5))
        FileCheck().check_count(
            "torch.ops.aten.sym_constrain_range.default", 1, exactly=True
        ).run(ep.graph_module.code)

    def test_to_module_with_mutated_buffer(self):
        class Foo(torch.nn.Module):
            def __init__(self):
                super().__init__()
                self.register_buffer("buf", torch.zeros(1))

            def forward(self, x):
                self.buf.add_(1)
                return x.sum() + self.buf.sum()

        exported = export(Foo(), (torch.ones(5, 5),))
        stateful_gm = exported.module()
        export_return_val = stateful_gm(torch.ones(5, 5))
        eager = Foo()
        eager_return_val = eager(torch.ones(5, 5))
        self.assertTrue(torch.allclose(eager_return_val, export_return_val))

        for name, buffer in stateful_gm.named_buffers():
            self.assertTrue(torch.allclose(torch.ones(1), buffer))

        changed = stateful_gm.graph.eliminate_dead_code()
        self.assertFalse(changed)
        self.assertTrue(
            torch.allclose(stateful_gm(torch.ones(5, 5)), eager(torch.ones(5, 5)))
        )

        for name, buffer in stateful_gm.named_buffers():
            self.assertTrue(torch.allclose(torch.tensor(2, dtype=torch.float), buffer))

    def test_to_module_with_mutated_buffer_multiple(self):
        class Bar(torch.nn.Module):
            def __init__(self):
                super().__init__()
                self.register_buffer("buf", torch.ones(1))

            def forward(self, x):
                self.buf.add_(1)
                return x.sum() + self.buf.sum()

        class Foo(torch.nn.Module):
            def __init__(self):
                super().__init__()
                self.register_buffer("buf", torch.zeros(1))
                self.bar = Bar()

            def forward(self, x):
                self.buf.add_(1)
                self.bar.buf.add_(2)
                bar = self.bar(x)
                return bar.sum() + self.buf.sum()

        exported = export(Foo(), (torch.ones(5, 5),))
        stateful_gm = exported.module()
        export_return_val = stateful_gm(torch.ones(5, 5))
        eager = Foo()
        eager_return_val = eager(torch.ones(5, 5))
        self.assertTrue(torch.allclose(eager_return_val, export_return_val))

        for name, buffer in stateful_gm.named_buffers():
            if name == "L__self___buf":
                self.assertTrue(torch.allclose(torch.ones(1), buffer))
            if name == "L__self___bar_buf":
                self.assertTrue(
                    torch.allclose(torch.tensor(4, dtype=torch.float), buffer)
                )

        changed = stateful_gm.graph.eliminate_dead_code()
        self.assertFalse(changed)
        self.assertTrue(
            torch.allclose(stateful_gm(torch.ones(5, 5)), eager(torch.ones(5, 5)))
        )

        for name, buffer in stateful_gm.named_buffers():
            if name == "L__self___buf":
                self.assertTrue(
                    torch.allclose(torch.tensor(2, dtype=torch.float), buffer)
                )
            if name == "L__self___bar_buf":
                self.assertTrue(
                    torch.allclose(torch.tensor(7, dtype=torch.float), buffer)
                )

    def test_runtime_assert_for_prim(self):
        class Foo(torch.nn.Module):
            def forward(self, x, y):
                return x + y

        foo = Foo()
        tensor_inp = torch.ones(7, 5)
        dim0_x = torch.export.Dim("dim0_x", min=6)
        dynamic_shapes = {"x": {0: dim0_x}, "y": None}
        exported = torch.export.export(
            foo, (tensor_inp, 5), dynamic_shapes=dynamic_shapes
        )
        self.assertTrue(
            torch.allclose(
                exported.module()(torch.ones(8, 5), 5), foo(torch.ones(8, 5), 5)
            )
        )
        with self.assertRaisesRegex(
            RuntimeError,
            escape("Expected input at *args[1] to be equal to 5, but got 6"),
        ):
            _ = exported.module()(torch.ones(8, 5), 6)

        exported = torch.export.export(
            foo, (tensor_inp, 5.0), dynamic_shapes=dynamic_shapes
        )
        with self.assertRaisesRegex(
            RuntimeError,
            escape("Expected input at *args[1] to be equal to 5.0, but got 6.0"),
        ):
            _ = exported.module()(torch.ones(7, 5), 6.0)

    def test_runtime_assert_for_prm_str(self):
        class Foo(torch.nn.Module):
            def forward(self, a, b, mode):
                return torch.div(a, b, rounding_mode=mode)

        foo = Foo()
        inps = (torch.randn(4, 4), torch.randn(4), "trunc")
        exported = export(foo, inps)
        with self.assertRaisesRegex(
            RuntimeError, "to be equal to trunc, but got floor"
        ):
            _ = exported.module()(torch.randn(4, 4), torch.randn(4), "floor")
        self.assertTrue(torch.allclose(exported.module()(*inps), foo(*inps)))

    def test_to_module_with_mutated_buffer_multiple_update_sub_later(self):
        class Bar(torch.nn.Module):
            def __init__(self):
                super().__init__()
                self.register_buffer("buf", torch.ones(1))

            def forward(self, x):
                self.buf.add_(1)
                return x.sum() + self.buf.sum()

        class Foo(torch.nn.Module):
            def __init__(self):
                super().__init__()
                self.register_buffer("buf", torch.zeros(1))
                self.bar = Bar()

            def forward(self, x):
                self.buf.add_(1)
                bar = self.bar(x)
                self.bar.buf.add_(2)
                return bar.sum() + self.buf.sum()

        exported = export(Foo(), (torch.ones(5, 5),))
        stateful_gm = exported.module()
        export_return_val = stateful_gm(torch.ones(5, 5))
        eager = Foo()
        eager_return_val = eager(torch.ones(5, 5))
        self.assertTrue(torch.allclose(eager_return_val, export_return_val))

        for name, buffer in stateful_gm.named_buffers():
            if name == "L__self___buf":
                self.assertTrue(torch.allclose(torch.ones(1), buffer))
            if name == "L__self___bar_buf":
                self.assertTrue(
                    torch.allclose(torch.tensor(4, dtype=torch.float), buffer)
                )

        changed = stateful_gm.graph.eliminate_dead_code()
        self.assertFalse(changed)
        self.assertTrue(
            torch.allclose(stateful_gm(torch.ones(5, 5)), eager(torch.ones(5, 5)))
        )

        for name, buffer in stateful_gm.named_buffers():
            if name == "L__self___buf":
                self.assertTrue(
                    torch.allclose(torch.tensor(2, dtype=torch.float), buffer)
                )
            if name == "L__self___bar_buf":
                self.assertTrue(
                    torch.allclose(torch.tensor(7, dtype=torch.float), buffer)
                )

    def test_retracable_ep(self):
        class Bar(torch.nn.Module):
            def __init__(self):
                super().__init__()
                self.register_buffer("buf", torch.ones(1))

            def forward(self, x):
                self.buf.add_(1)
                return x.sum() + self.buf.sum()

        class Foo(torch.nn.Module):
            def __init__(self):
                super().__init__()
                self.register_buffer("buf", torch.zeros(1))
                self.bar = Bar()

            def forward(self, x):
                self.buf.add_(1)
                bar = self.bar(x)
                self.bar.buf.add_(2)
                return bar.sum() + self.buf.sum()

        inp = torch.ones(5, 5)
        exported = torch.export.export(Foo(), (inp,))
        reexported = torch.export.export(exported.module(), (inp,))

        self.assertTrue(torch.allclose(Foo()(inp), reexported.module()(inp)))

        dim0_x = torch.export.Dim("dim0_x")
        exported = torch.export.export(Foo(), (inp,), dynamic_shapes=({0: dim0_x},))
        reexported = torch.export.export(exported.module(), (inp,))
        with self.assertRaisesRegex(
            RuntimeError, "shape\[0\] to be equal to 5, but got 7"
        ):
            reexported.module()(torch.ones(7, 5))

        reexported = torch.export.export(
            exported.module(), (inp,), dynamic_shapes=({0: dim0_x},)
        )
        self.assertTrue(
            torch.allclose(
                Foo()(torch.ones(7, 5)), reexported.module()(torch.ones(7, 5))
            )
        )

        # can't retrace with invalid inputs with respect to the original ExportedProgram
        dim0_x_v2 = torch.export.Dim("dim0_x_v2", min=3)
        exported_v2 = torch.export.export(
            Foo(), (inp,), dynamic_shapes={"x": {0: dim0_x_v2}}
        )
        with self.assertRaisesRegex(
            RuntimeError,
            escape("Expected input at *args[0].shape[0] to be >= 3, but got 2"),
        ):
            torch.export.export(exported_v2.module(), (torch.randn(2, 2),))

    def test_export_cond(self):
        class A(torch.nn.Module):
            def __init__(self):
                super().__init__()
                self.register_buffer("buffer", torch.ones(6, 4))

            def forward(self):
                return self.buffer.cos()

        class Foo(torch.nn.Module):
            def __init__(self):
                super().__init__()
                self.a = A()

            def forward(self, x):
                def true_fn(x):
                    return x.cos() + self.a().sum()

                def false_fn(x):
                    return x.sin()

                return cond(x.shape[0] > 4, true_fn, false_fn, [x])

        inp = torch.ones(6, 4)
        ep = export(
            Foo(),
            (inp,),
        )
        self.assertTrue(
            torch.allclose(ep.module()(torch.ones(6, 4)), Foo()(torch.ones(6, 4)))
        )

    def test_cond_buffers(self):
        class M(torch.nn.Module):
            def __init__(self):
                super().__init__()
                self.register_parameter(
                    "param", torch.nn.Parameter(torch.ones(2, 3), requires_grad=False)
                )
                self.register_buffer("buffer", torch.ones(2, 3) + 1)

            def true_fn(self, x):
                return x + self.param

            def false_fn(self, x):
                return x + self.buffer

            def forward(self, x):
                return cond(x.shape[0] == 4, self.true_fn, self.false_fn, [x])

        inp = torch.ones(2, 3)
        ep = torch.export.export(M(), (inp,))
        inp = torch.randn(2, 3)
        epm = ep.module()
        self.assertTrue(torch.allclose(epm(inp), M()(inp)))

        for gm in epm.named_modules():
            if not isinstance(gm, torch.fx.GraphModule):
                continue
<<<<<<< HEAD
            self.assertEquals(
                len([node for node in gm.graph.nodes if node.op == "placeholder"]),
                1
=======
            self.assertEqual(
                len([node for node in gm.graph.nodes if node.op == "placeholder"]), 1
>>>>>>> 4f244cfa
            )

    # map_fn references module outside the module hierarchy
    @unittest.expectedFailure
    def test_map_buffers(self):
        class M1(torch.nn.Module):
            def __init__(self):
                super().__init__()
                self.register_parameter(
                    "param", torch.nn.Parameter(torch.tensor(5), requires_grad=False)
                )
                self.register_buffer("buffer", torch.tensor(6) + 1)

        m1 = M1()

        def map_fn(x, y):
            z = x + y + m1.param + m1.buffer
            z.add_(4)
            return z

        class M(torch.nn.Module):
            def forward(self, xs, y):
                return map(map_fn, xs, y)

        example_inputs = (torch.ones(3, 2), torch.tensor(3))
        ep = torch.export.export(M(), example_inputs)
        example_inputs = (torch.randn(3, 2), torch.tensor(3))
        epm = ep.module()
        self.assertTrue(torch.allclose(epm(*example_inputs), M()(*example_inputs)))

        for gm in epm.named_modules():
            if not isinstance(gm, torch.fx.GraphModule):
                continue
<<<<<<< HEAD
            self.assertEquals(
                len([node for node in gm.graph.nodes if node.op == "placeholder"]),
                2
=======
            self.assertEqual(
                len([node for node in gm.graph.nodes if node.op == "placeholder"]), 2
>>>>>>> 4f244cfa
            )

    @testing.expectedFailureSerDer  # We don't preserve metadata on graph module
    @testing.expectedFailureSerDerPreDispatch
    @testing.expectedFailureNonStrict
    def test_retrace_graph_level_meta_preservation(self):
        class Foo(torch.nn.Module):
            def __init__(self):
                super().__init__()

            def forward(self, x):
                if x.shape[0] > 4:
                    return x.cos()
                return x.sin()

        inp = torch.ones(7, 5)
        dim0_x = torch.export.Dim("dim0_x", min=6)
        exported = torch.export.export(Foo(), (inp,), dynamic_shapes={"x": {0: dim0_x}})
        stateful_module = exported.module()
        self.assertTrue(len(stateful_module.meta["input_shape_constraints"]), 1)

        re_exported = export(stateful_module, (inp,), dynamic_shapes=({0: dim0_x},))
        self.assertTrue(
            len(re_exported.graph_module.meta["input_shape_constraints"]) == 1
        )
        self.assertTrue(
            torch.allclose(
                exported.module()(torch.ones(7, 5)),
                re_exported.module()(torch.ones(7, 5)),
            )
        )

        re_exported_v2 = export(exported.module(), (inp,))
        self.assertTrue(
            len(re_exported_v2.graph_module.meta["input_shape_constraints"]) == 0
        )
        self.assertTrue(
            torch.allclose(
                exported.module()(torch.ones(7, 5)),
                re_exported_v2.module()(torch.ones(7, 5)),
            )
        )

    def test_constrain_as_size_error(self):
        class Module(torch.nn.Module):
            def forward(self, x):
                a = x.item()
                # We cannot automatically infer a is a size here because view
                # accepts -1
                return torch.randn(24).view(a, 4)

        f = Module()
        if is_non_strict_test(self._testMethodName):
            error = torch.fx.experimental.symbolic_shapes.GuardOnDataDependentSymNode
            error_msg = r"Could not guard on data-dependent expression"
        else:
            error = torch._dynamo.exc.UserError
            error_msg = (
                r"Tried to use data-dependent value in the subsequent computation"
            )
        with self.assertRaisesRegex(error, error_msg):
            _ = export(f, (torch.tensor(6),))

    def test_train_eval_on_exported_preautograd_module(self):
        class Foo(torch.nn.Module):
            def __init__(self):
                super().__init__()

            def forward(self, x):
                if x.shape[0] > 4:
                    return x.cos()
                return x.sin()

        graph_module = _export(Foo(), (torch.ones(7, 5),), pre_dispatch=True).module()
        with self.assertRaisesRegex(
            NotImplementedError, r"Calling train\(\) is not supported yet."
        ):
            graph_module.train()

        with self.assertRaisesRegex(
            NotImplementedError, r"Calling eval\(\) is not supported yet."
        ):
            graph_module.eval()


    # TODO (tmanlaibaatar) We currently can't preserve
    # source_fn inside HOO in export. Since no one needs
    # it rn, it is ok to xfail it and revisit later.
    @unittest.expectedFailure
    def test_export_cond_preserve_stack_trace_for_subgraphs(self):
        class MySubModule(torch.nn.Module):
            def foo(self, x):
                return x.cos()

            def forward(self, x):
                return self.foo(x)

        class CondBranchClassMethod(torch.nn.Module):
            def __init__(self):
                super().__init__()
                self.subm = MySubModule()

            def bar(self, x):
                return x.sin()

            def forward(self, x):
                return cond(x.shape[0] <= 2, self.subm.forward, self.bar, [x])


        example_inputs = (torch.randn(1, 3, 3, 3),)
        m = CondBranchClassMethod()
        m.eval()
        # TODO (tmanlaibaatar) Setting functional IR doesn't work on aot_export yet
        # as the branch source_fn is not captured.
        gm = torch.export._trace._export(m, example_inputs, pre_dispatch=True).module()

        actual_source_fns = []
        for mod in gm.modules():
            for node in mod.graph.nodes:
                if node.name in {"sin", "cos"}:
                    source_fn_st = node.meta.get("source_fn_stack", None)
                    if source_fn_st is not None:
                        source_names = []
                        for source_fn in source_fn_st:
                            source_names.append(source_fn[0])
                        actual_source_fns.append(source_names)
        exp_source_fns = [["cond", "cos"], ["cond", "sin"]]
        self.assertEqual(actual_source_fns, exp_source_fns)

    @testing.expectedFailureRetraceability  # T183144788
    def test_lifted_constants(self) -> None:
        class Module(torch.nn.Module):
            def forward(self, x):
                return x + torch.tensor(3)

        f = Module()
        ep = export(f, (torch.tensor(1),))

        self.assertEqual(len(ep.graph_signature.input_specs), 2)
        self.assertEqual(len(ep.constants), 1)

        class Foo(torch.nn.Module):
            def __init__(self):
                super().__init__()
                self.a = torch.tensor(3)

            def forward(self, x):
                list_tensor = [torch.tensor(3), torch.tensor(4)]
                return x + self.a + list_tensor[0] + list_tensor[1]

        ep = export(Foo(), (torch.tensor(1),))

        self.assertEqual(len(ep.graph_signature.input_specs), 4)
        self.assertEqual(len(ep.state_dict), 0)
        self.assertEqual(len(ep.constants), 3)

        inp = (torch.tensor(5),)
        self.assertTrue(torch.allclose(ep.module()(*inp), Foo()(*inp)))

        transform = ep.run_decompositions()
        self.assertEqual(len(ep.graph_signature.input_specs), 4)
        self.assertTrue(torch.allclose(ep.module()(*inp), transform.module()(*inp)))

    @testing.expectedFailureRetraceability  # T183144788
    def test_tensor_attribute_zero_args(self):
        class Foo(torch.nn.Module):
            def __init__(self, value):
                super().__init__()
                self.x = torch.tensor(value)

            def forward(self):
                return self.x.clone()

        m = Foo([1, 2])
        ep = export(m, ())
        self.assertEqual(ep.graph_signature.lifted_tensor_constants, ["x"])

    def test_preserve_shape_dynamism_for_unused_inputs(self):
        @dataclass
        class Input:
            f: torch.Tensor
            p: torch.Tensor

        torch._export.utils.register_dataclass_as_pytree_node(
            Input,
            serialized_type_name="test_preserve_shape_dynamism_for_unused_inputs.Input",
        )

        class Module(torch.nn.Module):
            def forward(self, x: Input):
                return x.f + 1

        mod = Module()
        example_inputs = (Input(f=torch.ones(10, 4), p=torch.zeros(10, 4)),)
        ep_static = torch.export.export(mod, example_inputs)
        for node in ep_static.graph.nodes:
            if node.op == "placeholder":
                for s in node.meta["val"].shape:
                    self.assertIsInstance(s, int)

        dim0_x_f, dim0_x_p = torch.export.dims("dim0_x_f", "dim0_x_p")
        dynamic_shapes = {"x": [{0: dim0_x_f}, {0: dim0_x_p}]}
        ep_dynamic = torch.export.export(
            mod, example_inputs, dynamic_shapes=dynamic_shapes
        )
        for node in ep_dynamic.graph.nodes:
            if node.op == "placeholder":
                for i, s in enumerate(node.meta["val"].shape):
                    if i == 0:
                        self.assertIsInstance(s, torch.SymInt)
                    else:
                        self.assertIsInstance(s, int)

    def test_multiple_definitions_same_name_dim(self):
        class Foo(torch.nn.Module):
            def forward(self, x, y):
                return torch.matmul(x, y)

        A = torch.export.Dim("C", min=3)
        B = torch.export.Dim("C", max=12)
        with self.assertRaisesRegex(
            torch._dynamo.exc.UserError,
            "Found different definitions Dim\\(.*min=3\\) and Dim\\(.*max=12\\) "
            "for the same symbolic dimension",
        ):
            torch.export.export(
                Foo(),
                (torch.randn(10, 10), torch.randn(10, 10)),
                dynamic_shapes={"x": (A, B), "y": (B, A)},
            )

    def test_export_with_wrong_inputs(self):
        class MyModule(torch.nn.Module):
            def forward(self, x):
                return x + x

        exported_program = export(MyModule(), (torch.rand(2, 3),), {})
        with self.assertRaisesRegex(ValueError, "Trying to flatten user inputs"):
            exported_program.module()(torch.rand(2, 3), torch.rand(2, 3))

    @testing.expectedFailureSerDerPreDispatch  # linear shouldn't decompose
    @testing.expectedFailurePreDispatchRunDecomp  # no action needed here
    def test_export_decomps_simple(self):
        class M(torch.nn.Module):
            def __init__(self):
                super().__init__()
                self.lin = torch.nn.Linear(10, 1)

            def forward(self, x):
                return self.lin(x)

        inp = (torch.randn(5, 10),)
        m = M()
        ep = export(m, inp)
        state_dict = ep.state_dict

        FileCheck().check_count("torch.ops.aten.t.default", 1, exactly=True).run(
            ep.graph_module.code
        )
        self.assertTrue(torch.allclose(ep.module()(*inp), m(*inp)))

        core_aten_ep = ep.run_decompositions()
        FileCheck().check_count("torch.ops.aten.permute.default", 1, exactly=True).run(
            core_aten_ep.graph_module.code
        )
        FileCheck().check_count("torch.ops.aten.t.default", 0, exactly=True).run(
            core_aten_ep.graph_module.code
        )
        self.assertTrue(torch.allclose(core_aten_ep.module()(*inp), m(*inp)))
        self.assertEqual(id(state_dict), id(ep.state_dict))

    def test_export_decomps_dynamic(self):
        class M(torch.nn.Module):
            def __init__(self):
                super().__init__()
                self.lin = torch.nn.Linear(10, 1)

            def forward(self, x):
                return self.lin(x)

        inp = (torch.randn(5, 10),)
        m = M()
        ep = export(m, inp, dynamic_shapes={"x": {0: Dim("batch")}})

        core_aten_ep = ep.run_decompositions()

        input_node = [
            node for node in core_aten_ep.graph.nodes if node.op == "placeholder"
        ][-1]
        self.assertTrue(isinstance(input_node.meta["val"].shape[0], torch.SymInt))

        FileCheck().check_count("torch.ops.aten.permute.default", 1, exactly=True).run(
            core_aten_ep.graph_module.code
        )
        FileCheck().check_count("torch.ops.aten.t.default", 0, exactly=True).run(
            core_aten_ep.graph_module.code
        )
        self.assertTrue(torch.allclose(core_aten_ep.module()(*inp), m(*inp)))

    def test_nonzero_2(self):
        class Module(torch.nn.Module):
            def forward(self, x):
                return torch.nonzero(x)

        f = Module()
        ep = export(f, (torch.ones(2),))
        inp = torch.randn(2)
        self.assertTrue(torch.allclose(ep.module()(inp), torch.nonzero(inp)))

    @testing.expectedFailureNonStrict
    def test_redundant_asserts(self):
        class Foo(torch.nn.Module):
            def forward(self, x):
                y = x.item()
                torch._constrain_as_size(y)
                return torch.zeros(y)

        f = Foo()

        ep = export(f, (torch.tensor([3]),))
        FileCheck().check_count(
            "torch.ops.aten._assert_async.msg", 2, exactly=True
        ).run(ep.graph_module.code)

    def test_non_arg_name_dynamic_shapes_api(self):
        class Foo(torch.nn.Module):
            def forward(self, a, b):
                return a.sum() + b.sum()

        foo = Foo()
        dim = torch.export.Dim("dim")
        ep = torch.export.export(
            foo,
            (torch.randn(4, 4), torch.randn(4, 4)),
            dynamic_shapes=(None, {0: dim}),
        )

        test_inp = (torch.randn(4, 4), torch.randn(7, 4))
        self.assertEqual(ep.module()(*test_inp), foo(*test_inp))

        ep_v2 = torch.export.export(
            foo,
            (torch.randn(4, 4), torch.randn(4, 4)),
            dynamic_shapes=(None, None),
        )
        with self.assertRaisesRegex(
            RuntimeError, "shape\[0\] to be equal to 4, but got 7"
        ):
            ep_v2.module()(*test_inp)

    def test_constant_output(self):
        class ModuleConstant(torch.nn.Module):
            def __init__(self):
                super().__init__()
                self.b = torch.randn(3, 2)

            def forward(self):
                return self.b

        class ModuleNestedConstant(torch.nn.Module):
            def __init__(self):
                super().__init__()
                self.bff = torch.randn(3, 2)

            def forward(self, x, y):
                return {"prediction": (x + y, self.bff)}

        mod = ModuleConstant()
        ep = torch.export.export(mod, ())
        self.assertEqual(ep.module()(), mod())

        args = (torch.randn(3, 2), torch.randn(3, 2))
        mod = ModuleNestedConstant()
        ep = torch.export.export(mod, args)
        self.assertEqual(ep.module()(*args), mod(*args))

    def test_non_arg_name_dynamic_shapes_api_with_kwarg(self):
        class Foo(torch.nn.Module):
            def forward(self, a, b, kw1, kw2):
                return a.sum() + b.sum() + kw1.sum() - kw2.sum()

        foo = Foo()
        dim = torch.export.Dim("dim")
        dim_for_kw1 = torch.export.Dim("dim_for_kw1")
        ep = torch.export.export(
            foo,
            (torch.randn(4, 4), torch.randn(4, 4)),
            {"kw2": torch.ones(4, 4), "kw1": torch.zeros(4, 4)},
            # We are specifying dynamism on the first kwarg even though user passed in
            # different order
            dynamic_shapes=(None, {0: dim}, {0: dim_for_kw1}, None),
        )

        test_inp = (torch.randn(4, 4), torch.randn(7, 4))
        test_kwargs = {"kw2": torch.ones(4, 4), "kw1": torch.zeros(9, 4)}
        # This should work even if the kwarg order are flipped.
        self.assertEqual(
            ep.module()(*test_inp, **test_kwargs), foo(*test_inp, **test_kwargs)
        )

    def test_non_arg_name_dynamic_shapes_api_with_container_type(self):
        class Foo(torch.nn.Module):
            def forward(self, a, b):
                return a[0].sum() + a[1].sum() + b.sum()

        inp_a = (torch.randn(4, 4), torch.randn(4, 4))
        inp_b = torch.randn(4, 4)
        inp = (inp_a, inp_b)

        count = 0

        def dynamify_inp(x):
            # Mark the second input a[1] dynamic
            nonlocal count
            if count == 1:
                dim = torch.export.Dim("dim", min=3)
                count += 1
                return {0: dim}
            count += 1
            return None

        dynamic_shapes = tree_map(dynamify_inp, inp)

        foo = Foo()
        ep = torch.export.export(foo, inp, dynamic_shapes=dynamic_shapes)

        test_inp = ((torch.randn(4, 4), torch.randn(2, 4)), torch.randn(4, 4))
        with self.assertRaisesRegex(RuntimeError, "shape\[0\] to be >= 3, but got 2"):
            ep.module()(*test_inp)

    def test_lazy_module_kwargs(self):
        class LazyModule(torch.nn.modules.lazy.LazyModuleMixin, torch.nn.Module):
            def initialize_parameters(self, *args, **kwargs):
                pass

            def forward(self, x, y):
                return x + y

        m = LazyModule()
        ep = torch.export.export(
            m, (), {"x": torch.randn(3, 3), "y": torch.randn(3, 3)}
        )
        inputs = {"x": torch.randn(3, 3), "y": torch.randn(3, 3)}
        self.assertEqual(ep.module()(**inputs), m(**inputs))

    def test_retrace_pre_autograd(self):
        class Foo(torch.nn.Module):
            def __init__(self):
                super().__init__()
                self.register_buffer("buffer", torch.ones(4, 4))

            def forward(self, x):
                self.buffer.add_(4)
                return x.sum() + self.buffer.sum()

        inp = torch.randn(4, 4)
        gm = _export(
            Foo(),
            (inp,),
            dynamic_shapes=({0: torch.export.Dim("dim", min=3)},),
            pre_dispatch=True,
        ).module()

        with self.assertRaisesRegex(
            RuntimeError, escape("Expected input at *args[0].shape[0]")
        ):
            gm(torch.randn(2, 2))

        with self.assertRaisesRegex(
            RuntimeError, escape("Expected input at *args[0].shape[0]")
        ):
            torch.export.export(gm, (torch.randn(2, 2),))

        ep = torch.export.export(
            gm,
            (torch.randn(5, 4),),
            dynamic_shapes=({0: torch.export.Dim("dim", min=3)},),
        )

        test_inp = torch.ones(8, 4)
        self.assertTrue(torch.allclose(ep.module()(test_inp), Foo().forward(test_inp)))

    def test_issue_113041(self):
        class TestModule(torch.nn.Module):
            def __init__(self):
                super().__init__()
                self.a = torch.tensor(1.0)

            def forward(self, x: torch.Tensor) -> torch.Tensor:
                return x + self.a

        def forward_hook(module: torch.nn.Module, inputs, output) -> torch.Tensor:
            return 2 * output

        seq = torch.nn.Sequential(TestModule()).eval()
        seq.b = torch.tensor(2)
        handle = seq.register_forward_hook(forward_hook)

        class M(torch.nn.Module):
            def __init__(self):
                super().__init__()
                self.seq = seq

            def forward(self, x):
                return self.seq(x) + self.seq.b

        inp = (torch.randn(2, 8),)
        ep = export(M(), inp)  # This errors because dynamo adds an extra input

    def test_export_with_fake_tensor_inputs(self):
        fake_mode = torch._subclasses.fake_tensor.FakeTensorMode()

        class Model(torch.nn.Module):
            def __init__(self) -> None:
                super().__init__()
                self.linear = torch.nn.Linear(2, 2)

            def forward(self, x):
                out = self.linear(x)
                return out

        # Put the inputs on a device
        with fake_mode, torch.device("meta"):
            x = torch.rand(5, 2, 2)
            model = Model()

            exported_program = torch.export.export(model, (x,))
            export_res = exported_program.module()(x)
            exp_res = model(x)
            all_meta_val = [
                node.meta["val"]
                for node in exported_program.graph_module.graph.nodes
                if "val" in node.meta
            ]
            self.assertTrue(export_res.size() == exp_res.size())
            self.assertTrue(all(val.device == x.device for val in all_meta_val))
            self.assertTrue(
                all(val.fake_mode is all_meta_val[0].fake_mode for val in all_meta_val)
            )
            decomposed_ep = exported_program.run_decompositions()
            export_res = decomposed_ep.module()(x)
            self.assertTrue(export_res.size() == exp_res.size())

    def test_export_with_fake_tensor_inputs_on_cuda_devices(self):
        fake_mode = torch._subclasses.fake_tensor.FakeTensorMode()

        class Model(torch.nn.Module):
            def __init__(self) -> None:
                super().__init__()
                self.linear = torch.nn.Linear(2, 2)

            def forward(self, x):
                out = self.linear(x)
                return out

        # Put the inputs on a device
        with fake_mode, torch.device("meta"):
            x = torch.rand(5, 2, 2)
            model = Model()

        # Manualy set the fake_device of fake tensors.
        x.fake_device = torch.device("cuda:0")
        for n, p in model.named_parameters():
            p.fake_device = torch.device("cuda:0")

        # Need to set all the requires_grad of tensors to False, because fake_tensor with CUDA device
        # doesn't quite work well with aot_autograd right now due to some logic fails
        # the check in call getDeviceGuardImpl in InputMetadata.
        x.requires_grad = False
        for n, p in model.named_parameters():
            p.requires_grad = False

        def check_device_and_fake_mode():
            exported_program = torch.export.export(model, (x,))
            export_res = exported_program.module()(x)
            exp_res = model(x)
            all_meta_val = [
                node.meta["val"]
                for node in exported_program.graph_module.graph.nodes
                if "val" in node.meta
            ]
            self.assertTrue(export_res.size() == exp_res.size())
            self.assertTrue(all(val.device == x.device for val in all_meta_val))
            self.assertTrue(
                all(val.fake_mode is all_meta_val[0].fake_mode for val in all_meta_val)
            )

        check_device_and_fake_mode()

    def test_run_decomposition_supports_user_input_mutation(self):
        class SingleOp(torch.nn.Module):
            def __init__(self):
                super().__init__()
                self.op = torch.ops.aten.native_batch_norm

            def forward(
                self,
                input,
                weight,
                bias,
                running_mean,
                running_var,
                training,
                momentum,
                eps,
                **kwargs,
            ):
                return self.op(
                    input,
                    weight,
                    bias,
                    running_mean,
                    running_var,
                    training,
                    momentum,
                    eps,
                    **kwargs,
                )

        input = torch.randn(5, 5, 5)
        weight = torch.randn(5)
        bias = torch.randn(5)
        running_mean = torch.randn(5)
        running_var = torch.randn(5)
        training = True
        momentum = 0.5
        eps = 0.6

        model = SingleOp()
        output = model(
            input, weight, bias, running_mean, running_var, training, momentum, eps
        )

        ep = torch.export.export(
            model,
            args=(
                input,
                weight,
                bias,
                running_mean,
                running_var,
                training,
                momentum,
                eps,
            ),
        )
        ep.run_decompositions(decomp_table=torch._decomp.decomposition_table)
        self.assertEqual(
            ep.module()(
                input, weight, bias, running_mean, running_var, training, momentum, eps
            ),
            output,
        )

    def test_export_graph_with_no_inputs(self):
        # We saw this pattern when users want to export
        # a graph that initlizes the states of a model.
        class Module(torch.nn.Module):
            def forward(self):
                return torch.randn(3, 4), torch.randn(3, 4)

        f = Module()
        ep = torch.export.export(f, ())
        a, b = ep.module()()
        self.assertEqual(a.size(), torch.Size([3, 4]))
        self.assertEqual(b.size(), torch.Size([3, 4]))

    def test_pad_sequence(self):
        class Module(torch.nn.Module):
            def forward(self, x):
                return torch._C._nn.pad_sequence([x])

        m0 = Module()
        inputs = (torch.randn(3, 2),)
        ep = torch.export.export(
            m0, inputs, dynamic_shapes={"x": {0: Dim("batch_size")}}
        )
        self.assertEqual(ep.module()(*inputs), m0(*inputs))

        class ModuleBatchFirst(torch.nn.Module):
            def forward(self, x):
                return torch._C._nn.pad_sequence([x], batch_first=True)

        m1 = ModuleBatchFirst()
        inputs = (torch.randn(3, 2),)
        ep = torch.export.export(
            m1, inputs, dynamic_shapes={"x": {0: Dim("batch_size")}}
        )
        self.assertEqual(ep.module()(*inputs), m1(*inputs))

        class ModuleMulti(torch.nn.Module):
            def forward(self, x, y, z):
                return torch._C._nn.pad_sequence([x, y, z])

        m2 = ModuleMulti()
        inputs = (torch.randn(5, 2), torch.randn(4, 2), torch.randn(3, 2))
        ep = torch.export.export(
            m2,
            inputs,
            dynamic_shapes={
                "x": {0: Dim("batch_size")},
                "y": {0: Dim("y")},
                "z": {0: Dim("z")},
            },
        )
        self.assertEqual(ep.module()(*inputs), m2(*inputs))

        class ModuleMultiBatchFirst(torch.nn.Module):
            def forward(self, x, y, z):
                return torch._C._nn.pad_sequence([x, y, z], batch_first=True)

        m3 = ModuleMulti()
        inputs = (torch.randn(5, 2), torch.randn(4, 2), torch.randn(3, 2))
        ep = torch.export.export(
            m2,
            inputs,
            dynamic_shapes={
                "x": {0: Dim("batch_size")},
                "y": {0: Dim("y")},
                "z": {0: Dim("z")},
            },
        )
        self.assertEqual(ep.module()(*inputs), m3(*inputs))

    def test_export_then_compile_tensor_ctor(self):
        class M(torch.nn.Module):
            def forward(self, scores, mask):
                scores = scores.masked_fill(
                    mask, torch.tensor(torch.finfo(scores.dtype).min)
                )  # (bs, n_heads, q_length, k_length)
                return scores

        tensor_cpu = torch.randn(2, 4)
        mask_cpu = torch.BoolTensor(
            [[False, True, False, False], [False, False, False, False]]
        )

        m = M().eval()
        # res_ref = m(tensor_cpu, mask_cpu)
        # print("res_ref is: {}".format(res_ref), flush=True)

        exported_model = _export(m, (tensor_cpu, mask_cpu), pre_dispatch=True).module()
        optimized_model = torch.compile(exported_model)
        optimized_model(tensor_cpu, mask_cpu)

    def test_export_input_mutation_static_shape(self):
        class MutationModel(torch.nn.Module):
            def forward(self, x, y):
                x.view(3, 2, -1).add_(y)
                return x

        inputs = (torch.randn(12), torch.tensor(2))
        model = MutationModel()
        ep = export(model, inputs)
        inputs_export = copy.deepcopy(inputs)
        inputs_model = copy.deepcopy(inputs)
        self.assertEqual(ep.module()(*inputs_export), model(*inputs_model))
        self.assertEqual(inputs[0] + torch.tensor(2), inputs_model[0])
        self.assertEqual(inputs[0] + torch.tensor(2), inputs_export[0])

    def test_export_input_mutation_dynamic_shape(self):
        class MutationModel(torch.nn.Module):
            def forward(self, x, y):
                x[0].mul_(y)
                return x

        inputs = ((torch.randn(12), torch.randn(3, 2)), 2.0)
        model = MutationModel()
        ep = torch.export.export(
            model,
            inputs,
            dynamic_shapes={"x": ({0: torch.export.Dim("dim")}, None), "y": None},
        )
        nodes = list(ep.graph.nodes)
        self.assertEqual(nodes[0].op, "placeholder")
        self.assertIsInstance(nodes[0].meta["val"], torch.Tensor)
        self.assertIsInstance(nodes[0].meta["val"].shape[0], torch.SymInt)

        inputs_export = copy.deepcopy(inputs)
        inputs_model = copy.deepcopy(inputs)
        self.assertEqual(ep.module()(*inputs_export), model(*inputs_model))
        self.assertEqual(inputs[0][0] * 2.0, inputs_model[0][0])
        self.assertEqual(inputs[0][0] * 2.0, inputs_export[0][0])

    def test_export_input_mutation_bug(self):
        class M(torch.nn.Module):
            def forward(self, x):
                x[:, :2, :] = x[:, :2, :] + 1
                return x

        inputs = (torch.ones(4, 4, 4),)
        ep = torch.export.export(M(), inputs)
        m = ep.module()

        # Make the name conflict with a placeholder name that we get from
        # aot_export
        for i, node in enumerate(m.graph.nodes):
            if node.op == "placeholder":
                node.name = f"arg0_{i + 1}"
        m.recompile()

        ep = torch.export.export(m, inputs)

        inputs = (torch.randn(4, 4, 4),)
        self.assertEqual(
            ep.module()(*copy.deepcopy(inputs)), M()(*copy.deepcopy(inputs))
        )

    def test__scaled_dot_product_flash_attention(self):
        class Module(torch.nn.Module):
            def forward(self, q, k, v):
                res = torch.nn.functional.scaled_dot_product_attention(q, k, v)
                return res[0]

        m = Module()
        inputs = (
            torch.randn(5, 4, 3, 2),
            torch.randn(5, 4, 3, 2),
            torch.randn(5, 4, 3, 2),
        )
        ep = export(m, inputs)
        self.assertEqual(ep.module()(*inputs), m(*inputs))

    @testing.expectedFailureSerDer  # symfloat nyi
    @testing.expectedFailureSerDerPreDispatch  # symfloat nyi
    def test_sym_sqrt(self):
        import math

        class M(torch.nn.Module):
            def forward(self, x):
                return x / torch.sym_sqrt(x.shape[0])

        ep = export(M(), (torch.ones(16, 4),), dynamic_shapes={"x": {0: Dim("dim")}})
        _ExportPassBaseDeprecatedDoNotUse()(ep.graph_module)
        FileCheck().check_count("torch._sym_sqrt", 1, exactly=True).run(
            ep.graph_module.code
        )

    def test_check_specialized_int(self):
        class SingleOp(torch.nn.Module):
            def __init__(self):
                super().__init__()
                self.op = torch.ops.aten.scatter_add

            def forward(self, t, dim, index, src, **kwargs):
                return self.op(t, dim, index, src, **kwargs)

        t = torch.randn(10, 5)
        dim = -1
        index = torch.tensor(
            [
                [2, 4, 3, 1, 0],
                [0, 2, 1, 4, 3],
                [3, 1, 4, 2, 0],
                [4, 0, 3, 1, 2],
                [3, 0, 4, 1, 2],
            ]
        )
        src = torch.randn(5, 5)

        model = SingleOp()
        output = model(t, dim, index, src)

        ep = torch.export.export(model, args=(t, dim, index, src))
        ep.run_decompositions(decomp_table=torch._decomp.decomposition_table)
        self.assertEqual(ep.module()(t, dim, index, src), output)

    def test_fqn(self):
        class NestedChild(torch.nn.Module):
            def forward(self, x):
                return x / x

        class Child1(torch.nn.Module):
            def __init__(self):
                super().__init__()
                self.nested = NestedChild()
                self.register_parameter(
                    "child1param", torch.nn.Parameter(torch.ones(2, 3))
                )

            def forward(self, x):
                x = self.nested(x)
                return x + self.child1param

        class Child2(torch.nn.Module):
            def __init__(self):
                super().__init__()
                self.register_buffer("child2buffer", torch.ones(2, 3))

            def forward(self, x):
                return x - self.child2buffer

        class MyModule(torch.nn.Module):
            def __init__(self):
                super().__init__()
                self.foo = Child1()
                self.bar = Child2()
                self.register_parameter(
                    "rootparam", torch.nn.Parameter(torch.ones(2, 3))
                )

            def forward(self, x):
                x = x * self.rootparam
                x = self.foo(x)
                x = self.bar(x)
                return x

        orig_eager = MyModule()
        test_inp = torch.randn(2, 3)

        torch_gm = _export_to_torch_ir(orig_eager, (torch.rand(2, 3),), {})
        for k, v in orig_eager.state_dict().items():
            normalized_k = k.replace(".", "_")
            self.assertIn(normalized_k, torch_gm.state_dict())
            self.assertEqual(v, torch_gm.state_dict()[normalized_k])
        self.assertTrue(torch.allclose(torch_gm(test_inp), orig_eager(test_inp)))

        pre_autograd_gm = torch.export._trace._export(
            orig_eager, (torch.rand(2, 3),), {}, pre_dispatch=True
        ).module()
        for k, v in orig_eager.state_dict().items():
            normalized_k = k.replace(".", "_")
            self.assertIn(k, pre_autograd_gm.state_dict())
            self.assertEqual(v, pre_autograd_gm.state_dict()[k])
        self.assertTrue(torch.allclose(pre_autograd_gm(test_inp), orig_eager(test_inp)))

        ep = export(orig_eager, (torch.rand(2, 3),), {})
        for k, v in orig_eager.state_dict().items():
            # We do not need to normalize the key here because exported
            # program's state dict is able to contain the module information.
            self.assertIn(k, ep.state_dict)
            self.assertEqual(v, ep.state_dict[k])
        self.assertTrue(torch.allclose(ep.module()(test_inp), orig_eager(test_inp)))

    def test_nn_module_stack(self):
        class Leaf(torch.nn.Module):
            def __init__(self):
                super().__init__()
                self.linear = torch.nn.Linear(4, 4)

            def forward(self, x):
                return self.linear(x)

        class Bar(torch.nn.Module):
            def __init__(self):
                super().__init__()
                self.leaf = Leaf()
                self.register_buffer("buffer", torch.randn(4, 4))

            def forward(self, x):
                return self.buffer.sum() + self.leaf(x).sum()

        class Foo(torch.nn.Module):
            def __init__(self):
                super().__init__()
                self.bar = Bar()

            def forward(self, x):
                y = self.bar.buffer + x
                return (self.bar(x) + y.sum(),)

        inp = (torch.randn(4, 4),)
        mod = Foo()
        ep_strict = torch.export.export(mod, inp)
        ep_non_strict = torch.export.export(mod, inp, strict=False)

        gm_unflat_non_strict = unflatten(ep_non_strict)
        self.assertTrue(hasattr(gm_unflat_non_strict, "bar"))
        self.assertTrue(hasattr(gm_unflat_non_strict.bar, "buffer"))
        self.assertTrue(hasattr(gm_unflat_non_strict.bar, "leaf"))

        gm_unflat_strict = unflatten(ep_strict)

        self.assertEqual(gm_unflat_non_strict(*inp), gm_unflat_strict(*inp))
        self.assertExpectedInline(
            str(gm_unflat_non_strict.bar.leaf.linear.graph).strip(),
            """\
graph():
    %arg3_1 : [num_users=1] = placeholder[target=arg3_1]
    %weight : [num_users=1] = get_attr[target=weight]
    %bias : [num_users=1] = get_attr[target=bias]
    %t : [num_users=1] = call_function[target=torch.ops.aten.t.default](args = (%weight,), kwargs = {})
    %addmm : [num_users=1] = call_function[target=torch.ops.aten.addmm.default](args = (%bias, %arg3_1, %t), kwargs = {})
    return addmm""",
        )

        gm_flat_non_strict = ep_non_strict.module()
        gm_flat_strict = ep_strict.module()

        self.assertEqual(gm_flat_non_strict(*inp), gm_flat_strict(*inp))

    def test_nn_module_stack_shared_submodule(self):
        class Leaf(torch.nn.Module):
            def __init__(self):
                super().__init__()
                self.linear = torch.nn.Linear(4, 4)

            def forward(self, x):
                return self.linear(x)

        class Bar(torch.nn.Module):
            def __init__(self):
                super().__init__()
                self.leaf = Leaf()
                self.register_buffer("buffer", torch.randn(4, 4))

            def forward(self, x):
                return self.buffer.sum() + self.leaf(x).sum()

        class BarDifferent(torch.nn.Module):
            def __init__(self):
                super().__init__()
                self.leaf = Leaf()

            def forward(self, x):
                a = self.leaf(x).sum()
                b = self.leaf(x).sum()
                return a + b

        class Foo(torch.nn.Module):
            def __init__(self):
                super().__init__()
                self.bar = Bar()
                self.bar_different = BarDifferent()

            def forward(self, x):
                y = self.bar.buffer + x
                return (
                    self.bar(x) + self.bar_different(x + 2),
                    y.sum(),
                )

        inp = (torch.randn(4, 4),)
        mod = Foo()
        ep_strict = torch.export.export(mod, inp)
        ep_non_strict = torch.export.export(mod, inp, strict=False)

        gm_unflat_non_strict = unflatten(ep_non_strict)
        self.assertTrue(hasattr(gm_unflat_non_strict, "bar"))
        self.assertTrue(hasattr(gm_unflat_non_strict.bar, "buffer"))
        self.assertTrue(hasattr(gm_unflat_non_strict.bar, "leaf"))
        self.assertTrue(hasattr(gm_unflat_non_strict.bar_different, "leaf"))

        gm_unflat_strict = unflatten(ep_strict)

        self.assertEqual(gm_unflat_non_strict(*inp), gm_unflat_strict(*inp))
        self.assertExpectedInline(
            str(gm_unflat_non_strict.bar.leaf.linear.graph).strip(),
            """\
graph():
    %arg5_1 : [num_users=1] = placeholder[target=arg5_1]
    %weight : [num_users=1] = get_attr[target=weight]
    %bias : [num_users=1] = get_attr[target=bias]
    %t : [num_users=1] = call_function[target=torch.ops.aten.t.default](args = (%weight,), kwargs = {})
    %addmm : [num_users=1] = call_function[target=torch.ops.aten.addmm.default](args = (%bias, %arg5_1, %t), kwargs = {})
    return addmm""",
        )
        self.assertExpectedInline(
            str(gm_unflat_non_strict.bar_different.leaf.linear.graph).strip(),
            """\
graph():
    %add_2 : [num_users=1] = placeholder[target=add_2]
    %weight : [num_users=1] = get_attr[target=weight]
    %bias : [num_users=1] = get_attr[target=bias]
    %t_1 : [num_users=1] = call_function[target=torch.ops.aten.t.default](args = (%weight,), kwargs = {})
    %addmm_1 : [num_users=1] = call_function[target=torch.ops.aten.addmm.default](args = (%bias, %add_2, %t_1), kwargs = {})
    return addmm_1""",
        )

        gm_flat_non_strict = ep_non_strict.module()
        gm_flat_strict = ep_strict.module()

        self.assertEqual(gm_flat_non_strict(*inp), gm_flat_strict(*inp))

<<<<<<< HEAD
=======
    def test_stack_trace(self):
        class Foo(torch.nn.Module):
            def __init__(self):
                super().__init__()
                self.linear = torch.nn.Linear(4, 4)

            def forward(self, x):
                x = self.linear(x)
                x *= 2.0
                return x

        ep = export(
            Foo(),
            (torch.randn(4, 4),),
        )
        # check correct lines are in stack trace
        trace_mul = [node for node in ep.graph.nodes if node.name == "mul"][0].meta.get(
            "stack_trace", ""
        )
        self.assertTrue(
            re.search(r"test_export.py.*in forward\n.*x \*= 2.0", trace_mul)
        )
        trace_addmm = [
            node for node in ep.graph.nodes if node.name in ["addmm", "linear"]
        ][0].meta.get("stack_trace", "")
        self.assertTrue(
            re.search(
                r"test_export.py.*in forward\n.*x = self.linear\(x\)", trace_addmm
            )
        )

    def test_sym_stack_trace(self):
        class Foo(torch.nn.Module):
            def forward(self, x, y):
                y = torch._constrain_as_size(y.item(), min=2)
                z = x.shape[0] == 4
                z = torch.sym_ite(z, x.shape[0], x.shape[1])
                return z

        ep = export(
            Foo(),
            (torch.randn(4, 4), torch.tensor(5)),
            dynamic_shapes={"x": (Dim("dx0"), Dim("dx1")), "y": None},
        )
        # stack trace for sym call constrain_range
        trace_constrain_range = [  # different names for serdes/pre-dispatch
            node
            for node in ep.graph.nodes
            if node.name
            in ["sym_constrain_range_for_size", "sym_constrain_range_for_size_default"]
        ][0].meta.get("stack_trace", None)
        self.assertTrue(
            re.search(
                r"torch/__init__.py.*in _constrain_as_size\n.*torch.sym_constrain_range_for_size",
                trace_constrain_range,
            )
        )

>>>>>>> 4f244cfa
    def test_cond_with_module_stack_export_with(self):
        class Bar(torch.nn.Module):
            def __init__(self):
                super().__init__()
                self.linear = torch.nn.Linear(4, 4)

            def forward(self, x):
                def true_fn(x):
                    return self.linear(x).cos()

                def false_fn(x):
                    return self.linear(x).sin()

                return torch.cond(x.shape[0] > 4, true_fn, false_fn, [x])

        class CondExport(torch.nn.Module):
            def __init__(self):
                super().__init__()
                self.bar = Bar()

            def forward(self, x):
                return x.cos() + self.bar(x)

        inp = (torch.randn(4, 4),)
        ep = torch.export.export(CondExport(), inp, strict=False)
        self.assertExpectedInline(
            ep.graph_module.code.strip(),
            """\
def forward(self, arg0_1, arg1_1, arg2_1):
    cos = torch.ops.aten.cos.default(arg2_1)
    true_graph_0 = self.true_graph_0
    false_graph_0 = self.false_graph_0
    conditional = torch.ops.higher_order.cond(False, true_graph_0, false_graph_0, [arg1_1, arg0_1, arg2_1]);  true_graph_0 = false_graph_0 = arg1_1 = arg0_1 = arg2_1 = None
    getitem = conditional[0];  conditional = None
    add = torch.ops.aten.add.Tensor(cos, getitem);  cos = getitem = None
    return (add,)""",
        )

        cond_top_level_nn_module_stack = [
            node.meta["nn_module_stack"]
            for node in ep.graph.nodes
            if node.name == "true_graph_0"
        ][0]

        self.assertTrue(
            "test_cond_with_module_stack_export_with.<locals>.Bar"
            in str(cond_top_level_nn_module_stack)
        )

    # TODO: See https://github.com/pytorch/pytorch/issues/115790
    @unittest.expectedFailure
    def test_cond_with_module_stack_export_with_unflatten(self):
        class Bar(torch.nn.Module):
            def __init__(self):
                super().__init__()
                self.linear = torch.nn.Linear(4, 4)

            def forward(self, x):
                def true_fn(x):
                    return self.linear(x).cos()

                def false_fn(x):
                    return self.linear(x).sin()

                return torch.cond(x.shape[0] > 4, true_fn, false_fn, [x])

        class CondExport(torch.nn.Module):
            def __init__(self):
                super().__init__()
                self.bar = Bar()

            def forward(self, x):
                return x.cos() + self.bar(x)

        inp = (torch.randn(4, 4),)
        ep = torch.export.export(CondExport(), inp, strict=False)

        cond_top_level_nn_module_stack = [
            node.meta["nn_module_stack"]
            for node in ep.graph.nodes
            if node.name == "true_graph_0"
        ][0]

        # we can't preserve nn_module_stack for the subgraphs for now.
        for node in ep.graph_module.true_graph_0.graph.nodes:
            self.assertEqual(
                node.meta["nn_module_stack"], cond_top_level_nn_module_stack
            )

        # this doesn't work today
        gm_unflat_strict = unflatten(ep)

    def test_predispatch_cond(self):
        class Model(torch.nn.Module):
<<<<<<< HEAD
=======
            def forward(self, x, y):
                with torch.enable_grad():
                    x = x - y
                return x + y

        model = Model()
        with torch.no_grad():
            exported_program = torch.export._trace._export(
                model,
                (torch.tensor(10), torch.tensor(12)),
                {},
                dynamic_shapes=None,
                pre_dispatch=True,
                strict=False,
            )

        class Model(torch.nn.Module):
>>>>>>> 4f244cfa
            def __init__(self):
                super().__init__()
                self.register_buffer("pred", torch.tensor(False))
                self.register_buffer("t", torch.tensor(10))

            def forward(self, x, y):
                def true_fn(x, y):
                    with torch.enable_grad():
                        return x - 1 + self.t + y

                return torch.cond(
                    self.pred,
                    true_fn,
                    lambda x, y: x + 1 - self.t + y,
                    [x, y],
                )

        model = Model()
<<<<<<< HEAD
        exported_program = torch.export._trace._export(
            model,
            (torch.tensor(10), torch.tensor(12)),
            {},
            dynamic_shapes=None,
            pre_dispatch=True,
            strict=False
        )

        self.assertExpectedInline(str(exported_program.graph_module.code.strip()), """\
def forward(self, arg0_1, arg1_1, arg2_1, arg3_1):
=======
        with torch.no_grad():
            exported_program = torch.export._trace._export(
                model,
                (torch.tensor(10), torch.tensor(12)),
                {},
                dynamic_shapes=None,
                pre_dispatch=True,
                strict=False,
            )

        self.assertExpectedInline(
            str(exported_program.graph_module.code.strip()),
            """\
def forward(self, b_pred, b_t, x, y):
>>>>>>> 4f244cfa
    true_graph_0 = self.true_graph_0
    false_graph_0 = self.false_graph_0
    conditional = torch.ops.higher_order.cond(arg0_1, true_graph_0, false_graph_0, [arg1_1, arg2_1, arg3_1]);  arg0_1 = true_graph_0 = false_graph_0 = arg1_1 = arg2_1 = arg3_1 = None
    getitem = conditional[0];  conditional = None
    return (getitem,)""",
        )  # noqa: B950

<<<<<<< HEAD
        self.assertExpectedInline(str(exported_program.graph_module.true_graph_0.code.strip()), """\
def forward(self, arg0_1, arg1_1, arg2_1):
    _set_grad_enabled = torch._C._set_grad_enabled(True)
    sub = torch.ops.aten.sub.Tensor(arg1_1, 1);  arg1_1 = None
    add = torch.ops.aten.add.Tensor(sub, arg0_1);  sub = arg0_1 = None
    add_1 = torch.ops.aten.add.Tensor(add, arg2_1);  add = arg2_1 = None
    _set_grad_enabled_1 = torch._C._set_grad_enabled(False)
    return (add_1,)""")
=======
        self.assertExpectedInline(
            str(exported_program.graph_module.true_graph_0.code.strip()),
            """\
def forward(self, arg1_1, arg0_1, arg2_1):
    submod_3 = self.submod_1
    add_1 = torch._higher_order_ops.wrap.wrap_with_set_grad_enabled(True, submod_3, arg1_1, arg0_1, arg2_1);  submod_3 = arg1_1 = arg0_1 = arg2_1 = None
    return (add_1,)""",
        )

        self.assertExpectedInline(
            str(exported_program.graph_module.true_graph_0.submod_1.code.strip()),
            """\
def forward(self, arg1_1, arg0_1, arg2_1):
    sub = torch.ops.aten.sub.Tensor(arg1_1, 1);  arg1_1 = None
    add = torch.ops.aten.add.Tensor(sub, arg0_1);  sub = arg0_1 = None
    add_1 = torch.ops.aten.add.Tensor(add, arg2_1);  add = arg2_1 = None
    return add_1""",
        )
>>>>>>> 4f244cfa

    def test_non_persistent_buffer(self):
        class MyModule(torch.nn.Module):
            def __init__(self):
                super().__init__()
                self.register_buffer("foo", torch.rand(2, 3), persistent=False)

            def forward(self, x):
                return self.foo + x

        inp = torch.rand(2, 3)
        m = MyModule()
        ep = export(m, (inp,), {})

        self.assertEqual(ep.module()(inp), m(inp))
        # Non-persistent buffers should not show up in the state dict
        self.assertNotIn("foo", ep.state_dict)
        named_buffers = {name: buffer for (name, buffer) in ep.named_buffers()}
        # But they should show up in named_buffers()
        self.assertIn("foo", named_buffers)
        self.assertIn("foo", ep.constants)
        self.assertEqual(len(ep.constants), 1)

        # Check the same properties of the unlifted module
        mod = ep.module()
        self.assertNotIn("foo", mod.state_dict())
        mod_named_buffers = {name: buffer for (name, buffer) in mod.named_buffers()}
        self.assertIn("foo", mod_named_buffers)
        self.assertIn("foo", ep.constants)
        self.assertEqual(len(ep.constants), 1)
        self.assertEqual(mod(inp), m(inp))

    def test_nonstrict_retrace_preserves_metadata(self):
        class MyModule(torch.nn.Module):
            def __init__(self):
                super().__init__()
                self.linear = torch.nn.Linear(4, 4)

            def forward(self, x):
                return self.linear(x)

        inp = torch.randn(4, 4)
        m = MyModule()
        ep = torch.export.export(m, (inp,), {}, strict=False)
        # retrace
        ep2 = torch.export.export(ep.module(), (inp,), {}, strict=False)

        for n1, n2 in zip(list(ep.graph.nodes), list(ep2.graph.nodes)):
            self.assertEqual(n1.meta.get("stack_trace"), n2.meta.get("stack_trace"))

    def test_fake_weights(self):
        class MyModule(torch.nn.Module):
            def __init__(self):
                super().__init__()
                self.foo = torch.nn.Parameter(torch.randn(4, 4))
                self.register_buffer("bar", torch.randn(4, 4), persistent=False)
                self.register_buffer("baz", torch.randn(4, 4), persistent=True)

            def forward(self, x):
                return self.foo + x + self.bar + self.baz

        fake_mode = torch._subclasses.FakeTensorMode(
            shape_env=ShapeEnv(tracked_fakes=[])
        )
        with fake_mode:
            m = MyModule()
        inp = torch.randn(4, 4)
        ep = export(m, (inp,))
        # Can't compare outputs because the module has fake weights.

    def test_fake_inputs(self):
        class MyModule(torch.nn.Module):
            def __init__(self):
                super().__init__()
                self.foo = torch.nn.Parameter(torch.randn(4, 4))

            def forward(self, x):
                return self.foo + x

        fake_mode = torch._subclasses.FakeTensorMode(
            shape_env=ShapeEnv(tracked_fakes=[])
        )
        m = MyModule()
        with fake_mode:
            inp = torch.randn(4, 4)

        ep = export(m, (inp,))
        self.assertEqual(ep.module()(torch.ones(4, 4)), m(torch.ones(4, 4)))

    def test_trace_under_fake(self):
        class MyModule(torch.nn.Module):
            def __init__(self):
                super().__init__()
                self.foo = torch.nn.Parameter(torch.randn(4, 4))

            def forward(self, x):
                return self.foo + x

        fake_mode = torch._subclasses.FakeTensorMode(
            shape_env=ShapeEnv(tracked_fakes=[])
        )
        with fake_mode:
            m = MyModule()
            inp = torch.randn(4, 4)
            # Can't use unqualified export() as it will attempt to deserialize
            # under a new FakeTensorMode.
            ep = torch.export.export(m, (inp,))

    def test_compiling_state(self):
        class TestModule1(torch.nn.Module):
            def forward(self, x):
                if torch._dynamo.is_compiling():
                    return x * 2
                else:
                    return x * 3

        class TestModule2(torch.nn.Module):
            def forward(self, x):
                if torch._utils.is_compiling():
                    return x * 2
                else:
                    return x * 3

        class TestModule3(torch.nn.Module):
            def forward(self, x):
                if torch.compiler.is_compiling():
                    return x * 2
                else:
                    return x * 3

        for m in [TestModule1(), TestModule2(), TestModule3()]:
            input = torch.randn(5)
            ep_strict = export(m, (input,), strict=True)
            ep_non_strict = export(m, (input,), strict=False)

            self.assertTrue(torch.allclose(input * 3, m(input)))
            self.assertTrue(torch.allclose(input * 2, ep_strict.module()(input)))
            self.assertTrue(torch.allclose(input * 2, ep_non_strict.module()(input)))

    def test_user_input_and_buffer_mutation(self):
        class MyModule(torch.nn.Module):
            def __init__(self):
                super().__init__()
                self.register_buffer("foo", torch.randn(4, 4))

            def forward(self, x):
                self.foo.add_(1)
                x.add_(1)
                return self.foo + x

        mod = MyModule()
        mod_copy = copy.deepcopy(mod)
        ep = export(mod_copy, (torch.rand(4, 4),))

        self.assertEqual(mod.foo, ep.module().foo)
        self.assertEqual(mod(torch.ones(4, 4)), ep.module()(torch.ones(4, 4)))

    def test_symint_tensor_return(self):
        class Module(torch.nn.Module):
            def forward(self, x):
                return torch.ops.testlib.returns_tensor_symint(x)[0]

        self._test_export_same_as_eager(Module(), (torch.randn(4, 4),))

    def test_custom_op_auto_functionalize(self):
        class M(torch.nn.Module):
            def __init__(self):
                super().__init__()

            def forward(self, x, z):
                return torch.ops.testlib.foo(x, z)

        inps = (torch.ones(5), torch.ones(5))
        inps_for_export = (torch.ones(5), torch.ones(5))
        inps_for_export_with_decomp = (torch.ones(5), torch.ones(5))

        ep = torch.export.export(M(), inps_for_export)
        x_new_eager, z_new_eager, legit_eager = M()(*inps)
        x_new_export, z_new_export, legit_export = ep.module()(*inps_for_export)
        self.assertTrue(torch.allclose(x_new_eager, x_new_export))
        self.assertTrue(torch.allclose(z_new_eager, z_new_export))
        self.assertTrue(torch.allclose(legit_eager, legit_export))

        ep = ep.run_decompositions()
        x_new_export, z_new_export, legit_export = ep.module()(
            *inps_for_export_with_decomp
        )
        self.assertTrue(torch.allclose(x_new_eager, x_new_export))
        self.assertTrue(torch.allclose(z_new_eager, z_new_export))
        self.assertTrue(torch.allclose(legit_eager, legit_export))

    def test_custom_op_auto_functionalize_pre_dispatch(self):
        class M(torch.nn.Module):
            def __init__(self):
                super().__init__()

            def forward(self, x):
                return torch.ops.testlib.foo_mutated(x)

        inps = (torch.ones(5),)

        ep = torch.export.export(M(), inps)
<<<<<<< HEAD
        self.assertExpectedInline(str(ep.graph_module.code.strip()), """\
def forward(self, arg0_1):
    cos = torch.ops.aten.cos.default(arg0_1)
    auto_functionalized = torch._higher_order_ops.auto_functionalize.auto_functionalized(torch.ops.testlib.foo.default, x = arg0_1, z = cos);  arg0_1 = cos = None
=======
        self.assertExpectedInline(
            str(ep.graph_module.code.strip()),
            """\
def forward(self, x):
    cos = torch.ops.aten.cos.default(x)
    auto_functionalized = torch._higher_order_ops.auto_functionalize.auto_functionalized(torch.ops.testlib.foo.default, x = x, z = cos);  x = cos = None
>>>>>>> 4f244cfa
    getitem_3 = auto_functionalized[3];  auto_functionalized = None
    cos_1 = torch.ops.aten.cos.default(getitem_3)
    return (getitem_3, getitem_3, cos_1)""",
        )

        ep = torch.export._trace._export(M(), inps, pre_dispatch=True)
<<<<<<< HEAD
        self.assertExpectedInline(str(ep.graph_module.code.strip()), """\
def forward(self, arg0_1):
    cos = torch.ops.aten.cos.default(arg0_1)
    auto_functionalized = torch._higher_order_ops.auto_functionalize.auto_functionalized(torch.ops.testlib.foo.default, x = arg0_1, z = cos);  arg0_1 = cos = None
=======
        self.assertExpectedInline(
            str(ep.graph_module.code.strip()),
            """\
def forward(self, x):
    cos = torch.ops.aten.cos.default(x)
    auto_functionalized = torch._higher_order_ops.auto_functionalize.auto_functionalized(torch.ops.testlib.foo.default, x = x, z = cos);  x = cos = None
>>>>>>> 4f244cfa
    getitem_3 = auto_functionalized[3];  auto_functionalized = None
    cos_1 = torch.ops.aten.cos.default(getitem_3)
    return (getitem_3, getitem_3, cos_1)""",
        )

    def test_custom_op_auto_warn_pre_dispatch(self):
        class M(torch.nn.Module):
            def __init__(self):
                super().__init__()

            def forward(self, x):
                return torch.ops.testlib.foo_functional(x)

        inps = (torch.ones(5),)

        ep = torch.export.export(M(), inps)
<<<<<<< HEAD
        self.assertExpectedInline(str(ep.graph_module.code.strip()), """\
def forward(self, arg0_1):
    cos = torch.ops.aten.cos.default(arg0_1)
    cos_1 = torch.ops.aten.cos.default(arg0_1);  arg0_1 = None
=======
        self.assertExpectedInline(
            str(ep.graph_module.code.strip()),
            """\
def forward(self, x):
    cos = torch.ops.aten.cos.default(x)
    cos_1 = torch.ops.aten.cos.default(x);  x = None
>>>>>>> 4f244cfa
    auto_functionalized = torch._higher_order_ops.auto_functionalize.auto_functionalized(torch.ops.testlib.foo.default, x = cos, z = cos_1);  cos = cos_1 = None
    getitem_3 = auto_functionalized[3];  auto_functionalized = None
    cos_2 = torch.ops.aten.cos.default(getitem_3);  getitem_3 = None
    return (cos_2,)""",
        )

        ep = torch.export._trace._export(M(), inps, pre_dispatch=True)
<<<<<<< HEAD
        self.assertExpectedInline(str(ep.graph_module.code.strip()), """\
def forward(self, arg0_1):
    foo_functional = torch.ops.testlib.foo_functional.default(arg0_1);  arg0_1 = None
    return (foo_functional,)""")

=======
        self.assertExpectedInline(
            str(ep.graph_module.code.strip()),
            """\
def forward(self, x):
    foo_functional = torch.ops.testlib.foo_functional.default(x);  x = None
    return (foo_functional,)""",
        )

    # original input names aren't retraceable:
    # compilation will succeed, but names won't match forward() signature.
    @testing.expectedFailureRetraceability
    def test_placeholder_naming_collisions(self):
        # test collisions between nested user inputs
        class Foo(torch.nn.Module):
            def forward(self, x, x_foo, x_foo_0):
                return x["foo"][0] + x_foo[0] + x_foo_0

        inputs = (
            {"foo": [torch.randn(4, 4)]},
            (torch.randn(4, 4),),
            torch.randn(4, 4),
        )
        ep = export(Foo(), inputs)
        expected_names = ["x_foo_0", "x_foo_0_1", "x_foo_0_2"]
        real_names = [spec.arg.name for spec in ep.graph_signature.input_specs]
        self.assertEqual(expected_names, real_names)

        # test collisions between user inputs and params, buffers, constants
        class Foo(torch.nn.Module):
            def __init__(self):
                super().__init__()
                self.param = torch.nn.Parameter(torch.randn(4))
                self.register_buffer("alpha", torch.randn(4), persistent=True)
                self.register_buffer("beta", torch.randn(4), persistent=False)
                self.gamma = torch.randn(4)

            def forward(self, p, b_alpha, b, c_gamma):
                p = p["param"] + self.param
                b = self.alpha + self.beta + b_alpha + b["beta"]
                c = self.gamma + c_gamma
                return p, b, c

        inputs = (
            {"param": torch.randn(4)},
            torch.randn(4),
            {"beta": torch.randn(4)},
            torch.randn(4),
        )
        ep = export(Foo(), inputs)
        expected_names = [  # user inputs should be prioritized, unprefixed
            ("p_param_1", InputKind.PARAMETER),
            ("b_alpha_1", InputKind.BUFFER),
            ("b_beta_1", InputKind.BUFFER),
            ("c_gamma_1", InputKind.CONSTANT_TENSOR),
            ("p_param", InputKind.USER_INPUT),
            ("b_alpha", InputKind.USER_INPUT),
            ("b_beta", InputKind.USER_INPUT),
            ("c_gamma", InputKind.USER_INPUT),
        ]
        real_names = [
            (spec.arg.name, spec.kind) for spec in ep.graph_signature.input_specs
        ]
        self.assertEqual(expected_names, real_names)

        # test collisions between user inputs & call_function nodes
        class Foo(torch.nn.Module):
            def forward(self, mul, add, add_1):
                return mul * mul + add * add_1

        ep = export(Foo(), (torch.randn(4, 4), torch.randn(4, 4), torch.randn(4, 4)))
        expected_names_and_ops = [
            ("mul", "placeholder"),
            ("add", "placeholder"),
            ("add_1", "placeholder"),
            ("mul_1", "call_function"),
            ("mul_2", "call_function"),
            ("add_2", "call_function"),
            ("output", "output"),
        ]
        real_names_and_ops = [(node.name, node.op) for node in ep.graph.nodes]
        self.assertEqual(expected_names_and_ops, real_names_and_ops)


>>>>>>> 4f244cfa
@unittest.skipIf(not torchdynamo.is_dynamo_supported(), "dynamo isn't support")
class TestOneOffModelExportResult(TestCase):
    def test_scaled_dot_product_attention_cpu(self):
        """
        This test makes sure we are always getting the same decomposition result for SDPA.
        As of now _scaled_dot_product_flash_attention_for_cpu is expected to show up in
        export() result. Some downstream backend then further decompose it into core ATen
        ops in torch/_decomp/decompositions.py (search for
        _scaled_dot_product_flash_attention_for_cpu).

        Export is decomposing based on the CompositeImplicitAutograd kernel implementation
        of SDPA. If this test fails, it means the kernel is being modified. In this case
        we strongly encourage you to change the decomposition rule under
        torch/_decomp/decompositions.py along with the kernel changes, so all of the
        downstream backends are not being affected.
        """

        class ScaledDotProductAttention(torch.nn.Module):
            def __init__(self):
                super().__init__()

            def forward(self, q, k, v):
                attn_output = F.scaled_dot_product_attention(
                    q, k, v, None, dropout_p=0.0, is_causal=True
                )
                return attn_output

        q = torch.randn(1, 1, 8, 8, device="cpu")
        k = torch.randn(1, 1, 8, 8, device="cpu")
        v = torch.randn(1, 1, 8, 8, device="cpu")

        from torch.nn.attention import SDPBackend

        with torch.nn.attention.sdpa_kernel([SDPBackend.MATH]):
            ep = torch.export.export(ScaledDotProductAttention(), (q, k, v))
            print(ep.graph)
            ep.run_decompositions()
            print(ep.graph)

    #         self.assertExpectedInline(ep.graph_module.code.strip(), """\
    # def forward(self, arg0_1, arg1_1, arg2_1):
    #     _scaled_dot_product_flash_attention_for_cpu = torch.ops.aten._scaled_dot_product_flash_attention_for_cpu.default(arg0_1, arg1_1, arg2_1, 0.0, True);  arg0_1 = arg1_1 = arg2_1 = None
    #     getitem = _scaled_dot_product_flash_attention_for_cpu[0];  _scaled_dot_product_flash_attention_for_cpu = None
    #     return (getitem,)""")

    @unittest.skipIf(
        not PLATFORM_SUPPORTS_FLASH_ATTENTION,
        "Can't run fused SDPA on this platform",
    )
    def test_scaled_dot_product_attention_cuda(self):
        """
        This test makes sure we are always getting the same decomposition result for SDPA.
        As of now _scaled_dot_product_flash_attention is expected to show up in
        export() result (GPU tensors are given). Currently there's no downstream
        backend relies on this export result so if this test fails, feel free to
        change it to the latest export() result.
        """

        class ScaledDotProductAttention(torch.nn.Module):
            def __init__(self):
                super().__init__()

            def forward(self, q, k, v):
                attn_output = F.scaled_dot_product_attention(
                    q, k, v, None, dropout_p=0.0, is_causal=True
                )
                return attn_output

        q = torch.randn(1, 16, 16, 64, dtype=torch.bfloat16, device="cuda")
        k = torch.randn(1, 16, 16, 64, dtype=torch.bfloat16, device="cuda")
        v = torch.randn(1, 16, 16, 64, dtype=torch.bfloat16, device="cuda")

        ep = torch.export.export(ScaledDotProductAttention(), (q, k, v))
<<<<<<< HEAD
        self.assertExpectedInline(ep.graph_module.code.strip(), """\
def forward(self, arg0_1, arg1_1, arg2_1):
    _scaled_dot_product_flash_attention = torch.ops.aten._scaled_dot_product_flash_attention.default(arg0_1, arg1_1, arg2_1, 0.0, True, scale = 0.125);  arg0_1 = arg1_1 = arg2_1 = None
=======
        self.assertExpectedInline(
            ep.graph_module.code.strip(),
            """\
def forward(self, q, k, v):
    _scaled_dot_product_flash_attention = torch.ops.aten._scaled_dot_product_flash_attention.default(q, k, v, 0.0, True, scale = 0.125);  q = k = v = None
>>>>>>> 4f244cfa
    getitem = _scaled_dot_product_flash_attention[0];  _scaled_dot_product_flash_attention = None
    return (getitem,)""",
        )

    def test_int_list_output(self):
        class M(torch.nn.Module):
            def forward(self, x):
                return [((1, 3), [x + x, x * x])]

        ep = torch.export.export(M(), (torch.ones(2, 3),))
        res = ep.module()(torch.ones(2, 3))
        self.assertEqual(res[0][0], (1, 3))

    def test_primitive_constant_output(self):
        class Z(torch.nn.Module):
            def forward(self, x, y):
                return y * x

        ep = torch.export.export(Z(), (torch.tensor(3), 5))
        res = ep.module()(torch.tensor(4), 5)
        self.assertEqual(res, torch.tensor(20))

        class B(torch.nn.Module):
            def forward(self, x, y):
                return y * x, y

        ep = torch.export.export(B(), (torch.tensor(3), 5))
        res = ep.module()(torch.tensor(4), 5)
        self.assertEqual(res[0], torch.tensor(20))
        self.assertEqual(res[1], 5)

        with self.assertRaisesRegex(
            RuntimeError,
            escape("Expected input at *args[1] to be equal to 5, but got 20"),
        ):
            res = ep.module()(torch.tensor(4), 20)

        class F(torch.nn.Module):
            def forward(self, x):
                # return a constant of primitive type
                y = 5
                return y * x, y

        ep = torch.export.export(F(), (torch.tensor(3),))
        res = ep.module()(torch.tensor(4))
        self.assertEqual(res[0], torch.tensor(20))
        self.assertEqual(res[1], 5)

        class Q(torch.nn.Module):
            def forward(self, x, y):
                return y * x, y - 1

        ep = torch.export.export(Q(), (torch.tensor(3), 5))
        res = ep.module()(torch.tensor(4), 5)
        self.assertEqual(res[0], torch.tensor(20))
        self.assertEqual(res[1], 4)

    def test_unbacked_sdpa(self):
        import torch
        from torch.nn.attention import sdpa_kernel, SDPBackend
        from torch.nn.functional import scaled_dot_product_attention

        class Module(torch.nn.Module):
            def forward(
                self, query: torch.Tensor, cache: torch.Tensor, start_pos: torch.Tensor
            ) -> torch.Tensor:
                # x.sizes(): 1, 128, 16, 128
                sp = start_pos.item()
                torch._constrain_as_size(sp, min=0, max=126)
                key = cache[:, : sp + 1, :, :]  # 1, sp+1, 16, 128
                value = cache[:, : sp + 1, :, :]  # 1, sp+1, 16, 128
                query = query.transpose(1, 2)  # (bs, n_local_heads, seqlen, head_dim)
                key = key.transpose(1, 2)
                value = value.transpose(1, 2)
                # https://github.com/pytorch/pytorch/blob/main/aten/src/ATen/native/transformers/attention.cpp#L732
                return scaled_dot_product_attention(query, key, value)

        cache = torch.randn(1, 128, 16, 128, dtype=torch.float16)
        query = torch.randn(1, 1, 16, 128, dtype=torch.float16)
        start_pos = torch.tensor([0])
        with sdpa_kernel(SDPBackend.MATH), torch.no_grad():
            ep = torch.export.export(Module(), (query, cache, start_pos))
            args = (query, cache, start_pos)
            self.assertEqual(ep.module()(*args), Module()(*args))
            args = (query, cache, torch.tensor([3]))
            self.assertEqual(ep.module()(*args), Module()(*args))
            args = (query, cache, torch.tensor([126]))
            self.assertEqual(ep.module()(*args), Module()(*args))

    def test_none_input_output(self):
        class Z(torch.nn.Module):
            def forward(self, x, y):
                return x * x

        ep = torch.export.export(Z(), (torch.tensor(3), None))
        res = ep.module()(torch.tensor(4), None)
        self.assertEqual(res, torch.tensor(16))

        class B(torch.nn.Module):
            def forward(self, x, y):
                return x * x, y

        ep = torch.export.export(B(), (torch.tensor(3), None))
        res = ep.module()(torch.tensor(4), None)
        self.assertEqual(res[0], torch.tensor(16))
        self.assertEqual(res[1], None)

        decomp = ep.run_decompositions()
        gm = decomp.module()
        res = gm(torch.tensor(4), None)
        self.assertEqual(res[0], torch.tensor(16))
        self.assertEqual(res[1], None)

    def test_print(self):
        class M(torch.nn.Module):
            def forward(self, x):
                print("start")
                x1 = x + x
                print(x1)
                x2 = x1 * x1
                print(1, 2, 3)
                x3 = x2 + x2
                return (x1, x3)

        gm = export(M(), (torch.randn(3, 3),)).graph_module
        self.assertExpectedInline(
            gm.code.strip(),
            """\
def forward(self, arg0_1):
    add = torch.ops.aten.add.Tensor(arg0_1, arg0_1);  arg0_1 = None
    mul = torch.ops.aten.mul.Tensor(add, add)
    add_1 = torch.ops.aten.add.Tensor(mul, mul);  mul = None
    return (add, add_1)""",
        )

    def test_logging_logger(self):
        logger = logging.getLogger(__name__)

        class M(torch.nn.Module):
            def forward(self, x):
                logger.log("start")
                x1 = x + x
                logger.debug(x1)
                x2 = x1 * x1
                logger.info(1, 2, 3)
                x3 = x2 + x2
                return (x1, x3)

        gm = export(M(), (torch.randn(3, 3),)).graph_module
        self.assertExpectedInline(
            gm.code.strip(),
            """\
def forward(self, x):
    add = torch.ops.aten.add.Tensor(x, x);  x = None
    mul = torch.ops.aten.mul.Tensor(add, add)
    add_1 = torch.ops.aten.add.Tensor(mul, mul);  mul = None
    return (add, add_1)""",
        )

    def test_warning(self):
        class M(torch.nn.Module):
            def forward(self, x):
                warnings.warn("moo")
                res = x + x
                warnings.warn(f"{res}")
                return res

        gm = export(M(), (torch.randn(3, 3),)).graph_module
        self.assertExpectedInline(
            gm.code.strip(),
            """\
def forward(self, arg0_1):
    add = torch.ops.aten.add.Tensor(arg0_1, arg0_1);  arg0_1 = None
    return (add,)""",
        )

    def test_constant_fqn(self):
        class Nested(torch.nn.Module):
            def __init__(self):
                super().__init__()
                self.constant = torch.rand(2, 3)
                self.parameter = torch.nn.Parameter(torch.rand(2, 3))

            def forward(self, x):
                return x + self.constant

        class Mod(torch.nn.Module):
            def __init__(self):
                super().__init__()
                self.nested = Nested()

            def forward(self, x):
                return self.nested(x) + self.nested.constant + self.nested.parameter

        m = Mod()
        ep = export(m, (torch.rand(2, 3),), strict=True)
        self.assertEqual(ep.constants["nested.constant"], m.nested.constant)
        self.assertEqual(ep.module()(torch.ones(2, 3)), m(torch.ones(2, 3)))

    def test_constant_name(self):
        class Nested(torch.nn.Module):
            def __init__(self):
                super().__init__()
                self.constant = torch.rand(2, 3)
                self.parameter = torch.nn.Parameter(torch.rand(2, 3))

            def forward(self, x):
                return x + self.constant

        class Mod(torch.nn.Module):
            def __init__(self):
                super().__init__()
                self.nested_1 = Nested()
                self.nested_2 = Nested()

            def forward(self, x):
                return (
                    self.nested_1(x)
                    + self.nested_2(x)
                    + self.nested_1.constant
                    + self.nested_2.constant
                    + self.nested_1.parameter
                    + self.nested_2.parameter
                )

        m = Mod()
        ep = export(m, (torch.rand(2, 3),), strict=False)
        self.assertEqual(ep.module()(torch.ones(2, 3)), m(torch.ones(2, 3)))

        # check constant fqn when there are multiple instances of the same class
        self.assertEqual(ep.constants["nested_1.constant"], m.nested_1.constant)
        self.assertEqual(ep.constants["nested_2.constant"], m.nested_2.constant)

        # check constant_name in the graph
        placeholders = [
            node for node in ep.graph_module.graph.nodes if node.op == "placeholder"
        ]
        self.assertEqual(len(placeholders), 5)
        self.assertTrue(all(ph.name == ph.target for ph in placeholders))
        # suffix should be added to duplicated constant_name
        self.assertEqual(placeholders[2].name, "constant")
        self.assertEqual(placeholders[3].name, "constant_1")

    def test_nested_retrace(self):
        class Nested(torch.nn.Module):
            def __init__(self):
                super().__init__()
                self.param = torch.nn.Parameter(torch.randn(3))

            def forward(self, x):
                return x + self.param

        class Foo(torch.nn.Module):
            def __init__(self):
                super().__init__()
                self.nested = Nested()

            def forward(self, x):
                return x + self.nested(x)

        # first export
        foo = Foo().to("meta")
        inputs = (torch.ones(3, device="meta"),)
        foo(*inputs)
        ep = torch.export.export(foo, inputs, strict=False)

        # second export
        foo_1 = ep.module()
        ep_1 = torch.export.export(foo_1, inputs, strict=False)

        for node1, node2 in zip(ep.graph.nodes, ep_1.graph.nodes):
            nn_module_stack_1 = node1.meta.get("nn_module_stack", None)
            nn_module_stack_2 = node2.meta.get("nn_module_stack", None)

            if nn_module_stack_1 is None:
                self.assertTrue(nn_module_stack_2 is None)
            else:
                for v1, v2 in zip(
                    nn_module_stack_1.values(), nn_module_stack_2.values()
                ):
                    self.assertEqual(v1, v2)


@unittest.skipIf(not torchdynamo.is_dynamo_supported(), "dynamo doesn't support")
class TestExportCustomClass(TorchTestCase):
    def setUp(self):
        if IS_FBCODE:
            lib_file_path = "//caffe2/test/cpp/jit:test_custom_class_registrations"
        elif IS_SANDCASTLE or IS_MACOS:
            raise unittest.SkipTest("non-portable load_library call used in test")
        elif IS_WINDOWS:
            lib_file_path = find_library_location("torchbind_test.dll")
        else:
            lib_file_path = find_library_location("libtorchbind_test.so")
        torch.ops.load_library(str(lib_file_path))

    def test_lift_custom_obj(self):
        # TODO: fix this test once custom class tracing is implemented

        custom_obj = torch.classes._TorchScriptTesting._PickleTester([3, 4])

        class Foo(torch.nn.Module):
            def forward(self, x):
                return x + x

        f = Foo()

        inputs = (torch.zeros(4, 4),)
        ep = export(f, inputs)

        # Replace one of the values with an instance of our custom class
        for node in ep.graph.nodes:
            if node.op == "call_function" and node.target == torch.ops.aten.add.Tensor:
                with ep.graph.inserting_before(node):
                    setattr(ep.graph_module, "custom_obj", custom_obj)
                    getattr_node = ep.graph.get_attr("custom_obj")
                    # Copy over an nn_module_stack as they are required.
                    getattr_node.meta["nn_module_stack"] = node.meta["nn_module_stack"]
                    custom_node = ep.graph.call_function(
                        torch.ops._TorchScriptTesting.take_an_instance.default,
                        (getattr_node,),
                    )
                    custom_node.meta["val"] = torch.ones(4, 4)
                    # Copy over an nn_module_stack as they are required.
                    custom_node.meta["nn_module_stack"] = node.meta["nn_module_stack"]
<<<<<<< HEAD
=======
                    custom_node.meta["torch_fn"] = (
                        "custom_op",
                        "torch.ops._TorchScriptTesting.take_an_instance.default",
                    )
>>>>>>> 4f244cfa
                    arg0, _ = node.args
                    node.args = (arg0, custom_node)

        from torch._export.passes.lift_constants_pass import lift_constants_pass
        from torch._export.serde.serialize import deserialize, serialize

        constants = lift_constants_pass(ep.graph_module, ep.graph_signature, {})
        for k, v in constants.items():
            assert k not in ep.constants
            ep._constants[k] = v
        serialized_vals = serialize(ep)
        deserialized_ep = deserialize(serialized_vals)

        for node in deserialized_ep.graph.nodes:
            if (
                node.op == "call_function"
                and node.target
                == torch.ops._TorchScriptTesting.take_an_instance.default
            ):
                arg = node.args[0]
                self.assertTrue(arg.op == "placeholder")

    def test_tolist_nonstrict_output(self):
        class M(torch.nn.Module):
            def forward(self, x):
                x.tolist()

        ep = torch.export.export(M(), (torch.ones(3),), strict=False)


if __name__ == "__main__":
    run_tests()<|MERGE_RESOLUTION|>--- conflicted
+++ resolved
@@ -3,11 +3,8 @@
 import copy
 import dataclasses
 import io
-<<<<<<< HEAD
-=======
 import logging
 import re
->>>>>>> 4f244cfa
 import unittest
 import warnings
 from contextlib import contextmanager
@@ -239,9 +236,6 @@
         ep = export(f, args, strict=False)
         self.assertEqual(ep.module()(*args), f(*args))
 
-<<<<<<< HEAD
-    @testing.expectedFailurePreDispatchRunDecomp  # T183702824
-=======
     def test_colon_parameter(self):
         class M(torch.nn.Module):
             def __init__(self):
@@ -255,7 +249,6 @@
         x = torch.randn(3, 3)
         self.assertEqual(ep.module()(x), M()(x))
 
->>>>>>> 4f244cfa
     def test_conv_dynamic(self):
         # Simple module for demonstration
         class M(torch.nn.Module):
@@ -430,8 +423,6 @@
                 foo, bad_example_inp, dynamic_shapes=dynamic_shapes, strict=False
             )
 
-<<<<<<< HEAD
-=======
     # Predispatch has different expected results
     @testing.expectedFailureSerDerPreDispatch
     def test_torch_fn(self):
@@ -525,7 +516,6 @@
         ]
         self.assertEqual(actual_torch_fns, exp_torch_fns)
 
->>>>>>> 4f244cfa
     def test_derived_dim_basic(self):
         class Foo(torch.nn.Module):
             def forward(self, x, y):
@@ -956,8 +946,8 @@
         ):
             ep.module()(torch.randn(3, 2))
         vr = list(ep.range_constraints.values())[0]
-        self.assertEquals(vr.lower, 1)
-        self.assertEquals(vr.upper, 2)
+        self.assertEqual(vr.lower, 1)
+        self.assertEqual(vr.upper, 2)
 
     @testing.expectedFailurePreDispatchRunDecomp  # T183703359
     def test_derived_dim_1_2(self):
@@ -974,8 +964,8 @@
         ep.module()(torch.randn(1, 2), torch.randn(2, 2))
         range_lower_bounds = sorted(vr.lower for vr in ep.range_constraints.values())
         range_upper_bounds = sorted(vr.upper for vr in ep.range_constraints.values())
-        self.assertEquals(range_lower_bounds, [1, 2])
-        self.assertEquals(range_upper_bounds, [2, 3])
+        self.assertEqual(range_lower_bounds, [1, 2])
+        self.assertEqual(range_upper_bounds, [2, 3])
 
     def test_raise_user_error_when_guard_on_data_dependent_operation(self):
         class M(torch.nn.Module):
@@ -1119,6 +1109,10 @@
         }
         self._test_export_same_as_eager(kw_func, args, kwargs)
 
+    # TODO(pianpwk): resolve in immediate follow-up PR
+    # add name to ConstantArgument schema for SerDer
+    @testing.expectedFailureSerDer
+    @testing.expectedFailureSerDerPreDispatch
     def test_export_func_with_default_kwargs(self):
         class Module(torch.nn.Module):
             def forward(self, arg1, arg2, a, b=1):
@@ -1908,14 +1902,14 @@
             str(gm.code).strip(),
             """\
 def forward(self, arg_0):
-    arg7_1, = fx_pytree.tree_flatten_spec(([arg_0], {}), self._in_spec)
+    x, = fx_pytree.tree_flatten_spec(([arg_0], {}), self._in_spec)
     conv_weight = self.conv.weight
     conv_bias = self.conv.bias
     bn_weight = self.bn.weight
     bn_bias = self.bn.bias
     bn_running_mean = self.bn.running_mean
     bn_running_var = self.bn.running_var
-    conv2d = torch.ops.aten.conv2d.default(arg7_1, conv_weight, conv_bias);  arg7_1 = conv_weight = conv_bias = None
+    conv2d = torch.ops.aten.conv2d.default(x, conv_weight, conv_bias);  x = conv_weight = conv_bias = None
     _native_batch_norm_legit_no_training = torch.ops.aten._native_batch_norm_legit_no_training.default(conv2d, bn_weight, bn_bias, bn_running_mean, bn_running_var, 0.1, 1e-05);  conv2d = bn_weight = bn_bias = bn_running_mean = bn_running_var = None
     getitem = _native_batch_norm_legit_no_training[0];  _native_batch_norm_legit_no_training = None
     return pytree.tree_unflatten((getitem,), self._out_spec)""",
@@ -1927,7 +1921,7 @@
             str(gm_train.code).strip(),
             """\
 def forward(self, arg_0):
-    arg7_1, = fx_pytree.tree_flatten_spec(([arg_0], {}), self._in_spec)
+    x, = fx_pytree.tree_flatten_spec(([arg_0], {}), self._in_spec)
     conv_weight = self.conv.weight
     conv_bias = self.conv.bias
     bn_weight = self.bn.weight
@@ -1935,7 +1929,7 @@
     bn_running_mean = self.bn.running_mean
     bn_running_var = self.bn.running_var
     bn_num_batches_tracked = self.bn.num_batches_tracked
-    conv2d = torch.ops.aten.conv2d.default(arg7_1, conv_weight, conv_bias);  arg7_1 = conv_weight = conv_bias = None
+    conv2d = torch.ops.aten.conv2d.default(x, conv_weight, conv_bias);  x = conv_weight = conv_bias = None
     add = torch.ops.aten.add.Tensor(bn_num_batches_tracked, 1)
     _native_batch_norm_legit_functional = torch.ops.aten._native_batch_norm_legit_functional.default(conv2d, bn_weight, bn_bias, bn_running_mean, bn_running_var, True, 0.1, 1e-05);  conv2d = bn_weight = bn_bias = None
     getitem = _native_batch_norm_legit_functional[0]
@@ -2506,14 +2500,8 @@
         for gm in epm.named_modules():
             if not isinstance(gm, torch.fx.GraphModule):
                 continue
-<<<<<<< HEAD
-            self.assertEquals(
-                len([node for node in gm.graph.nodes if node.op == "placeholder"]),
-                1
-=======
             self.assertEqual(
                 len([node for node in gm.graph.nodes if node.op == "placeholder"]), 1
->>>>>>> 4f244cfa
             )
 
     # map_fn references module outside the module hierarchy
@@ -2547,14 +2535,8 @@
         for gm in epm.named_modules():
             if not isinstance(gm, torch.fx.GraphModule):
                 continue
-<<<<<<< HEAD
-            self.assertEquals(
-                len([node for node in gm.graph.nodes if node.op == "placeholder"]),
-                2
-=======
             self.assertEqual(
                 len([node for node in gm.graph.nodes if node.op == "placeholder"]), 2
->>>>>>> 4f244cfa
             )
 
     @testing.expectedFailureSerDer  # We don't preserve metadata on graph module
@@ -2638,51 +2620,6 @@
             NotImplementedError, r"Calling eval\(\) is not supported yet."
         ):
             graph_module.eval()
-
-
-    # TODO (tmanlaibaatar) We currently can't preserve
-    # source_fn inside HOO in export. Since no one needs
-    # it rn, it is ok to xfail it and revisit later.
-    @unittest.expectedFailure
-    def test_export_cond_preserve_stack_trace_for_subgraphs(self):
-        class MySubModule(torch.nn.Module):
-            def foo(self, x):
-                return x.cos()
-
-            def forward(self, x):
-                return self.foo(x)
-
-        class CondBranchClassMethod(torch.nn.Module):
-            def __init__(self):
-                super().__init__()
-                self.subm = MySubModule()
-
-            def bar(self, x):
-                return x.sin()
-
-            def forward(self, x):
-                return cond(x.shape[0] <= 2, self.subm.forward, self.bar, [x])
-
-
-        example_inputs = (torch.randn(1, 3, 3, 3),)
-        m = CondBranchClassMethod()
-        m.eval()
-        # TODO (tmanlaibaatar) Setting functional IR doesn't work on aot_export yet
-        # as the branch source_fn is not captured.
-        gm = torch.export._trace._export(m, example_inputs, pre_dispatch=True).module()
-
-        actual_source_fns = []
-        for mod in gm.modules():
-            for node in mod.graph.nodes:
-                if node.name in {"sin", "cos"}:
-                    source_fn_st = node.meta.get("source_fn_stack", None)
-                    if source_fn_st is not None:
-                        source_names = []
-                        for source_fn in source_fn_st:
-                            source_names.append(source_fn[0])
-                        actual_source_fns.append(source_names)
-        exp_source_fns = [["cond", "cos"], ["cond", "sin"]]
-        self.assertEqual(actual_source_fns, exp_source_fns)
 
     @testing.expectedFailureRetraceability  # T183144788
     def test_lifted_constants(self) -> None:
@@ -3533,11 +3470,11 @@
             str(gm_unflat_non_strict.bar.leaf.linear.graph).strip(),
             """\
 graph():
-    %arg3_1 : [num_users=1] = placeholder[target=arg3_1]
+    %x : [num_users=1] = placeholder[target=x]
     %weight : [num_users=1] = get_attr[target=weight]
     %bias : [num_users=1] = get_attr[target=bias]
     %t : [num_users=1] = call_function[target=torch.ops.aten.t.default](args = (%weight,), kwargs = {})
-    %addmm : [num_users=1] = call_function[target=torch.ops.aten.addmm.default](args = (%bias, %arg3_1, %t), kwargs = {})
+    %addmm : [num_users=1] = call_function[target=torch.ops.aten.addmm.default](args = (%bias, %x, %t), kwargs = {})
     return addmm""",
         )
 
@@ -3605,11 +3542,11 @@
             str(gm_unflat_non_strict.bar.leaf.linear.graph).strip(),
             """\
 graph():
-    %arg5_1 : [num_users=1] = placeholder[target=arg5_1]
+    %x : [num_users=1] = placeholder[target=x]
     %weight : [num_users=1] = get_attr[target=weight]
     %bias : [num_users=1] = get_attr[target=bias]
     %t : [num_users=1] = call_function[target=torch.ops.aten.t.default](args = (%weight,), kwargs = {})
-    %addmm : [num_users=1] = call_function[target=torch.ops.aten.addmm.default](args = (%bias, %arg5_1, %t), kwargs = {})
+    %addmm : [num_users=1] = call_function[target=torch.ops.aten.addmm.default](args = (%bias, %x, %t), kwargs = {})
     return addmm""",
         )
         self.assertExpectedInline(
@@ -3629,8 +3566,6 @@
 
         self.assertEqual(gm_flat_non_strict(*inp), gm_flat_strict(*inp))
 
-<<<<<<< HEAD
-=======
     def test_stack_trace(self):
         class Foo(torch.nn.Module):
             def __init__(self):
@@ -3689,7 +3624,6 @@
             )
         )
 
->>>>>>> 4f244cfa
     def test_cond_with_module_stack_export_with(self):
         class Bar(torch.nn.Module):
             def __init__(self):
@@ -3718,11 +3652,11 @@
         self.assertExpectedInline(
             ep.graph_module.code.strip(),
             """\
-def forward(self, arg0_1, arg1_1, arg2_1):
-    cos = torch.ops.aten.cos.default(arg2_1)
+def forward(self, p_bar_linear_weight, p_bar_linear_bias, x):
+    cos = torch.ops.aten.cos.default(x)
     true_graph_0 = self.true_graph_0
     false_graph_0 = self.false_graph_0
-    conditional = torch.ops.higher_order.cond(False, true_graph_0, false_graph_0, [arg1_1, arg0_1, arg2_1]);  true_graph_0 = false_graph_0 = arg1_1 = arg0_1 = arg2_1 = None
+    conditional = torch.ops.higher_order.cond(False, true_graph_0, false_graph_0, [p_bar_linear_bias, p_bar_linear_weight, x]);  true_graph_0 = false_graph_0 = p_bar_linear_bias = p_bar_linear_weight = x = None
     getitem = conditional[0];  conditional = None
     add = torch.ops.aten.add.Tensor(cos, getitem);  cos = getitem = None
     return (add,)""",
@@ -3784,8 +3718,6 @@
 
     def test_predispatch_cond(self):
         class Model(torch.nn.Module):
-<<<<<<< HEAD
-=======
             def forward(self, x, y):
                 with torch.enable_grad():
                     x = x - y
@@ -3803,7 +3735,6 @@
             )
 
         class Model(torch.nn.Module):
->>>>>>> 4f244cfa
             def __init__(self):
                 super().__init__()
                 self.register_buffer("pred", torch.tensor(False))
@@ -3822,19 +3753,6 @@
                 )
 
         model = Model()
-<<<<<<< HEAD
-        exported_program = torch.export._trace._export(
-            model,
-            (torch.tensor(10), torch.tensor(12)),
-            {},
-            dynamic_shapes=None,
-            pre_dispatch=True,
-            strict=False
-        )
-
-        self.assertExpectedInline(str(exported_program.graph_module.code.strip()), """\
-def forward(self, arg0_1, arg1_1, arg2_1, arg3_1):
-=======
         with torch.no_grad():
             exported_program = torch.export._trace._export(
                 model,
@@ -3849,24 +3767,13 @@
             str(exported_program.graph_module.code.strip()),
             """\
 def forward(self, b_pred, b_t, x, y):
->>>>>>> 4f244cfa
     true_graph_0 = self.true_graph_0
     false_graph_0 = self.false_graph_0
-    conditional = torch.ops.higher_order.cond(arg0_1, true_graph_0, false_graph_0, [arg1_1, arg2_1, arg3_1]);  arg0_1 = true_graph_0 = false_graph_0 = arg1_1 = arg2_1 = arg3_1 = None
+    conditional = torch.ops.higher_order.cond(b_pred, true_graph_0, false_graph_0, [b_t, x, y]);  b_pred = true_graph_0 = false_graph_0 = b_t = x = y = None
     getitem = conditional[0];  conditional = None
     return (getitem,)""",
         )  # noqa: B950
 
-<<<<<<< HEAD
-        self.assertExpectedInline(str(exported_program.graph_module.true_graph_0.code.strip()), """\
-def forward(self, arg0_1, arg1_1, arg2_1):
-    _set_grad_enabled = torch._C._set_grad_enabled(True)
-    sub = torch.ops.aten.sub.Tensor(arg1_1, 1);  arg1_1 = None
-    add = torch.ops.aten.add.Tensor(sub, arg0_1);  sub = arg0_1 = None
-    add_1 = torch.ops.aten.add.Tensor(add, arg2_1);  add = arg2_1 = None
-    _set_grad_enabled_1 = torch._C._set_grad_enabled(False)
-    return (add_1,)""")
-=======
         self.assertExpectedInline(
             str(exported_program.graph_module.true_graph_0.code.strip()),
             """\
@@ -3885,7 +3792,6 @@
     add_1 = torch.ops.aten.add.Tensor(add, arg2_1);  add = arg2_1 = None
     return add_1""",
         )
->>>>>>> 4f244cfa
 
     def test_non_persistent_buffer(self):
         class MyModule(torch.nn.Module):
@@ -4088,38 +3994,24 @@
         inps = (torch.ones(5),)
 
         ep = torch.export.export(M(), inps)
-<<<<<<< HEAD
-        self.assertExpectedInline(str(ep.graph_module.code.strip()), """\
-def forward(self, arg0_1):
-    cos = torch.ops.aten.cos.default(arg0_1)
-    auto_functionalized = torch._higher_order_ops.auto_functionalize.auto_functionalized(torch.ops.testlib.foo.default, x = arg0_1, z = cos);  arg0_1 = cos = None
-=======
         self.assertExpectedInline(
             str(ep.graph_module.code.strip()),
             """\
 def forward(self, x):
     cos = torch.ops.aten.cos.default(x)
     auto_functionalized = torch._higher_order_ops.auto_functionalize.auto_functionalized(torch.ops.testlib.foo.default, x = x, z = cos);  x = cos = None
->>>>>>> 4f244cfa
     getitem_3 = auto_functionalized[3];  auto_functionalized = None
     cos_1 = torch.ops.aten.cos.default(getitem_3)
     return (getitem_3, getitem_3, cos_1)""",
         )
 
         ep = torch.export._trace._export(M(), inps, pre_dispatch=True)
-<<<<<<< HEAD
-        self.assertExpectedInline(str(ep.graph_module.code.strip()), """\
-def forward(self, arg0_1):
-    cos = torch.ops.aten.cos.default(arg0_1)
-    auto_functionalized = torch._higher_order_ops.auto_functionalize.auto_functionalized(torch.ops.testlib.foo.default, x = arg0_1, z = cos);  arg0_1 = cos = None
-=======
         self.assertExpectedInline(
             str(ep.graph_module.code.strip()),
             """\
 def forward(self, x):
     cos = torch.ops.aten.cos.default(x)
     auto_functionalized = torch._higher_order_ops.auto_functionalize.auto_functionalized(torch.ops.testlib.foo.default, x = x, z = cos);  x = cos = None
->>>>>>> 4f244cfa
     getitem_3 = auto_functionalized[3];  auto_functionalized = None
     cos_1 = torch.ops.aten.cos.default(getitem_3)
     return (getitem_3, getitem_3, cos_1)""",
@@ -4136,19 +4028,12 @@
         inps = (torch.ones(5),)
 
         ep = torch.export.export(M(), inps)
-<<<<<<< HEAD
-        self.assertExpectedInline(str(ep.graph_module.code.strip()), """\
-def forward(self, arg0_1):
-    cos = torch.ops.aten.cos.default(arg0_1)
-    cos_1 = torch.ops.aten.cos.default(arg0_1);  arg0_1 = None
-=======
         self.assertExpectedInline(
             str(ep.graph_module.code.strip()),
             """\
 def forward(self, x):
     cos = torch.ops.aten.cos.default(x)
     cos_1 = torch.ops.aten.cos.default(x);  x = None
->>>>>>> 4f244cfa
     auto_functionalized = torch._higher_order_ops.auto_functionalize.auto_functionalized(torch.ops.testlib.foo.default, x = cos, z = cos_1);  cos = cos_1 = None
     getitem_3 = auto_functionalized[3];  auto_functionalized = None
     cos_2 = torch.ops.aten.cos.default(getitem_3);  getitem_3 = None
@@ -4156,13 +4041,6 @@
         )
 
         ep = torch.export._trace._export(M(), inps, pre_dispatch=True)
-<<<<<<< HEAD
-        self.assertExpectedInline(str(ep.graph_module.code.strip()), """\
-def forward(self, arg0_1):
-    foo_functional = torch.ops.testlib.foo_functional.default(arg0_1);  arg0_1 = None
-    return (foo_functional,)""")
-
-=======
         self.assertExpectedInline(
             str(ep.graph_module.code.strip()),
             """\
@@ -4246,7 +4124,6 @@
         self.assertEqual(expected_names_and_ops, real_names_and_ops)
 
 
->>>>>>> 4f244cfa
 @unittest.skipIf(not torchdynamo.is_dynamo_supported(), "dynamo isn't support")
 class TestOneOffModelExportResult(TestCase):
     def test_scaled_dot_product_attention_cpu(self):
@@ -4320,17 +4197,11 @@
         v = torch.randn(1, 16, 16, 64, dtype=torch.bfloat16, device="cuda")
 
         ep = torch.export.export(ScaledDotProductAttention(), (q, k, v))
-<<<<<<< HEAD
-        self.assertExpectedInline(ep.graph_module.code.strip(), """\
-def forward(self, arg0_1, arg1_1, arg2_1):
-    _scaled_dot_product_flash_attention = torch.ops.aten._scaled_dot_product_flash_attention.default(arg0_1, arg1_1, arg2_1, 0.0, True, scale = 0.125);  arg0_1 = arg1_1 = arg2_1 = None
-=======
         self.assertExpectedInline(
             ep.graph_module.code.strip(),
             """\
 def forward(self, q, k, v):
     _scaled_dot_product_flash_attention = torch.ops.aten._scaled_dot_product_flash_attention.default(q, k, v, 0.0, True, scale = 0.125);  q = k = v = None
->>>>>>> 4f244cfa
     getitem = _scaled_dot_product_flash_attention[0];  _scaled_dot_product_flash_attention = None
     return (getitem,)""",
         )
@@ -4459,8 +4330,8 @@
         self.assertExpectedInline(
             gm.code.strip(),
             """\
-def forward(self, arg0_1):
-    add = torch.ops.aten.add.Tensor(arg0_1, arg0_1);  arg0_1 = None
+def forward(self, x):
+    add = torch.ops.aten.add.Tensor(x, x);  x = None
     mul = torch.ops.aten.mul.Tensor(add, add)
     add_1 = torch.ops.aten.add.Tensor(mul, mul);  mul = None
     return (add, add_1)""",
@@ -4502,8 +4373,8 @@
         self.assertExpectedInline(
             gm.code.strip(),
             """\
-def forward(self, arg0_1):
-    add = torch.ops.aten.add.Tensor(arg0_1, arg0_1);  arg0_1 = None
+def forward(self, x):
+    add = torch.ops.aten.add.Tensor(x, x);  x = None
     return (add,)""",
         )
 
@@ -4571,8 +4442,8 @@
         self.assertEqual(len(placeholders), 5)
         self.assertTrue(all(ph.name == ph.target for ph in placeholders))
         # suffix should be added to duplicated constant_name
-        self.assertEqual(placeholders[2].name, "constant")
-        self.assertEqual(placeholders[3].name, "constant_1")
+        self.assertEqual(placeholders[2].name, "c_nested_1_constant")
+        self.assertEqual(placeholders[3].name, "c_nested_2_constant")
 
     def test_nested_retrace(self):
         class Nested(torch.nn.Module):
@@ -4656,13 +4527,10 @@
                     custom_node.meta["val"] = torch.ones(4, 4)
                     # Copy over an nn_module_stack as they are required.
                     custom_node.meta["nn_module_stack"] = node.meta["nn_module_stack"]
-<<<<<<< HEAD
-=======
                     custom_node.meta["torch_fn"] = (
                         "custom_op",
                         "torch.ops._TorchScriptTesting.take_an_instance.default",
                     )
->>>>>>> 4f244cfa
                     arg0, _ = node.args
                     node.args = (arg0, custom_node)
 
