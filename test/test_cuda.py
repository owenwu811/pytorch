--- conflicted
+++ resolved
@@ -1570,17 +1570,10 @@
             if hasattr(torch.Tensor, op):
                 output_method = getattr(args[0], op)(*args[1:], **add_kwargs)
                 if isinstance(output_method, torch.Tensor):
-<<<<<<< HEAD
                     self.assertTrue(
                         out_type == output_method.dtype,
-                        "autocast for torch.{} produced {}, should produce torch.{}".format(
-                            op, output_method.dtype, out_type
-                        ),
+                        f"autocast for torch.{op} produced {output_method.dtype}, should produce torch.{out_type}",
                     )
-=======
-                    self.assertTrue(out_type == output_method.dtype,
-                                    f"autocast for torch.{op} produced {output_method.dtype}, should produce torch.{out_type}")
->>>>>>> 34bce27f
 
             self.assertTrue(
                 (output is not None) or (output_method is not None),
