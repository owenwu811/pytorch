# Owner(s): ["oncall: jit"]

import contextlib
import copy
import itertools
import inspect
import math
import operator
import re

import sympy
import torch
import torch.fx
import torch.nn.functional as F
from torch import sym_int, SymBool, SymFloat, SymInt
from torch._C import _disabled_torch_function_impl
from torch.fx.experimental import sym_node
from torch.fx.experimental.proxy_tensor import make_fx
from torch.fx.experimental.sym_node import to_node, SymNode, method_to_operator
from torch.fx.experimental.symbolic_shapes import (
    DimConstraints,
    DimDynamic,
    expect_true,
    guard_bool,
    guard_float,
    guard_int,
    GuardOnDataDependentSymNode,
    ShapeEnv,
    is_symbolic,
    StatelessSymbolicContext,
    statically_known_true,
    _constrain_range_for_size,
)
from torch.testing._internal.common_utils import (
    instantiate_parametrized_tests,
    parametrize,
    run_tests,
    skipIfTorchDynamo,
    TestCase,
)
from torch.utils._python_dispatch import TorchDispatchMode
from torch.utils import _pytree as pytree
from torch.utils._sympy.functions import FloorDiv, Mod

aten = torch.ops.aten

meta_funcs = {}


def register_meta(op):
    def decorator(f):
        def add_func(op):
            meta_funcs[op] = f
        pytree.tree_map_(add_func, op)
        return f
    return decorator


@register_meta([aten.add.Tensor, aten.sub.Tensor])
def binary_meta(a, b):
    return a.new_empty(a.shape)


@register_meta(aten.cat.default)
def cat_meta(tensors, dim=0):
    concat_length = 0
    shape = tensors[0].shape
    for tensor in tensors:
        for idx, (common_length, length) in enumerate(zip(shape, tensor.shape)):
            if idx == dim:
                concat_length = concat_length + length
            else:
                assert length == common_length
    new_shape = list(shape)
    new_shape[dim] = concat_length
    return tensors[0].new_empty(new_shape)


@register_meta([aten.narrow_copy.default])
def narrow_copy_symint_meta(a, dim, start, length, **kwargs):
    shape = []
    for i, x in enumerate(a.shape):
        if i == dim:
            shape.append(length)
        else:
            shape.append(x)
    return a.new_empty(tuple(shape))


@register_meta([aten.expand.default])
def expand_symint_meta(a, size, implicit=False):
    return a.new_empty(size)


def create_contiguous(shape):
    strides = [1]
    for dim in reversed(shape[:-1]):
        strides.append(dim * strides[-1])
    return list(reversed(strides))


class FakeSymbolicTensor(torch.Tensor):
    @staticmethod
    def __new__(cls, sym_shape, sym_strides, dtype, layout, requires_grad, device, storage_offset=0):
        # TODO: this is wrong in general
        sym_stride = create_contiguous(sym_shape)
        r = torch.Tensor._make_wrapper_subclass(
            cls, sym_shape,
            sym_stride, storage_offset,
            dtype=dtype, layout=layout, requires_grad=requires_grad,
            device=device,
        )
        return r

    __torch_function__ = _disabled_torch_function_impl

    def new_empty(self, shape):
        return FakeSymbolicTensor(shape, None, self.dtype, self.layout, self.requires_grad, self.device)

    @classmethod
    def __torch_dispatch__(cls, func_overload, types, args=(), kwargs=None):
        if func_overload in meta_funcs:
            return meta_funcs[func_overload](*args, **kwargs)

        if func_overload == torch.ops.aten.new_empty.default:
            self = args[0]
            shape = args[1]
            return FakeSymbolicTensor(shape, self.stride(), self.dtype, self.layout, self.requires_grad, self.device)

        raise RuntimeError(f"operator {func_overload} not supported")


def create_symbolic_tensor(name, arg, shape_env):
    from torch._dynamo.source import ConstantSource

    constraint_dims = [None] * arg.dim()
    dynamic_dims = [DimDynamic.DUCK] * arg.dim()
    sym_shapes, sym_strides, sym_storage_offset = \
        shape_env.create_symbolic_sizes_strides_storage_offset(
            arg,
            source=ConstantSource(name),
            symbolic_context=StatelessSymbolicContext(
                dynamic_sizes=dynamic_dims,
                constraint_sizes=constraint_dims
            ),
        )
    return FakeSymbolicTensor(sym_shapes, sym_strides, arg.dtype, arg.layout, arg.requires_grad, arg.device, sym_storage_offset)

def create_symtype(cls, pytype, shape_env, val):
    from torch._dynamo.source import ConstantSource
    symbol = shape_env.create_symbol(
        val,
        source=ConstantSource(f"__testing_only{len(shape_env.var_to_val)}"),
        dynamic_dim=DimDynamic.DUCK,
        constraint_dim=None,
    )
    return cls(SymNode(
        symbol,
        shape_env,
        pytype,
        hint=val,
    ))

def create_symint(shape_env, i: int):
    return create_symtype(SymInt, int, shape_env, i)

def create_symbool(shape_env, b: bool):
    return create_symtype(SymBool, bool, shape_env, b)

def create_symfloat(shape_env, f: float):
    return create_symtype(SymFloat, float, shape_env, f)

@skipIfTorchDynamo("Creating ShapeEnv fails for confusing reasons (also we never expect dynamo to see code like this)")
class TestPySymInt(TestCase):

    def test_arith_ops(self):
        shape_env = ShapeEnv()
        symints = []
        for i in range(2, 5):
            symints.append((i, create_symint(shape_env, i)))

        ops = [operator.add, operator.sub, operator.floordiv, operator.mul, operator.mod]

        for op in ops:
            for args in itertools.permutations(symints, 2):
                if not isinstance(args[0][1], int) and ((op != operator.mod or op != operator.floordiv) and args[1][0] != 0):
                    self.assertTrue(op(args[0][1], args[1][1]) == op(args[0][0], args[1][0]))


    def test_reverse_arith_ops(self):
        shape_env = ShapeEnv()

        a = create_symint(shape_env, 2)
        self.assertTrue(5 // a == 5 // 2)

        a = create_symint(shape_env, 2)
        self.assertTrue(5 * a == 5 * 2)


    def test_roundtrip(self):
        shape_env = ShapeEnv()
        x = create_symbolic_tensor("x", torch.randn(5, 4, 3), shape_env)

        self.assertTrue(not isinstance(x.shape[0], SymNode))
        self.assertTrue(isinstance(x.shape[0], SymInt))

        self.assertTrue(x.shape[0] == 5)
        self.assertTrue(x.shape[1] == 4)
        self.assertTrue(x.shape[2], 3)

        self.assertTrue(x.size()[0], 5)
        self.assertTrue(x.size()[1], 4)
        # Should be simplifiable to an integer.
        # Ref: https://github.com/pytorch/pytorch/pull/107492
        self.assertTrue(isinstance(x.size()[1], SymInt))
        self.assertTrue(isinstance(x.size()[1].node.maybe_as_int(), int))  # due to guard above
        self.assertTrue(x.size()[2] == 3)

        self.assertTrue(x.size(0) == 5)
        self.assertTrue(x.size(1) == 4)
        self.assertTrue(x.size(2) == 3)
        self.assertTrue(isinstance(x.size(2), SymInt))
        self.assertTrue(isinstance(x.size(2).node.maybe_as_int(), int))

        y = create_symbolic_tensor("y", torch.randn(5, 4, 3)[1:], shape_env)
        self.assertTrue(isinstance(y.storage_offset(), SymInt))
        self.assertTrue(y.storage_offset() == 12)

    def test_binary(self):
        shape_env = ShapeEnv()
        x = create_symbolic_tensor("x", torch.randn(5, 4, 3), shape_env)
        y = create_symbolic_tensor("y", torch.randn(5, 4, 3), shape_env)

        z = x + y
        self.assertTrue(z.shape[0] == 5)
        self.assertTrue(z.shape[1] == 4)
        self.assertTrue(z.shape[2] == 3)

        # broadcasting
        y = create_symbolic_tensor("y2", torch.randn(1, 4, 1), shape_env)
        z = x + y
        self.assertTrue(z.shape[0] == 5)
        self.assertTrue(z.shape[1] == 4)
        self.assertTrue(z.shape[2] == 3)

    def test_symint_args(self):
        shape_env = ShapeEnv()
        x = create_symbolic_tensor("x", torch.randn(5, 4, 3), shape_env)
        y = create_symbolic_tensor("y", torch.randn(5, 4, 1), shape_env)
        LAST_DIM = 2
        z = x.narrow_copy(LAST_DIM, 0, y.shape[LAST_DIM])
        self.assertTrue(z.shape[2] == y.shape[2])

        # arithmetic expr with two symints
        z = x.narrow_copy(LAST_DIM, 0, x.shape[LAST_DIM] - y.shape[LAST_DIM])
        self.assertTrue(z.shape[2] == 2)

        # arithmetic expr with a symint and python int
        z = x.narrow_copy(LAST_DIM, 0, x.shape[LAST_DIM] - 1)
        self.assertTrue(z.shape[2] == 2)

    def test_symint_vargs(self):
        shape_env = ShapeEnv()
        x = create_symbolic_tensor("x", torch.randn(5, 4, 3), shape_env)
        y = create_symbolic_tensor("y", torch.randn(1, 4, 1), shape_env)

        # varargs
        z = y.expand(x.shape[0], y.shape[1], x.shape[2])
        self.assertTrue(z.shape[0] == 5)
        self.assertTrue(z.shape[1] == 4)
        self.assertTrue(z.shape[2] == 3)

        # shape list
        z = y.expand((x.shape[0], y.shape[1], x.shape[2]))
        self.assertTrue(z.shape[0] == 5)
        self.assertTrue(z.shape[1] == 4)
        self.assertTrue(z.shape[2] == 3)

        # mixed python symints and ints
        z = y.expand(x.shape[0], y.shape[1], 3)
        self.assertTrue(z.shape[0] == 5)
        self.assertTrue(z.shape[1] == 4)
        self.assertTrue(z.shape[2] == 3)

        # mixed python symints and ints in a list
        z = y.expand((x.shape[0], y.shape[1], 3))
        self.assertTrue(z.shape[0] == 5)
        self.assertTrue(z.shape[1] == 4)
        self.assertTrue(z.shape[2] == 3)

        # mixed python symints and ints
        z = y.expand(5, y.shape[1], x.shape[2])
        self.assertTrue(z.shape[0] == 5)
        self.assertTrue(z.shape[1] == 4)
        self.assertTrue(z.shape[2] == 3)

        # mixed python ints and symints in a list
        z = y.expand((5, y.shape[1], x.shape[2]))
        self.assertTrue(z.shape[0] == 5)
        self.assertTrue(z.shape[1] == 4)
        self.assertTrue(z.shape[2] == 3)

        z = y.expand((y.shape[1],))
        z = y.expand(y.shape[1])

    def test_stride(self):
        shape_env = ShapeEnv()
        x = create_symbolic_tensor("x", torch.randn(5, 5), shape_env)
        self.assertIsInstance(x.stride()[0], SymInt)

    def test_size_expressions(self):
        shape_env = ShapeEnv()
        x = create_symbolic_tensor("x", torch.randn(5), shape_env)
        expand_x = x.expand(x.shape[0], x.shape[0])
        if expand_x.shape[0] > 3:
            result = expand_x + expand_x
        else:
            result = expand_x + expand_x

        gt_op, _bt = shape_env.guards[-1]
        self.assertTrue(isinstance(gt_op, sympy.core.relational.StrictGreaterThan))
        self.assertTrue(str(x.shape[0]), str(gt_op.args[0]))
        self.assertTrue(str(expand_x.shape[1]), str(x.shape[0]))
        self.assertTrue(str(expand_x.shape[1]), str(result.shape[0]))

    def test_numel(self):
        shape_env = ShapeEnv()
        x = create_symbolic_tensor("x", torch.randn(5), shape_env)
        self.assertIsInstance(x.numel(), torch.SymInt)
        self.assertIsInstance(torch.numel(x), torch.SymInt)

        x = torch.rand(3, 3)
        self.assertIsInstance(x.numel(), int)
        self.assertIsInstance(torch.numel(x), int)

    def test_int_to_float(self):
        shape_env = ShapeEnv()
        x = create_symbolic_tensor("x", torch.randn(5), shape_env)
        r = torch.sym_float(x.shape[0])
        self.assertIsInstance(r, torch.SymFloat, msg=type(r))

    def test_aten_ops(self):

        shape_env = ShapeEnv()
        x = create_symbolic_tensor("x", torch.randn(5), shape_env)
        torch.ops.aten.narrow_copy.default(x, 0, 0, x.shape[0])

        shape_env = ShapeEnv()
        x = create_symbolic_tensor("x2", torch.randn(5, 4, 3), shape_env)
        torch.ops.aten.expand.default(x, [x.shape[0], x.shape[1], x.shape[2]])

    def test_fx_trace_intlist(self):
        class CustomModule(torch.nn.Module):
            def forward(self, x):
                bs, c, h, w = x.shape
                return F.pad(x, (0, w % 2, 0, h % 2, 0, 0))

        m = CustomModule()
        x = torch.rand(1, 3, 4, 4)
        # should not TypeError: pad(): argument 'pad' (position 2) must be
        # tuple of ints, not tuple
        torch.fx.symbolic_trace(m)

    def test_meta_symint(self):
        shape_env = ShapeEnv()
        a0 = create_symint(shape_env, 2)
        r = torch.empty(a0, device='meta')
        self.assertIsInstance(r.shape[0], SymInt)

    def test_guard_int(self):
        shape_env = ShapeEnv()
        a0 = create_symint(shape_env, 2)
        self.assertEqual(guard_int(a0), 2)
        self.assertExpectedInline(str(shape_env.guards[0][0]), """Eq(s0, 2)""")

    def test_sym_int(self):
        shape_env = ShapeEnv()
        a0 = create_symint(shape_env, 5)
        r = sym_int(a0)
        self.assertEqual(r, 5)
        self.assertIsInstance(r, torch.SymInt, msg=type(r))
        self.assertExpectedInline(str(shape_env.guards[0][0]), """Eq(s0, 5)""")

        a1 = create_symint(shape_env, 7)
        r = sym_int(a1 / 2)
        self.assertEqual(guard_int(r), 3)
        self.assertIsInstance(r, torch.SymInt, msg=type(r))
        self.assertExpectedInline(str(shape_env.guards[1][0]), """Eq(floor(s1/2), 3)""")

        a3 = create_symint(shape_env, 3)
        r = sym_int(2.0 * torch.sym_float(a3))
        self.assertEqual(guard_int(r), 6)
        self.assertIsInstance(r, torch.SymInt, msg=type(r))
        self.assertExpectedInline(str(shape_env.guards[2][0]), """Eq(2*s2, 6)""")

    def test_sym_sqrt(self):
        shape_env = ShapeEnv()
        a0 = create_symint(shape_env, 4)
        r = torch._sym_sqrt(a0)
        self.assertEqual(r, 2)
        self.assertIsInstance(r, torch.SymFloat, msg=type(r))
        self.assertExpectedInline(str(shape_env.guards[0][0]), """Eq(sqrt(s0), 2)""")

    def test_sym_floor(self):
        shape_env = ShapeEnv()
        a0 = create_symint(shape_env, 5)
        r = math.floor(a0 / 2)
        self.assertEqual(r, 2)
        self.assertIsInstance(r, torch.SymInt, msg=type(r))
        self.assertExpectedInline(str(shape_env.guards[0][0]), """Eq(floor(s0/2), 2)""")
        r = math.floor(3.0 * a0)
        self.assertEqual(r, 15)
        self.assertIsInstance(r, torch.SymInt, msg=type(r))
        self.assertExpectedInline(str(shape_env.guards[1][0]), """Eq(3*s0, 15)""")

    def test_sym_ceil(self):
        shape_env = ShapeEnv()
        a0 = create_symint(shape_env, 5)
        r = math.ceil(a0 / 2)
        self.assertEqual(r, 3)
        self.assertIsInstance(r, torch.SymInt, msg=type(r))
        self.assertExpectedInline(str(shape_env.guards[0][0]), """Eq(ceiling(s0/2), 3)""")
        r = math.floor(3.0 * a0)
        self.assertEqual(r, 15)
        self.assertIsInstance(r, torch.SymInt, msg=type(r))
        self.assertExpectedInline(str(shape_env.guards[1][0]), """Eq(3*s0, 15)""")

    def test_sym_ite(self):
        shape_env = ShapeEnv()
        t = create_symint(shape_env, 5)
        f = create_symint(shape_env, 4)
        b1 = True
        r1 = torch.sym_ite(b1, t, f)
        self.assertTrue(r1 is t)
        b2 = False
        r2 = torch.sym_ite(b2, t, f)
        self.assertTrue(r2 is f)
        b3 = t == 5
        r3 = torch.sym_ite(b3, t, f)
        self.assertEqual(len(shape_env.guards), 0)
        self.assertEqual(r3, 5)
        self.assertEqual(type(t), type(r3))
        self.assertExpectedInline(str(shape_env.guards[0][0]), """Eq(Piecewise((s0, Eq(s0, 5)), (s1, True)), 5)""")
        b4 = f == 5
        r4 = torch.sym_ite(b4, t, f)
        self.assertEqual(len(shape_env.guards), 1)
        self.assertEqual(r4, 4)
        self.assertEqual(type(f), type(r4))
        self.assertExpectedInline(str(shape_env.guards[1][0]), """Eq(Piecewise((s0, Eq(s1, 5)), (s1, True)), 4)""")

    def test_tracing_sym_ite(self):
        def f(x):
            b = x.shape[0] == 5
            ret = torch.sym_ite(b, x.shape[0], x.shape[1])
            return ret

        gm = make_fx(f, tracing_mode="symbolic")(torch.ones(4, 5))
        self.assertEqual(len(gm.shape_env.guards), 0)
        self.assertExpectedInline(gm.code.strip(), """\
def forward(self, x_1):
    sym_size_int = torch.ops.aten.sym_size.int(x_1, 0)
    eq = sym_size_int == 5
    sym_size_int_1 = torch.ops.aten.sym_size.int(x_1, 1);  x_1 = None
    sym_ite = torch.sym_ite(eq, sym_size_int, sym_size_int_1);  eq = sym_size_int = sym_size_int_1 = None
    return sym_ite""")
        r1 = gm(torch.ones(4, 5))
        self.assertIsInstance(r1, int)
        self.assertEqual(r1, 5)
        r2 = gm(torch.ones(5, 4))
        self.assertIsInstance(r2, int)
        self.assertEqual(r2, 5)

    def test_int_conversion(self):
        shape_env = ShapeEnv()
        a0 = create_symint(shape_env, 2)
        int(a0)
        self.assertExpectedInline(str(shape_env.guards[0][0]), """Eq(s0, 2)""")

    def test_data_dependent_guard(self):
        shape_env = ShapeEnv()
        s0 = shape_env.create_unbacked_symint()
        self.assertRaises(GuardOnDataDependentSymNode, lambda: bool(s0 == 0))

    def test_expect_true_basic(self):
        shape_env = ShapeEnv()
        i0 = shape_env.create_unbacked_symint()
        i0_sym = i0.node.expr
        # This doesn't error
        self.assertTrue(expect_true(i0 == 0))
        # This generates a deferred runtime assert via replacement
        self.assertEqual(shape_env.replacements[i0_sym], 0)
        # After expecting true, guards now resolve given the runtime assert
        bool(i0 == 0)

    def test_expect_true_with_s0(self):
        shape_env = ShapeEnv()
        s0 = create_symint(shape_env, 5)
        i0 = shape_env.create_unbacked_symint()
        self.assertTrue(expect_true(i0 <= s0))
        self.assertExpectedInline(
            str([ra.expr for ra in shape_env.deferred_runtime_asserts[i0.node.expr]]),
            """[-s0 + u0 <= 0]"""
        )
        self.assertTrue(i0 <= s0)
        self.assertFalse(i0 > s0)

    def test_expect_true_prefer_later(self):
        shape_env = ShapeEnv()
        i0 = shape_env.create_unbacked_symint()
        i1 = shape_env.create_unbacked_symint()
        i1_sym = i1.node.expr
        self.assertTrue(expect_true(i0 + i1 == 10))
        # Importantly, this is put in i1, not i0!
        self.assertExpectedInline(
            str([ra.expr for ra in shape_env.deferred_runtime_asserts[i1_sym]]),
            """[Eq(u0 + u1, 10)]"""
        )
        self.assertTrue(i0 + i1 == 10)
        # NB: We currently don't support deriving that we can substitute
        # i0 + i1 with 10; maybe we should, but this means our rewriting
        # system is no longer confluent (it's probably OK though, because
        # you're unlikely to get other equalities like this on the
        # unbacked SymInts.)

    def test_unbacked_substitution(self):
        shape_env = ShapeEnv()
        i0 = shape_env.create_unbacked_symint()
        i1 = shape_env.create_unbacked_symint()
        _constrain_range_for_size(i0)
        _constrain_range_for_size(i1)
        self.assertTrue(expect_true(i0 == i1 * 4))
        self.assertExpectedInline(str(i0), """4*u1""")

        i2 = shape_env.create_unbacked_symint()
        i3 = shape_env.create_unbacked_symint()
        _constrain_range_for_size(i2)
        _constrain_range_for_size(i3)
        self.assertTrue(expect_true(i2 * 4 == i3))
        self.assertExpectedInline(str(i3), """4*u2""")

    def test_avoid_unbacked_substitution(self):
        shape_env = ShapeEnv()
        i0 = shape_env.create_unbacked_symint()
        _constrain_range_for_size(i0)
        i1 = shape_env.create_unbacked_symint()
        _constrain_range_for_size(i1)
        self.assertTrue(expect_true(i0 == 10 - i1))
        self.assertExpectedInline(str(i0), """u0""")

    def test_expect_true_double_digits(self):
        shape_env = ShapeEnv()
        ia = [shape_env.create_unbacked_symint() for _ in range(11)]  # allocate 10
        self.assertEqual(str(ia[-1]), "u10")
        self.assertTrue(expect_true(sum(ia) == 20))
        self.assertEqual(len(shape_env.deferred_runtime_asserts[ia[-1].node.expr]), 1)

    def test_non_overlapping_and_dense(self):
        shape_env = ShapeEnv()
        a0 = create_symint(shape_env, 5)
        r = torch.empty_strided((a0, 7), (1, a0), device='meta')
        self.assertTrue(torch.ops.aten.is_non_overlapping_and_dense.default(r))

    def test_specialize_zero_one(self):
        shape_env = ShapeEnv(specialize_zero_one=True)
        a0 = create_symint(shape_env, 5)
        assert a0 != 1
        self.assertEqual(len(shape_env.guards), 0)

        shape_env = ShapeEnv(specialize_zero_one=False)
        a0 = create_symint(shape_env, 5)
        assert a0 != 1
        self.assertEqual(len(shape_env.guards), 1)

    def test_duck_shape(self):
        shape_env = ShapeEnv(duck_shape=True)
        a0 = create_symint(shape_env, 5)
        a1 = create_symint(shape_env, 5)
        assert a0 == a1
        self.assertEqual(len(shape_env.guards), 0)

        shape_env = ShapeEnv(duck_shape=False)
        a0 = create_symint(shape_env, 5)
        a1 = create_symint(shape_env, 5)
        assert a0 == a1
        self.assertEqual(len(shape_env.guards), 1)

    def test_int_bool(self):
        # See https://github.com/pytorch/pytorch/issues/95981
        shape_env = ShapeEnv(duck_shape=True)
        a0 = create_symint(shape_env, 5)
        assert a0
        self.assertEqual(len(shape_env.guards), 0)

    def test_symint_as_scalar(self):
        shape_env = ShapeEnv()
        a0 = create_symint(shape_env, 2)

        sym_int_encountered = False

        class TestSymInt(TorchDispatchMode):
            def __torch_dispatch__(self, func, types, args=(), kwargs=None):
                assert func == torch.ops.aten.add.Tensor

                nonlocal sym_int_encountered
                # WARNING: do not do identity tests on the outer
                # SymInt/SymFloat, they are NOT STABLE
                sym_int_encountered = kwargs["alpha"].node is a0.node
                kwargs["alpha"] = 0
                return func(*args)

        x = torch.rand([4, 4])
        with TestSymInt():
            y = torch.add(x, x, alpha=a0)

        self.assertTrue(sym_int_encountered)

    def test_deepcopy(self):
        shape_env = ShapeEnv()
        a0 = create_symint(shape_env, 2)
        assert a0 < 4
        new_shape_env = copy.deepcopy(shape_env)
        self.assertEqual(len(new_shape_env.guards), 1)

    def test_print_readable_with_symints(self):
        def f(a, b):
            dim0 = a.shape[0] + b.shape[0]
            dim1 = a.shape[1] + b.shape[1]
            d = a.new_empty(dim0, dim1)
            d = torch.ops.aten.native_dropout(d, 0.5, train=True)
            return d

        fx_g = make_fx(f, tracing_mode="symbolic")(torch.randn(5, 3), torch.randn(4, 3))
        out = fx_g.print_readable(print_output=False)

        self.assertExpectedInline(out.strip(), """\
class f(torch.nn.Module):
    def forward(self, a_1: "f32[s0, s1]", b_1: "f32[s2, s1]"):
        # No stacktrace found for following nodes
        sym_size_int: "Sym(s0)" = torch.ops.aten.sym_size.int(a_1, 0)
        sym_size_int_1: "Sym(s2)" = torch.ops.aten.sym_size.int(b_1, 0)
        add: "Sym(s0 + s2)" = sym_size_int + sym_size_int_1;  sym_size_int = sym_size_int_1 = None
        sym_size_int_2: "Sym(s1)" = torch.ops.aten.sym_size.int(a_1, 1)
        sym_size_int_3: "Sym(s1)" = torch.ops.aten.sym_size.int(b_1, 1);  b_1 = None
        add_1: "Sym(2*s1)" = sym_size_int_2 + sym_size_int_3;  sym_size_int_2 = sym_size_int_3 = None
        new_empty: "f32[s0 + s2, 2*s1]" = torch.ops.aten.new_empty.default(a_1, [add, add_1], pin_memory = False);  a_1 = add = add_1 = None
        native_dropout = torch.ops.aten.native_dropout.default(new_empty, 0.5, True);  new_empty = None
        getitem: "f32[s0 + s2, 2*s1]" = native_dropout[0]
        getitem_1: "b8[s0 + s2, 2*s1]" = native_dropout[1];  native_dropout = None
        return (getitem, getitem_1)""")  # noqa: B950

    def test_statically_known_true(self):
        shape_env = ShapeEnv()
        s2, s3, s4 = (create_symint(shape_env, i) for i in range(2, 5))

        # Statically known true
        self.assertTrue(statically_known_true(True))
        self.assertTrue(statically_known_true(s2 == s2))
        self.assertTrue(statically_known_true(s2 * s3 > s3))
        self.assertTrue(statically_known_true(s3 * s4 > s4))
        self.assertTrue(statically_known_true((s3 + s3) % 2 == 0))

        # Statically known false
        self.assertFalse(statically_known_true(False))
        self.assertFalse(statically_known_true(s3 * s4 <= s4))
        self.assertFalse(statically_known_true((s3 + s3) % 2 == 1))

        # True for hints, but not known statically
        self.assertFalse(statically_known_true(s2 + s2 == s4))
        self.assertFalse(statically_known_true(s4 % s2 == 0))
        self.assertFalse(statically_known_true(s2 != s3))
        self.assertFalse(statically_known_true(s3 * s4 > s2))

        # False for hints, but not known statically
        self.assertFalse(statically_known_true(s2 == s3))
        self.assertFalse(statically_known_true(s2 > s3))
        self.assertFalse(statically_known_true(s3 + s3 == s4))

        # No guards should be generated
        self.assertEqual(len(shape_env.guards), 0)


@skipIfTorchDynamo("Creating ShapeEnv fails for confusing reasons (also we never expect dynamo to see code like this)")
class TestSymNumberMagicMethods(TestCase):
    def _do_test(self, fn, inp1, inp2, shape_env, is_unary_fn):
        # Helper function
        # NB: don't use one as that will get specialized
        seed_node = (create_symint(shape_env, 2) / 2.).node
        bool_seed_node = (create_symint(shape_env, 2) == 2).node

        def get_sym_inp(inp):
            # NB: this must come before int
            if isinstance(inp, bool):
                return torch.SymBool(to_node(bool_seed_node, inp))
            elif isinstance(inp, int):
                return torch.SymInt(to_node(seed_node, inp))
            else:
                return torch.SymFloat(to_node(seed_node, inp))

        def maybe_xfail(inp1, inp2):
            if fn == "sym_sqrt" and inp1 < 0:
                # ValueError: math domain error
                return self.assertRaises((ValueError,))
            elif fn in ("truediv", "floordiv", "mod") and inp2 == 0:
                # ZeroDivisionError: division by zero
                return self.assertRaises((ZeroDivisionError,))
            elif fn == "pow" and inp1 == 0 and inp2 < 0:
                # ZeroDivisionError: 0.0 cannot be raised to a negative power
                return self.assertRaises((ZeroDivisionError,))
            elif fn == "pow" and inp1 < 0 and inp2 in (2.5, -2.5) and (
                type(inp1) in (SymFloat, SymInt) or
                type(inp2) in (SymFloat, SymInt)
            ):
                # Complex result, which we do not support:
                # TypeError: Cannot convert complex to float
                return self.assertRaises((TypeError,))
            elif fn in ("lshift", "rshift") and not (
                isinstance(inp1, (SymInt, int)) and
                isinstance(inp2, (SymInt, int))
            ):
                # TypeError: unsupported operand type(s)
                return self.assertRaises((TypeError,))
            elif fn in ("lshift", "rshift") and inp2 < 0:
                # ValueError: math domain error
                return self.assertRaises((ValueError,))
            else:
                return contextlib.nullcontext()

        lambda_apply = method_to_operator(fn)

        def guard_fn(v):
            if type(v) in (SymBool, bool):
                return guard_bool(v)
            elif type(v) in (SymFloat, float):
                return guard_float(v)
            else:  # SymInt, int
                return guard_int(v)

        # Get reference result
        with maybe_xfail(inp1, inp2):
            if is_unary_fn:
                ref_out = lambda_apply(inp1)
            else:
                ref_out = lambda_apply(inp1, inp2)

        # Symified first arg
        sym_inp1 = get_sym_inp(inp1)
        with maybe_xfail(sym_inp1, inp2):
            if is_unary_fn:
                out = lambda_apply(sym_inp1)
            else:
                out = lambda_apply(sym_inp1, inp2)
            if fn not in sym_node.alternate_impl_if_hinted_methods:
                self.assertTrue(isinstance(out, (SymInt, SymFloat, SymBool)))
            out = guard_fn(out)
            self.assertEqual(out, ref_out)

        if is_unary_fn:
            return

        # Symified second arg
        sym_inp2 = get_sym_inp(inp2)
        with maybe_xfail(inp1, sym_inp2):
            out = lambda_apply(inp1, sym_inp2)
            if fn not in sym_node.alternate_impl_if_hinted_methods:
                self.assertTrue(isinstance(out, (SymInt, SymFloat, SymBool)))
            out = guard_fn(out)
            self.assertEqual(out, ref_out)

        # Symified both args
        with maybe_xfail(sym_inp1, sym_inp2):
            out = lambda_apply(sym_inp1, sym_inp2)
            if fn not in sym_node.alternate_impl_if_hinted_methods:
                self.assertTrue(isinstance(out, (SymInt, SymFloat, SymBool)))
            out = guard_fn(out)
            self.assertEqual(out, ref_out)


    @parametrize("fn", list(sym_node.magic_methods.keys()))
    def test_bool_method(self, fn):
        # sym_ite has its own tests
        if fn not in sym_node.bool_magic_methods or fn == "sym_ite":
            self.skipTest(f"{fn} is non-bool")

        is_unary_fn = fn in sym_node.unary_methods
        shape_env = ShapeEnv()
        self._do_test(fn, True, False, shape_env, is_unary_fn)


    @parametrize("fn", list(sym_node.magic_methods.keys()))
    @parametrize("first_type", ["int", "float"])
    @parametrize("second_type", ["int", "float"])
    def test_method(self, fn, first_type, second_type):
        if first_type == "float":
            # TODO: Hmm, this looks like we skip all floats
            self.skipTest(f"{fn} is not a float magic method")

        if (first_type == "int" or second_type == "int") and fn in sym_node.only_float_magic_methods:
            self.skipTest(f"{fn} is not an int method")

        is_unary_fn = fn in sym_node.unary_methods or fn == "round"
        # Second argument is ignored for unary function. So only run for one type
        if is_unary_fn and second_type == "float":
            self.skipTest(f"{fn} is unary and already tested")

        if fn in sym_node.bool_magic_methods:
            self.skipTest(f"{fn} is bool")

        # Only floats here since these will be converted to int if necessary.
        # We also ignore complex and bool.
        values = (
            0.0,
            1.0,
            0.5 if fn in ("sym_acos", "sym_asin") else 2.5  # avoid math domain error
        )

        neg_values = tuple(-x for x in values)

        for inp1, inp2 in itertools.chain(
            itertools.product(values, values),
            itertools.product(values, neg_values),
            itertools.product(neg_values, values),
            itertools.product(neg_values, neg_values),
        ):
            if first_type == "int":
                inp1 = int(inp1)
            if second_type == "int":
                inp2 = int(inp2)

            shape_env = ShapeEnv()

            self._do_test(fn, inp1, inp2, shape_env, is_unary_fn)

    def get_constant_bool(self, val):
        return SymBool(torch._C._get_constant_bool_symnode(val))

    def test_symnode_hashing(self):
        shape_env = ShapeEnv()

        # SymInt, SymBool, SymFloat are unhashable
        unhashable = (
            create_symint(shape_env, 3),
            create_symbool(shape_env, True),
            # We should be passing in float here, but create_symbol currently
            # only supports int
            create_symfloat(shape_env, 3.0),
        )

        for x in unhashable:
            with self.assertRaisesRegex(TypeError, "unhashable"):
                hash(x)

<<<<<<< HEAD
        a = torch.tensor(1.)

        # Singleton SymInt, constant SymBool, SymNode are hashable
        j1 = torch._C._get_singleton_int(1, 1, a, 1)
        j1_copy = torch._C._get_singleton_int(1, 1, a, 1)
        j2 = torch._C._get_singleton_int(2, 1, a, 1)
=======
        # NestedInt (SymInt), constant SymBool, SymNode are hashable
        j1 = torch._C._get_nested_int(1, 1)
        j1_copy = torch._C._get_nested_int(1, 1)
        j2 = torch._C._get_nested_int(2, 1)
>>>>>>> 950b4843
        t = self.get_constant_bool(True)
        t_copy = self.get_constant_bool(True)
        f = self.get_constant_bool(False)
        n = create_symint(shape_env, 3).node
        m = self.get_constant_bool(True).node

        self.assertIs(j1 == j1_copy, True)
        self.assertEqual(hash(j1), hash(j1_copy))
        self.assertIs(j1 == j2, False)
        self.assertNotEqual(hash(j1), hash(j2))
        self.assertIs(t == t_copy, True)
        self.assertEqual(hash(t), hash(t_copy))
        self.assertIs(t == f, False)
        self.assertNotEqual(hash(t), hash(f))

        hash(n)
        hash(m)

    def test_non_symbolic_symnode(self):
<<<<<<< HEAD
        a = torch.tensor(1.)
        j1 = torch._C._get_singleton_int(1, 1, a, 1)
        j2 = torch._C._get_singleton_int(1, 1, a, 1)
        j3 = torch._C._get_singleton_int(3, 1, a, 1)
=======
        j1 = torch._C._get_nested_int(1, 1)
        j2 = torch._C._get_nested_int(1, 1)
        j3 = torch._C._get_nested_int(3, 1)
>>>>>>> 950b4843

        self.assertIsInstance(j1, torch.SymInt)
        self.assertNotIsInstance(j1, int)

        with self.assertRaisesRegex(RuntimeError, "add not supported by NestedIntSymNode"):
            j1 + 3

        self.assertFalse(j1 == 3)
        with self.assertRaisesRegex(RuntimeError, "indeterminate"):
            self.assertFalse(3 >= j2)

        self.assertIs(j1 == j1, True)
        self.assertIs(j1 == j2, True)
        self.assertIs(j1 == j3, False)
        self.assertIs(j1 != j3, True)
        self.assertIs(j1 != j2, False)

        x = self.get_constant_bool(True)
        #
        # Unary
        #
        # op(constant SymBool)
        self.assertIs(x.__sym_not__(), False)

        #
        # Binary
        #
        # op(constant SymBool, bool)
        # op(constant SymBool, constant SymBool)
        # op(bool, constant SymBool)
        self.assertIs(operator.and_(x, True), True)
        self.assertIs(operator.and_(x, x), True)
        self.assertIs(operator.and_(True, x), True)

        # op(symbolic SymBool, constant Symbool)
        # op(constant SymBool, symbolic Symbool)
        shape_env = ShapeEnv()
        a = create_symint(shape_env, 2)
        b = create_symint(shape_env, 2)
        c = a == b  # symbolic SymBool
        d = self.get_constant_bool(True)
        e = operator.and_(c, d)
        f = operator.and_(d, c)
        self.assertTrue(is_symbolic(e))
        self.assertTrue(is_symbolic(f))
        self.assertIs(e.node.guard_bool("", 0), True)
        self.assertIs(f.node.guard_bool("", 0), True)

        # Comparing sizes
        sz1 = torch.Size([j1, j1, j1])
        sz2 = torch.Size([j1, j1, j1])
        self.assertIs(sz1 == sz2, True)

        sz1 = torch.Size([3, j1, 4])
        sz2 = torch.Size([3, j2, 4])
        self.assertIs(sz1 == sz2, True)
        self.assertIs(sz1 != sz2, False)

instantiate_parametrized_tests(TestSymNumberMagicMethods)

class TestFloorDiv(TestCase):
    @staticmethod
    def python_floordiv(x, y):
        return x // y

    @staticmethod
    def torch_floordiv(x, y):
        # Note: we fully evaluate here since FloorDiv might not always do
        # that.
        shape_env = ShapeEnv()
        return shape_env.evaluate_expr(FloorDiv(x, y))

    @staticmethod
    def yield_test_cases(values, negate=True):
        for x, y in values:
            yield (x, y)
            if negate:
                yield (-x, y)
                yield (x, -y)
                yield (-x, -y)

    def test_floordiv_float_int(self):
        values = (
            (2.5, 2.1),
            (2.1, 2.5),
            (2.0, 2.1),
            (7, 2.5),
            (2.1, 7),
            (7, 2),
        )

        for x, y in TestFloorDiv.yield_test_cases(values):
            self.assertEqual(TestFloorDiv.python_floordiv(x, y), TestFloorDiv.torch_floordiv(x, y))

    def test_floordiv_bool(self):
        values = (
            (False, True),
            (True, 2.5),
            (2.5, True),
            (False, 7),
            (7, True),
        )

        for x, y in TestFloorDiv.yield_test_cases(values, negate=False):
            # Compares to int since our FloorDiv has no bool support
            self.assertEqual(TestFloorDiv.python_floordiv(x, y), TestFloorDiv.torch_floordiv(int(x), int(y)))
            # Tests that our impl throws
            self.assertRaisesRegex(
                TypeError,
                (rf"unsupported operand type\(s\) for //: "
                 rf"'{type(sympy.sympify(x)).__name__}' and '{type(sympy.sympify(y)).__name__}'"
                 rf", expected integer or real"),
                lambda: TestFloorDiv.torch_floordiv(x, y))

    def test_floordiv_complex(self):
        values = (
            (1.5 + 2.5j, 1.3 + 3.5j),
            (1.5 + 2.5j, 2.5),
            (2.5, 1.5 + 2.5j),
            (1.5 + 2.5j, 7),
            (7, 1.5 + 2.5j),
        )

        for x, y in TestFloorDiv.yield_test_cases(values):
            # We don't test error messages to avoid depending on Python
            # interpreter version
            self.assertRaises(TypeError, lambda: TestFloorDiv.python_floordiv(x, y))
            self.assertRaisesRegex(
                TypeError,
                (rf"unsupported operand type\(s\) for //: "
                 rf"'{type(sympy.sympify(x)).__name__}' and '{type(sympy.sympify(y)).__name__}'"
                 rf", expected integer or real"),
                lambda: TestFloorDiv.torch_floordiv(x, y))

    def test_floordiv_div_by_zero(self):
        values = (
            (2.5, 0),
            (2.1, 0.0),
            (2.3, sympy.Symbol("s", zero=True)),
        )

        for x, y in TestFloorDiv.yield_test_cases(values, negate=False):
            # We don't test error messages to avoid depending on Python
            # interpreter version
            if type(y) is not sympy.Symbol:
                self.assertRaises(ZeroDivisionError, lambda: TestFloorDiv.python_floordiv(x, y))
            self.assertRaisesRegex(
                ZeroDivisionError,
                "division by zero",
                lambda: TestFloorDiv.torch_floordiv(x, y))

    def test_floordiv_zero_base(self):
        values = (
            (0, 2.5),
            (0.0, 2.1),
            (sympy.Symbol("s", zero=True), 2.3),
        )

        for x, y in TestFloorDiv.yield_test_cases(values, negate=False):
            if type(x) is not sympy.Symbol:
                self.assertEqual(TestFloorDiv.python_floordiv(x, y), TestFloorDiv.torch_floordiv(x, y))
            else:
                self.assertEqual(0, TestFloorDiv.torch_floordiv(x, y))

    def test_floordiv_div_by_one(self):
        values = (
            (2.5, 1),
            (2.1, 1.0),
            (2, 1.0),
            (2, 1),
        )

        for x, y in TestFloorDiv.yield_test_cases(values):
            self.assertEqual(TestFloorDiv.python_floordiv(x, y), TestFloorDiv.torch_floordiv(x, y))

    def test_floordiv_simplify(self):
        # Tests how we simplify or evaluate FloorDiv without free variables
        shape_env = ShapeEnv()
        result = 21
        exprs = (
            7 * FloorDiv(6, 2),
            7 * FloorDiv(6.28, 2),
            7 * FloorDiv(6.28, 2.0),
            7 * FloorDiv(6.28, (FloorDiv(6.28, 3.14))),
        )

        for expr in exprs:
            self.assertEqual(expr, result)
            self.assertEqual(expr.doit(deep=False), result)
            self.assertEqual(expr.doit(deep=True), result)
            self.assertEqual(sympy.simplify(expr), result)
            self.assertEqual(shape_env.simplify(expr), result)
            self.assertEqual(shape_env.evaluate_expr(expr), result)

    def test_floordiv_simplify_rational(self):
        result = 21

        a = sympy.Symbol("a", integer=True)
        b = sympy.Symbol("b")

        cases = [
            (FloorDiv(a, sympy.Rational(1, 8)), 8 * a),
            (FloorDiv(b, sympy.Rational(1, 8)), sympy.floor(8 * b)),
        ]

        for expr, expected in cases:
            self.assertEqual(expr, expected)

    def test_floordiv_assumptions(self):
        # We define two Symbols (with different names) for each type to make
        # sure the behavior is consistent regardless of whether both arguments
        # are the same object or not.
        cases = (
            sympy.Symbol("i1", integer=True),
            sympy.Symbol("i2", integer=True),
            sympy.Symbol("r1", real=True),
            sympy.Symbol("r2", real=True),
            sympy.Symbol("c1", complex=True, real=False, integer=False),
            sympy.Symbol("c2", complex=True, real=False, integer=False),
            sympy.Symbol("s1"),
            sympy.Symbol("s2"),
        )

        for base, divisor in itertools.product(cases, repeat=2):
            def op():
                return FloorDiv(base, divisor)

            def is_complex(x):
                return x.is_integer is False and x.is_real is False and x.is_complex

            if is_complex(base) or is_complex(divisor):
                self.assertRaisesRegex(
                    TypeError,
                    (r"unsupported operand type\(s\) for //: 'Symbol' and 'Symbol',"
                     r" expected integer or real"),
                    op)
                continue

            op = op()

            # In regular Python, x//x == 1.0 if x is a float, but FloorDiv
            # always returns an integer 1 when both args are the same object.
            # This even works for Symbols with no assumptions specified.
            if base is divisor:
                self.assertTrue(op.is_integer)
                self.assertTrue(op.is_real)
            elif base.is_integer and divisor.is_integer:
                self.assertTrue(op.is_integer)
                self.assertTrue(op.is_real)
            else:
                self.assertEqual(op.is_integer, None)
                self.assertTrue(op.is_real)


class TestDimConstraints(TestCase):
    def test_dim_constraints_reduce_congruences_simple(self):
        from sympy import Symbol

        s = Symbol("s", positive=True, integer=True)
        dim_constraints = DimConstraints({}, {}, set(), {})
        dim_constraints._congruences[s] = {
            (s / 2) % 2,
            (s / 2) % 8,
            (s / 2) % 4,
            s % 2,
            ((s / 16) + 2) % 4,
        }
        congruences = dim_constraints._reduce_congruences()
        self.assertEqual(congruences[s], {(s + 32) % 64})

    def test_dim_constraints_reduce_inequalities_simple(self):
        from sympy import Eq, Interval, Ne, Symbol
        from sympy.solvers.inequalities import reduce_inequalities

        s = Symbol("s", positive=True, integer=True)
        exprs = {
            s >= 2,
            Ne(8 * s, 16),
            Ne(s / 2, 1),
            Ne(16 * s, 32),
            s < 16,
            Ne(s, 2),
            s / 2 < 16,
            s / 2 > 1,
            s / 2 >= 2,
            Ne(3 * s / 2, 3),
        }
        solution = reduce_inequalities(exprs, s).as_set()
        self.assertEqual(solution, Interval.Ropen(4, 16))

        exprs.add(Eq(s / 2, 4))
        solution = reduce_inequalities(exprs, s).as_set()
        self.assertEqual(solution, {8})

    def test_dim_constraints_reduce_inequalities_error(self):
        from collections import defaultdict

        from sympy import Symbol
        from sympy.solvers.inequalities import reduce_inequalities
        from torch._dynamo.source import LocalSource, TensorProperty, TensorPropertySource
        from torch.fx.experimental.symbolic_shapes import DynamicDimConstraintPrinter

        s0 = Symbol("s0", positive=True, integer=True)
        exprs = {
            4 * s0**3 - 4 * s0**2 + s0 <= 2147483647,
            s0 >= 2,
            s0**3 <= 2147483647,
            s0 <= 2147483647,
        }
        answer = reduce_inequalities(exprs, s0)

        symbol_to_source = defaultdict(list)
        symbol_to_source[s0].append(
            TensorPropertySource(
                base=LocalSource(local_name="a"), prop=TensorProperty.SIZE, idx=0
            )
        )
        dcp = DynamicDimConstraintPrinter(symbol_to_source, {})
        with self.assertRaisesRegex(
            AssertionError,
            "Unknown symbol.*created by constraints solver",
        ):
            dcp.doprint(answer)

    def test_dim_constraints_solve_full(self):
        from sympy import Eq, Integer, Ne, Symbol
        from torch._dynamo.source import LocalSource, TensorProperty, TensorPropertySource

        src0 = TensorPropertySource(
            base=LocalSource(local_name="a"), prop=TensorProperty.SIZE, idx=0
        )
        src2 = TensorPropertySource(
            base=LocalSource(local_name="b"), prop=TensorProperty.SIZE, idx=0
        )
        src3 = TensorPropertySource(
            base=LocalSource(local_name="c"), prop=TensorProperty.SIZE, idx=0
        )
        src4 = TensorPropertySource(
            base=LocalSource(local_name="d"), prop=TensorProperty.SIZE, idx=0
        )

        src1 = TensorPropertySource(
            base=LocalSource(local_name="a"), prop=TensorProperty.SIZE, idx=2
        )
        src7 = TensorPropertySource(
            base=LocalSource(local_name="a"), prop=TensorProperty.SIZE, idx=3
        )

        src5 = TensorPropertySource(
            base=LocalSource(local_name="a"), prop=TensorProperty.SIZE, idx=1
        )
        src8 = TensorPropertySource(
            base=LocalSource(local_name="b"), prop=TensorProperty.SIZE, idx=1
        )

        src6 = TensorPropertySource(
            base=LocalSource(local_name="c"), prop=TensorProperty.SIZE, idx=1
        )
        src9 = TensorPropertySource(
            base=LocalSource(local_name="d"), prop=TensorProperty.SIZE, idx=1
        )
        src10 = TensorPropertySource(
            base=LocalSource(local_name="e"), prop=TensorProperty.SIZE, idx=1
        )

        src11 = TensorPropertySource(
            base=LocalSource(local_name="f"), prop=TensorProperty.SIZE, idx=1
        )
        src12 = TensorPropertySource(
            base=LocalSource(local_name="b"), prop=TensorProperty.SIZE, idx=2
        )

        s0 = Symbol("s0", positive=True, integer=True)
        s1 = Symbol("s1", positive=True, integer=True)
        s5 = Symbol("s5", positive=True, integer=True)
        s6 = Symbol("s6", positive=True, integer=True)
        symbol_to_source = {
            s0: [src0, src2, src3, src4],
            s1: [src1, src7],
            s5: [src5, src8],
            s6: [src6, src9, src10],
        }
        var_to_val = {s0: 8, s1: 96, s5: 22, s6: 21}
        marked_dynamic = {s0, s1, s5, s6}
        dim_constraints = DimConstraints(symbol_to_source, var_to_val, marked_dynamic, {})
        dim_constraints.add_equality(src2, s0)
        dim_constraints.add_equality(src3, s0)
        dim_constraints.add_equality(src4, s0)
        dim_constraints.add_equality(src7, s1)
        dim_constraints.add_equality(src8, s5)
        dim_constraints.add_equality(src9, s6)
        dim_constraints.add_equality(src10, s6)
        dim_constraints.add_equality(src11, Integer(1))
        dim_constraints.add_equality(src12, Integer(3))

        dim_constraints.add(s1**2 <= 2147483647)
        dim_constraints.add(32 * s1**2 <= 2147483647)
        dim_constraints.add(s0 < 16)
        dim_constraints.add(Eq(Mod(s1, 2), 0))
        dim_constraints.add(Ne(FloorDiv(s1, 2), 1))
        dim_constraints.add(Ne((FloorDiv(s1, 2)) ** 2, 1))
        dim_constraints.add(32 * (FloorDiv(s1, 2)) ** 2 <= 2147483647)
        dim_constraints.add((FloorDiv(s1, 2)) ** 2 > 1)
        dim_constraints.add(Ne(FloorDiv(s1, 2), 1))
        dim_constraints.add(
            64 * (FloorDiv((FloorDiv(s1, 2) - 1), 2)) ** 2
            + 128 * (FloorDiv((FloorDiv(s1, 2) - 1), 2))
            + 64
            <= 2147483647
        )
        dim_constraints.add(Ne(FloorDiv((FloorDiv(s1, 2) - 1), 2) + 1, 1))
        dim_constraints.add(
            Ne(
                (FloorDiv((FloorDiv(s1, 2) - 1), 2)) ** 2
                + 2 * (FloorDiv((FloorDiv(s1, 2) - 1), 2))
                + 1,
                1,
            )
        )
        dim_constraints.add(Ne(FloorDiv((FloorDiv(s1, 2) - 1), 2) + 1, 1))
        dim_constraints.add(
            (FloorDiv((FloorDiv(s1, 2) - 1), 2)) ** 2
            + 2 * (FloorDiv((FloorDiv(s1, 2) - 1), 2))
            + 1
            > 1
        )
        dim_constraints.add(
            128 * (FloorDiv((FloorDiv(s1, 2) - 1), 4)) ** 2
            + 256 * (FloorDiv((FloorDiv(s1, 2) - 1), 4))
            + 128
            <= 2147483647
        )
        dim_constraints.add(Ne(FloorDiv((FloorDiv(s1, 2) - 1), 4) + 1, 1))
        dim_constraints.add(
            Ne(
                (FloorDiv((FloorDiv(s1, 2) - 1), 4)) ** 2
                + 2 * (FloorDiv((FloorDiv(s1, 2) - 1), 4))
                + 1,
                1,
            )
        )
        dim_constraints.add(Ne(FloorDiv((FloorDiv(s1, 2) - 1), 4) + 1, 1))
        dim_constraints.add(
            (FloorDiv((FloorDiv(s1, 2) - 1), 4)) ** 2
            + 2 * (FloorDiv((FloorDiv(s1, 2) - 1), 4))
            + 1
            > 1
        )
        dim_constraints.add(
            256 * (FloorDiv((FloorDiv(s1, 2) - 1), 8)) ** 2
            + 512 * (FloorDiv((FloorDiv(s1, 2) - 1), 8))
            + 256
            <= 2147483647
        )
        dim_constraints.add(Ne(FloorDiv((FloorDiv(s1, 2) - 1), 8) + 1, 1))
        dim_constraints.add(
            Ne(
                (FloorDiv((FloorDiv(s1, 2) - 1), 8)) ** 2
                + 2 * (FloorDiv((FloorDiv(s1, 2) - 1), 8))
                + 1,
                1,
            )
        )
        dim_constraints.add(Ne(FloorDiv((FloorDiv(s1, 2) - 1), 8) + 1, 1))
        dim_constraints.add(
            (FloorDiv((FloorDiv(s1, 2) - 1), 8)) ** 2
            + 2 * (FloorDiv((FloorDiv(s1, 2) - 1), 8))
            + 1
            > 1
        )
        dim_constraints.add(FloorDiv((FloorDiv(s1, 2) - 1), 8) + 1 >= 3)
        dim_constraints.add(
            60 * (FloorDiv((FloorDiv(s1, 2) - 1), 8)) ** 2
            - 120 * FloorDiv((FloorDiv(s1, 2) - 1), 8)
            + 60
            <= 2147483647
        )
        dim_constraints.add(FloorDiv((FloorDiv(s1, 2) - 1), 8) - 1 >= 0)
        dim_constraints.add(FloorDiv((FloorDiv(s1, 2) - 1), 8) - 1 >= 1)
        dim_constraints.add(
            Ne(
                60 * s0 * (FloorDiv((FloorDiv(s1, 2) - 1), 8)) ** 2
                - 120 * s0 * FloorDiv((FloorDiv(s1, 2) - 1), 8)
                + 60 * s0,
                0,
            )
        )
        dim_constraints.add(Ne(FloorDiv((FloorDiv(s1, 2) - 1), 8) - 1, 1))
        dim_constraints.add(
            Ne(
                (FloorDiv((FloorDiv(s1, 2) - 1), 8)) ** 2
                - 2 * FloorDiv((FloorDiv(s1, 2) - 1), 8)
                + 1,
                1,
            )
        )
        dim_constraints.add(
            Ne(
                (FloorDiv((FloorDiv(s1, 2) - 1), 8)) ** 2
                - 2 * FloorDiv((FloorDiv(s1, 2) - 1), 8)
                + 1,
                0,
            )
        )
        dim_constraints.add(
            (FloorDiv((FloorDiv(s1, 2) - 1), 8)) ** 2
            - 2 * FloorDiv((FloorDiv(s1, 2) - 1), 8)
            + 1
            >= 0
        )
        dim_constraints.add(Ne(FloorDiv((FloorDiv(s1, 2) - 1), 8) - 1, 0))
        dim_constraints.add(
            1
            < 60 * (FloorDiv((FloorDiv(s1, 2) - 1), 8)) ** 2
            - 120 * FloorDiv((FloorDiv(s1, 2) - 1), 8)
            + 60
        )
        dim_constraints.add(Ne(FloorDiv((FloorDiv(s1, 2) - 1), 8) - 1, -1))
        dim_constraints.add(
            Ne(
                60 * s0 * (FloorDiv((FloorDiv(s1, 2) - 1), 8)) ** 2
                - 120 * s0 * FloorDiv((FloorDiv(s1, 2) - 1), 8)
                + 60 * s0,
                120 * (FloorDiv((FloorDiv(s1, 2) - 1), 8)) ** 2
                - 240 * FloorDiv((FloorDiv(s1, 2) - 1), 8)
                + 120,
            )
        )
        dim_constraints.add(
            120 * (FloorDiv((FloorDiv(s1, 2) - 1), 8)) ** 2
            - 240 * FloorDiv((FloorDiv(s1, 2) - 1), 8)
            + 120
            > 0
        )
        dim_constraints.add(
            Eq(
                60 * (FloorDiv((FloorDiv(s1, 2) - 1), 8)) ** 2 * (Mod(s0, 2))
                - 120 * FloorDiv((FloorDiv(s1, 2) - 1), 8) * Mod(s0, 2)
                + 60 * (Mod(s0, 2)),
                0,
            )
        )
        dim_constraints.add(
            Ne(
                120 * (FloorDiv((FloorDiv(s1, 2) - 1), 8)) ** 2
                - 240 * FloorDiv((FloorDiv(s1, 2) - 1), 8)
                + 120,
                0,
            )
        )
        dim_constraints.add(
            Ne(
                60
                * (FloorDiv(s0, 2))
                * (FloorDiv(s0, (FloorDiv(s0, 2))))
                * (FloorDiv((FloorDiv(s1, 2) - 1), 8)) ** 2
                - 120
                * FloorDiv(s0, 2)
                * FloorDiv(s0, (FloorDiv(s0, 2)))
                * FloorDiv((FloorDiv(s1, 2) - 1), 8)
                + 60 * (FloorDiv(s0, 2)) * (FloorDiv(s0, (FloorDiv(s0, 2)))),
                0,
            )
        )
        dim_constraints.add(Ne(FloorDiv(s0, 2), 1))
        dim_constraints.add(
            Ne(
                60 * (FloorDiv((FloorDiv(s1, 2) - 1), 8)) ** 2
                - 120 * FloorDiv((FloorDiv(s1, 2) - 1), 8)
                + 60,
                0,
            )
        )
        dim_constraints.add(
            60 * (FloorDiv((FloorDiv(s1, 2) - 1), 8)) ** 2
            - 120 * FloorDiv((FloorDiv(s1, 2) - 1), 8)
            + 60
            >= 0
        )
        dim_constraints.add(
            1
            < 60
            * (FloorDiv(s0, (FloorDiv(s0, 2))))
            * (FloorDiv((FloorDiv(s1, 2) - 1), 8)) ** 2
            - 120 * FloorDiv(s0, (FloorDiv(s0, 2))) * FloorDiv((FloorDiv(s1, 2) - 1), 8)
            + 60 * (FloorDiv(s0, (FloorDiv(s0, 2))))
        )
        dim_constraints.add(Ne(16 * s0, 32))
        dim_constraints.add(Eq(16 * (Mod(s0, 2)), 0))
        dim_constraints.add(Ne(16 * s0, 32))
        dim_constraints.add(Eq(16 * (Mod(s0, 2)), 0))
        dim_constraints.add(FloorDiv(s0, 2) >= 2)
        dim_constraints.add(Ne(FloorDiv(s0, 2), 1))
        dim_constraints.add(1 < FloorDiv(s0, 2))
        dim_constraints.add(Ne(s0, 2))
        dim_constraints.add(
            60
            * (FloorDiv(s0, (FloorDiv(s0, 2))))
            * (FloorDiv((FloorDiv(s1, 2) - 1), 8)) ** 2
            - 120 * FloorDiv(s0, (FloorDiv(s0, 2))) * FloorDiv((FloorDiv(s1, 2) - 1), 8)
            + 60 * (FloorDiv(s0, (FloorDiv(s0, 2))))
            >= 60 * (FloorDiv((FloorDiv(s1, 2) - 1), 8)) ** 2
            - 120 * FloorDiv((FloorDiv(s1, 2) - 1), 8)
            + 60
        )
        dim_constraints.add(
            60
            * (FloorDiv(s0, 2))
            * (FloorDiv(s0, (FloorDiv(s0, 2))))
            * (FloorDiv((FloorDiv(s1, 2) - 1), 8)) ** 2
            - 120
            * FloorDiv(s0, 2)
            * FloorDiv(s0, (FloorDiv(s0, 2)))
            * FloorDiv((FloorDiv(s1, 2) - 1), 8)
            + 60 * (FloorDiv(s0, 2)) * (FloorDiv(s0, (FloorDiv(s0, 2))))
            > 0
        )
        dim_constraints.add(
            Ne(
                60
                * (FloorDiv(s0, 2))
                * (FloorDiv(s0, (FloorDiv(s0, 2))))
                * (FloorDiv((FloorDiv(s1, 2) - 1), 8)) ** 2
                - 120
                * FloorDiv(s0, 2)
                * FloorDiv(s0, (FloorDiv(s0, 2)))
                * FloorDiv((FloorDiv(s1, 2) - 1), 8)
                + 60 * (FloorDiv(s0, 2)) * (FloorDiv(s0, (FloorDiv(s0, 2)))),
                3 * (FloorDiv(s0, 2)) * (FloorDiv(s0, (FloorDiv(s0, 2)))),
            )
        )
        dim_constraints.add(
            Ne(
                20 * (FloorDiv((FloorDiv(s1, 2) - 1), 8)) ** 2
                - 40 * FloorDiv((FloorDiv(s1, 2) - 1), 8)
                + 20,
                0,
            )
        )
        dim_constraints.add(
            20 * (FloorDiv((FloorDiv(s1, 2) - 1), 8)) ** 2
            - 40 * FloorDiv((FloorDiv(s1, 2) - 1), 8)
            + 20
            >= 0
        )
        dim_constraints.add(
            Ne(
                20 * (FloorDiv((FloorDiv(s1, 2) - 1), 8)) ** 2
                - 40 * FloorDiv((FloorDiv(s1, 2) - 1), 8)
                + 20,
                20,
            )
        )
        dim_constraints.add(
            Ne(
                20
                * (
                    Mod(
                        1,
                        (FloorDiv((FloorDiv(s1, 2) - 1), 8)) ** 2
                        - 2 * FloorDiv((FloorDiv(s1, 2) - 1), 8)
                        + 1,
                    )
                ),
                0,
            )
        )
        dim_constraints.add(
            Ne(
                20
                * (FloorDiv((FloorDiv(s1, 2) - 1), 8))
                * (
                    Mod(
                        1,
                        (FloorDiv((FloorDiv(s1, 2) - 1), 8)) ** 2
                        / (FloorDiv((FloorDiv(s1, 2) - 1), 8) - 1)
                        - 2
                        * FloorDiv((FloorDiv(s1, 2) - 1), 8)
                        / (FloorDiv((FloorDiv(s1, 2) - 1), 8) - 1)
                        + 1 / (FloorDiv((FloorDiv(s1, 2) - 1), 8) - 1),
                    )
                )
                - 20
                * Mod(
                    1,
                    (FloorDiv((FloorDiv(s1, 2) - 1), 8)) ** 2
                    / (FloorDiv((FloorDiv(s1, 2) - 1), 8) - 1)
                    - 2
                    * FloorDiv((FloorDiv(s1, 2) - 1), 8)
                    / (FloorDiv((FloorDiv(s1, 2) - 1), 8) - 1)
                    + 1 / (FloorDiv((FloorDiv(s1, 2) - 1), 8) - 1),
                ),
                0,
            )
        )
        dim_constraints.add(Ne(FloorDiv((FloorDiv(s1, 2) - 1), 8) - 1, 1))
        dim_constraints.add(
            (FloorDiv((FloorDiv(s1, 2) - 1), 8)) ** 2
            - 2 * FloorDiv((FloorDiv(s1, 2) - 1), 8)
            + 1
            >= 1
        )
        dim_constraints.add(
            20 * (FloorDiv((FloorDiv(s1, 2) - 1), 8)) ** 2
            - 40 * FloorDiv((FloorDiv(s1, 2) - 1), 8)
            + 20
            >= 0
        )
        dim_constraints.add(
            20 * (FloorDiv((FloorDiv(s1, 2) - 1), 8)) ** 2
            - 40 * FloorDiv((FloorDiv(s1, 2) - 1), 8)
            + 20
            >= 1
        )
        dim_constraints.add(
            20 * (FloorDiv((FloorDiv(s1, 2) - 1), 8)) ** 2
            - 40 * FloorDiv((FloorDiv(s1, 2) - 1), 8)
            + 20
            >= 2
        )
        dim_constraints.add(
            20 * (FloorDiv((FloorDiv(s1, 2) - 1), 8)) ** 2
            - 40 * FloorDiv((FloorDiv(s1, 2) - 1), 8)
            + 20
            > 1
        )
        dim_constraints.add(
            20 * (FloorDiv((FloorDiv(s1, 2) - 1), 8)) ** 2
            - 40 * FloorDiv((FloorDiv(s1, 2) - 1), 8)
            + 20
            < 60 * (FloorDiv((FloorDiv(s1, 2) - 1), 8)) ** 2
            - 120 * FloorDiv((FloorDiv(s1, 2) - 1), 8)
            + 60
        )
        dim_constraints.add(
            Ne(
                60 * (FloorDiv((FloorDiv(s1, 2) - 1), 8)) ** 2
                - 120 * FloorDiv((FloorDiv(s1, 2) - 1), 8)
                + 60,
                60,
            )
        )
        dim_constraints.add(
            Ne(
                FloorDiv((FloorDiv(s1, 2) - 1), 8) - 1,
                (FloorDiv((FloorDiv(s1, 2) - 1), 8)) ** 2
                - 2 * FloorDiv((FloorDiv(s1, 2) - 1), 8)
                + 1,
            )
        )
        dim_constraints.add(
            Eq(
                (FloorDiv((FloorDiv(s1, 2) - 1), 8))
                * (
                    Mod(
                        (FloorDiv((FloorDiv(s1, 2) - 1), 8)) ** 2
                        / (FloorDiv((FloorDiv(s1, 2) - 1), 8) - 1)
                        - 2
                        * FloorDiv((FloorDiv(s1, 2) - 1), 8)
                        / (FloorDiv((FloorDiv(s1, 2) - 1), 8) - 1)
                        + 1 / (FloorDiv((FloorDiv(s1, 2) - 1), 8) - 1),
                        1,
                    )
                )
                - Mod(
                    (FloorDiv((FloorDiv(s1, 2) - 1), 8)) ** 2
                    / (FloorDiv((FloorDiv(s1, 2) - 1), 8) - 1)
                    - 2
                    * FloorDiv((FloorDiv(s1, 2) - 1), 8)
                    / (FloorDiv((FloorDiv(s1, 2) - 1), 8) - 1)
                    + 1 / (FloorDiv((FloorDiv(s1, 2) - 1), 8) - 1),
                    1,
                ),
                0,
            )
        )
        dim_constraints.add(
            Ne(
                (FloorDiv((FloorDiv(s1, 2) - 1), 8)) ** 2
                - 2 * FloorDiv((FloorDiv(s1, 2) - 1), 8)
                + 1,
                FloorDiv((FloorDiv(s1, 2) - 1), 8) - 1,
            )
        )
        dim_constraints.add(Ne(8 * s0, 16))
        dim_constraints.add(
            60 * (FloorDiv((FloorDiv(s1, 2) - 1), 8)) ** 2
            - 120 * FloorDiv((FloorDiv(s1, 2) - 1), 8)
            + 60
            >= (FloorDiv((FloorDiv(s1, 2) - 1), 8)) ** 2
            - 2 * FloorDiv((FloorDiv(s1, 2) - 1), 8)
            + 1
        )
        dim_constraints.add(
            60
            * (FloorDiv(s0, (FloorDiv(s0, 2))))
            * (FloorDiv((FloorDiv(s1, 2) - 1), 8)) ** 2
            - 120 * FloorDiv(s0, (FloorDiv(s0, 2))) * FloorDiv((FloorDiv(s1, 2) - 1), 8)
            + 60 * (FloorDiv(s0, (FloorDiv(s0, 2))))
            <= 2147483647
        )
        dim_constraints.add(
            90 * (FloorDiv((FloorDiv(s1, 2) - 1), 8)) ** 2
            - 180 * FloorDiv((FloorDiv(s1, 2) - 1), 8)
            + 90
            <= 2147483647
        )
        dim_constraints.add(FloorDiv(s0, 2) < 16)
        dim_constraints.add(FloorDiv(s0, 2) > 1)
        dim_constraints.add(
            Ne(
                90 * (FloorDiv(s0, 2)) * (FloorDiv((FloorDiv(s1, 2) - 1), 8)) ** 2
                - 180 * FloorDiv(s0, 2) * FloorDiv((FloorDiv(s1, 2) - 1), 8)
                + 90 * (FloorDiv(s0, 2)),
                0,
            )
        )
        dim_constraints.add(
            1
            < 90 * (FloorDiv((FloorDiv(s1, 2) - 1), 8)) ** 2
            - 180 * FloorDiv((FloorDiv(s1, 2) - 1), 8)
            + 90
        )
        dim_constraints.add(
            (FloorDiv((FloorDiv(s1, 2) - 1), 8)) ** 2
            - 2 * FloorDiv((FloorDiv(s1, 2) - 1), 8)
            + 1
            > 1
        )
        dim_constraints.add(
            60
            * (FloorDiv(s0, (FloorDiv(s0, 2))))
            * (FloorDiv((FloorDiv(s1, 2) - 1), 8)) ** 2
            - 120 * FloorDiv(s0, (FloorDiv(s0, 2))) * FloorDiv((FloorDiv(s1, 2) - 1), 8)
            + 60 * (FloorDiv(s0, (FloorDiv(s0, 2))))
            > 1
        )
        dim_constraints.add(
            Ne(
                60 * (FloorDiv(s0, 2)) * (FloorDiv((FloorDiv(s1, 2) - 1), 8)) ** 2
                - 120 * FloorDiv(s0, 2) * FloorDiv((FloorDiv(s1, 2) - 1), 8)
                + 60 * (FloorDiv(s0, 2)),
                0,
            )
        )
        dim_constraints.add(
            90 * (FloorDiv((FloorDiv(s1, 2) - 1), 8)) ** 2
            - 180 * FloorDiv((FloorDiv(s1, 2) - 1), 8)
            + 90
            > 1
        )
        dim_constraints.add(
            60 * (FloorDiv((FloorDiv(s1, 2) - 1), 8)) ** 2
            - 120 * FloorDiv((FloorDiv(s1, 2) - 1), 8)
            + 60
            > 1
        )
        dim_constraints.add(
            Ne(
                60 * (FloorDiv(s0, 2)) * (FloorDiv((FloorDiv(s1, 2) - 1), 8)) ** 2
                - 120 * FloorDiv(s0, 2) * FloorDiv((FloorDiv(s1, 2) - 1), 8)
                + 60 * (FloorDiv(s0, 2)),
                3 * (FloorDiv(s0, 2)),
            )
        )
        dim_constraints.add(
            60 * (FloorDiv(s0, 2)) * (FloorDiv((FloorDiv(s1, 2) - 1), 8)) ** 2
            - 120 * FloorDiv(s0, 2) * FloorDiv((FloorDiv(s1, 2) - 1), 8)
            + 60 * (FloorDiv(s0, 2))
            > 0
        )
        dim_constraints.add(
            60 * (FloorDiv((FloorDiv(s1, 2) - 1), 8)) ** 2
            - 120 * FloorDiv((FloorDiv(s1, 2) - 1), 8)
            + 60
            > 0
        )
        dim_constraints.add(
            Ne(
                120 * (FloorDiv((FloorDiv(s1, 2) - 1), 8)) ** 2
                - 240 * FloorDiv((FloorDiv(s1, 2) - 1), 8)
                + 120,
                0,
            )
        )
        dim_constraints.add(
            1
            < 120 * (FloorDiv((FloorDiv(s1, 2) - 1), 8)) ** 2
            - 240 * FloorDiv((FloorDiv(s1, 2) - 1), 8)
            + 120
        )
        dim_constraints.add(
            Ne(
                120 * (FloorDiv((FloorDiv(s1, 2) - 1), 8)) ** 2
                - 240 * FloorDiv((FloorDiv(s1, 2) - 1), 8)
                + 120,
                6,
            )
        )
        dim_constraints.add(
            120 * (FloorDiv((FloorDiv(s1, 2) - 1), 8)) ** 2
            - 240 * FloorDiv((FloorDiv(s1, 2) - 1), 8)
            + 120
            > 0
        )
        dim_constraints.add(
            Ne(
                120 * (FloorDiv((FloorDiv(s1, 2) - 1), 8)) ** 2
                - 240 * FloorDiv((FloorDiv(s1, 2) - 1), 8)
                + 120,
                0,
            )
        )
        dim_constraints.add(
            120 * (FloorDiv((FloorDiv(s1, 2) - 1), 8)) ** 2
            - 240 * FloorDiv((FloorDiv(s1, 2) - 1), 8)
            + 120
            <= 2147483647
        )
        dim_constraints.add(
            120 * (FloorDiv((FloorDiv(s1, 2) - 1), 8)) ** 2
            - 240 * FloorDiv((FloorDiv(s1, 2) - 1), 8)
            + 120
            <= 20480
        )
        dim_constraints.add(
            Ne(
                90 * (FloorDiv((FloorDiv(s1, 2) - 1), 8)) ** 2
                - 180 * FloorDiv((FloorDiv(s1, 2) - 1), 8)
                + 90,
                0,
            )
        )
        dim_constraints.add(
            120 * (FloorDiv((FloorDiv(s1, 2) - 1), 8)) ** 2
            - 240 * FloorDiv((FloorDiv(s1, 2) - 1), 8)
            + 120
            > 1
        )
        dim_constraints.add(
            90 * (FloorDiv((FloorDiv(s1, 2) - 1), 8)) ** 2
            - 180 * FloorDiv((FloorDiv(s1, 2) - 1), 8)
            + 90
            <= 20480
        )
        dim_constraints.add(
            60 * (FloorDiv((FloorDiv(s1, 2) - 1), 8)) ** 2
            - 120 * FloorDiv((FloorDiv(s1, 2) - 1), 8)
            + 60
            <= 20480
        )
        dim_constraints.add(
            Ne(
                240 * (FloorDiv((FloorDiv(s1, 2) - 1), 8)) ** 2
                - 480 * FloorDiv((FloorDiv(s1, 2) - 1), 8)
                + 240,
                0,
            )
        )
        dim_constraints.add(Eq(6 * s5, 132))
        dim_constraints.add(Eq(4, FloorDiv(s0, 2)))
        dim_constraints.add(Eq(FloorDiv((FloorDiv(s1, 2) - 1), 8) - 1, 4))
        dim_constraints.add(
            Ne(
                64 * (FloorDiv(s0, 2)) * (FloorDiv((FloorDiv(s1, 2) - 1), 8)) ** 2
                - 128 * FloorDiv(s0, 2) * FloorDiv((FloorDiv(s1, 2) - 1), 8)
                + 64 * (FloorDiv(s0, 2)),
                0,
            )
        )
        dim_constraints.add(
            1
            < 64 * (FloorDiv((FloorDiv(s1, 2) - 1), 8)) ** 2
            - 128 * FloorDiv((FloorDiv(s1, 2) - 1), 8)
            + 64
        )
        dim_constraints.add(
            64 * (FloorDiv((FloorDiv(s1, 2) - 1), 8)) ** 2
            - 128 * FloorDiv((FloorDiv(s1, 2) - 1), 8)
            + 64
            <= 2147483647
        )
        dim_constraints.add(
            64 * (FloorDiv((FloorDiv(s1, 2) - 1), 8)) ** 2
            - 128 * FloorDiv((FloorDiv(s1, 2) - 1), 8)
            + 64
            > 1
        )
        dim_constraints.add(
            62 * (FloorDiv((FloorDiv(s1, 2) - 1), 8)) ** 2
            - 124 * FloorDiv((FloorDiv(s1, 2) - 1), 8)
            + 62
            <= 2147483647
        )
        dim_constraints.add(
            Ne(
                62 * (FloorDiv(s0, 2)) * (FloorDiv((FloorDiv(s1, 2) - 1), 8)) ** 2
                - 124 * FloorDiv(s0, 2) * FloorDiv((FloorDiv(s1, 2) - 1), 8)
                + 62 * (FloorDiv(s0, 2)),
                0,
            )
        )
        dim_constraints.add(
            1
            < 62 * (FloorDiv((FloorDiv(s1, 2) - 1), 8)) ** 2
            - 124 * FloorDiv((FloorDiv(s1, 2) - 1), 8)
            + 62
        )
        dim_constraints.add(Ne(3 * (FloorDiv(s0, 2)), 3))
        dim_constraints.add(Ne(3 * (FloorDiv(s0, 2)), 3))
        dim_constraints.add(Eq(FloorDiv(s0, 2), 4))
        dim_constraints.add(Eq(4, FloorDiv(s0, 2)))
        dim_constraints.add(Eq(FloorDiv(s0, 2), 4))
        dim_constraints.add(FloorDiv((FloorDiv(s1, 2) - 1), 8) - 1 >= 3)
        dim_constraints.add(
            64 * (FloorDiv((FloorDiv(s1, 2) - 1), 8)) ** 2
            - 384 * FloorDiv((FloorDiv(s1, 2) - 1), 8)
            + 576
            <= 2147483647
        )
        dim_constraints.add(FloorDiv((FloorDiv(s1, 2) - 1), 8) - 3 >= 0)
        dim_constraints.add(FloorDiv((FloorDiv(s1, 2) - 1), 8) - 3 >= 1)
        dim_constraints.add(
            Ne(
                64 * (FloorDiv(s0, 2)) * (FloorDiv((FloorDiv(s1, 2) - 1), 8)) ** 2
                - 384 * FloorDiv(s0, 2) * FloorDiv((FloorDiv(s1, 2) - 1), 8)
                + 576 * (FloorDiv(s0, 2)),
                0,
            )
        )
        dim_constraints.add(Ne(FloorDiv((FloorDiv(s1, 2) - 1), 8) - 3, 1))
        dim_constraints.add(
            Ne(
                (FloorDiv((FloorDiv(s1, 2) - 1), 8)) ** 2
                - 6 * FloorDiv((FloorDiv(s1, 2) - 1), 8)
                + 9,
                1,
            )
        )
        dim_constraints.add(
            Ne(
                (FloorDiv((FloorDiv(s1, 2) - 1), 8)) ** 2
                - 6 * FloorDiv((FloorDiv(s1, 2) - 1), 8)
                + 9,
                0,
            )
        )
        dim_constraints.add(
            (FloorDiv((FloorDiv(s1, 2) - 1), 8)) ** 2
            - 6 * FloorDiv((FloorDiv(s1, 2) - 1), 8)
            + 9
            >= 0
        )
        dim_constraints.add(Ne(FloorDiv((FloorDiv(s1, 2) - 1), 8) - 3, 0))
        dim_constraints.add(
            1
            < 64 * (FloorDiv((FloorDiv(s1, 2) - 1), 8)) ** 2
            - 384 * FloorDiv((FloorDiv(s1, 2) - 1), 8)
            + 576
        )
        dim_constraints.add(Ne(FloorDiv((FloorDiv(s1, 2) - 1), 8) - 3, 1))
        dim_constraints.add(
            Ne(
                64 * (FloorDiv(s0, 2)) * (FloorDiv((FloorDiv(s1, 2) - 1), 8)) ** 2
                - 384 * FloorDiv(s0, 2) * FloorDiv((FloorDiv(s1, 2) - 1), 8)
                + 576 * (FloorDiv(s0, 2)),
                256,
            )
        )
        dim_constraints.add(
            Eq(
                64
                * (
                    Mod(
                        (FloorDiv(s0, 2)) * (FloorDiv((FloorDiv(s1, 2) - 1), 8)) ** 2
                        - 6 * FloorDiv(s0, 2) * FloorDiv((FloorDiv(s1, 2) - 1), 8)
                        + 9 * (FloorDiv(s0, 2)),
                        4,
                    )
                ),
                0,
            )
        )
        dim_constraints.add(
            Eq(
                FloorDiv(s0, 2),
                FloorDiv(
                    (
                        (FloorDiv(s0, 2)) * (FloorDiv((FloorDiv(s1, 2) - 1), 8)) ** 2
                        - 6 * FloorDiv(s0, 2) * FloorDiv((FloorDiv(s1, 2) - 1), 8)
                        + 9 * (FloorDiv(s0, 2))
                    ),
                    4,
                ),
            )
        )
        dim_constraints.add(
            Eq(
                FloorDiv(
                    (
                        (FloorDiv(s0, 2)) * (FloorDiv((FloorDiv(s1, 2) - 1), 8)) ** 2
                        - 6 * FloorDiv(s0, 2) * FloorDiv((FloorDiv(s1, 2) - 1), 8)
                        + 9 * (FloorDiv(s0, 2))
                    ),
                    4,
                ),
                FloorDiv(s0, 2),
            )
        )
        dim_constraints.add(Ne(64 * (Mod(FloorDiv((FloorDiv(s1, 2) - 1), 8) + 1, 4)), 0))
        dim_constraints.add(
            Eq(
                64
                * (
                    Mod(
                        (FloorDiv((FloorDiv(s1, 2) - 1), 8)) ** 2
                        - 6 * FloorDiv((FloorDiv(s1, 2) - 1), 8)
                        + 1,
                        4,
                    )
                ),
                0,
            )
        )
        dim_constraints.add(
            64 * (FloorDiv(s0, 2)) * (FloorDiv((FloorDiv(s1, 2) - 1), 8)) ** 2
            - 384 * FloorDiv(s0, 2) * FloorDiv((FloorDiv(s1, 2) - 1), 8)
            + 576 * (FloorDiv(s0, 2))
            > 0
        )
        dim_constraints.add(
            (FloorDiv((FloorDiv(s1, 2) - 1), 8)) ** 2
            - 6 * FloorDiv((FloorDiv(s1, 2) - 1), 8)
            + 9
            >= 1
        )
        dim_constraints.add(
            Eq(
                64 * (FloorDiv((FloorDiv(s1, 2) - 1), 8)) ** 2
                - 384 * FloorDiv((FloorDiv(s1, 2) - 1), 8)
                + 576,
                256,
            )
        )
        dim_constraints.add(
            60 * (FloorDiv((FloorDiv(s1, 2) - 1), 8)) ** 2
            - 360 * FloorDiv((FloorDiv(s1, 2) - 1), 8)
            + 540
            <= 2147483647
        )
        dim_constraints.add(
            Ne(
                60 * (FloorDiv(s0, 2)) * (FloorDiv((FloorDiv(s1, 2) - 1), 8)) ** 2
                - 360 * FloorDiv(s0, 2) * FloorDiv((FloorDiv(s1, 2) - 1), 8)
                + 540 * (FloorDiv(s0, 2)),
                0,
            )
        )
        dim_constraints.add(
            1
            < 60 * (FloorDiv((FloorDiv(s1, 2) - 1), 8)) ** 2
            - 360 * FloorDiv((FloorDiv(s1, 2) - 1), 8)
            + 540
        )
        dim_constraints.add(
            (FloorDiv((FloorDiv(s1, 2) - 1), 8)) ** 2
            - 6 * FloorDiv((FloorDiv(s1, 2) - 1), 8)
            + 9
            <= 2147483647
        )
        dim_constraints.add(
            Ne(
                (FloorDiv(s0, 2)) * (FloorDiv((FloorDiv(s1, 2) - 1), 8)) ** 2
                - 6 * FloorDiv(s0, 2) * FloorDiv((FloorDiv(s1, 2) - 1), 8)
                + 9 * (FloorDiv(s0, 2)),
                0,
            )
        )
        dim_constraints.add(
            1
            < (FloorDiv((FloorDiv(s1, 2) - 1), 8)) ** 2
            - 6 * FloorDiv((FloorDiv(s1, 2) - 1), 8)
            + 9
        )
        dim_constraints.add(
            (FloorDiv((FloorDiv(s1, 2) - 1), 8)) ** 2
            - 6 * FloorDiv((FloorDiv(s1, 2) - 1), 8)
            + 9
            > 1
        )
        dim_constraints.add(
            60 * (FloorDiv((FloorDiv(s1, 2) - 1), 8)) ** 2
            - 360 * FloorDiv((FloorDiv(s1, 2) - 1), 8)
            + 540
            > 1
        )
        dim_constraints.add(s0 >= 2)
        dim_constraints.add(s1 >= 2)
        dim_constraints.add(s6 >= 2)
        dim_constraints.add(s5 >= 2)

        dim_constraints.solve()
        dim_constraints.remove_redundant_dynamic_results()
        self.assertEqual(dim_constraints._static_results, {
            "L['c'].size()[0] == 8",
            "L['d'].size()[0] == 8",
            "L['a'].size()[2] == 96",
            "L['f'].size()[1] == 1",
            "L['a'].size()[3] == 96",
            "L['b'].size()[2] == 3",
            "L['b'].size()[1] == 22",
            "L['b'].size()[0] == 8",
            "L['a'].size()[1] == 22",
            "L['a'].size()[0] == 8",
        })
        self.assertEqual(dim_constraints._dynamic_results, {
            "dynamic_dim(L['e'], 1) == dynamic_dim(L['c'], 1)",
            "dynamic_dim(L['d'], 1) == dynamic_dim(L['c'], 1)",
        })

        def dummy_fn(a, b, c, d, e, f):
            pass

        action_code = dim_constraints.prettify_results(inspect.signature(dummy_fn))
        static_code, dynamic_code = re.findall(r"```(.*?)```", action_code, re.DOTALL)
        expected_static = '''
def specializations(a, b, c, d, e, f):
    # a:
    assert a.size()[0] == 8
    assert a.size()[1] == 22
    assert a.size()[2] == 96
    assert a.size()[3] == 96

    # b:
    assert b.size()[0] == 8
    assert b.size()[1] == 22
    assert b.size()[2] == 3

    # c:
    assert c.size()[0] == 8

    # d:
    assert d.size()[0] == 8

    # f:
    assert f.size()[1] == 1
'''
        expected_dynamic = '''
def specify_constraints(a, b, c, d, e, f):
    return [
        # d:
        dynamic_dim(d, 1) == dynamic_dim(c, 1),

        # e:
        dynamic_dim(e, 1) == dynamic_dim(c, 1),
    ]
'''

        self.assertEqual(static_code, expected_static)
        self.assertEqual(dynamic_code, expected_dynamic)



if __name__ == '__main__':
    run_tests()<|MERGE_RESOLUTION|>--- conflicted
+++ resolved
@@ -849,19 +849,10 @@
             with self.assertRaisesRegex(TypeError, "unhashable"):
                 hash(x)
 
-<<<<<<< HEAD
-        a = torch.tensor(1.)
-
-        # Singleton SymInt, constant SymBool, SymNode are hashable
-        j1 = torch._C._get_singleton_int(1, 1, a, 1)
-        j1_copy = torch._C._get_singleton_int(1, 1, a, 1)
-        j2 = torch._C._get_singleton_int(2, 1, a, 1)
-=======
         # NestedInt (SymInt), constant SymBool, SymNode are hashable
         j1 = torch._C._get_nested_int(1, 1)
         j1_copy = torch._C._get_nested_int(1, 1)
         j2 = torch._C._get_nested_int(2, 1)
->>>>>>> 950b4843
         t = self.get_constant_bool(True)
         t_copy = self.get_constant_bool(True)
         f = self.get_constant_bool(False)
@@ -881,16 +872,9 @@
         hash(m)
 
     def test_non_symbolic_symnode(self):
-<<<<<<< HEAD
-        a = torch.tensor(1.)
-        j1 = torch._C._get_singleton_int(1, 1, a, 1)
-        j2 = torch._C._get_singleton_int(1, 1, a, 1)
-        j3 = torch._C._get_singleton_int(3, 1, a, 1)
-=======
         j1 = torch._C._get_nested_int(1, 1)
         j2 = torch._C._get_nested_int(1, 1)
         j3 = torch._C._get_nested_int(3, 1)
->>>>>>> 950b4843
 
         self.assertIsInstance(j1, torch.SymInt)
         self.assertNotIsInstance(j1, int)
