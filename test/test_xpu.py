--- conflicted
+++ resolved
@@ -183,7 +183,6 @@
         torch.xpu.set_rng_state(g_state0)
         self.assertEqual(2024, torch.xpu.initial_seed())
 
-
     @onlyXPU
     @suppress_warnings
     @ops(_xpu_computation_ops, dtypes=any_common_cpu_xpu_one)
@@ -403,7 +402,7 @@
         )
         self.assertEqual(a, an)
 
-<<<<<<< HEAD
+
 class TestBasicConv(TestCase):
     @dtypes(torch.float32, torch.bfloat16)
     def test_conv2d(self, device, dtype):
@@ -629,8 +628,6 @@
         x_ref = torch.randn([1, 3, 9, 9], device="cpu").to(device)
         x_ref = x_ref.to(memory_format=torch.channels_last)
 
-=======
->>>>>>> a326264d
 
 instantiate_device_type_tests(TestBasicGEMM, globals(), only_for="cpu, xpu")
 instantiate_device_type_tests(TestBasicConv, globals(), only_for="xpu")
