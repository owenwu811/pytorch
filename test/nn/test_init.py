# Owner(s): ["module: nn"]
import random
import unittest
import math
import string
from functools import reduce
from operator import mul

<<<<<<< HEAD
from torch.testing._internal.common_utils import TestCase, TEST_SCIPY, skipIfNoLapack
=======
from torch.testing._internal.common_utils import (
    TestCase, TEST_SCIPY, skipIfNoLapack, skipIfTorchDynamo, run_tests
)
>>>>>>> c05dd2aa
import torch
import torch.nn.init as init
import torch.nn.functional as F

if TEST_SCIPY:
    from scipy import stats

class TestNNInit(TestCase):
    def setUp(self):
        super().setUp()
        random.seed(123)

    def _is_normal(self, tensor, mean, std):
        samples = tensor.view(-1).tolist()
        p_value = stats.kstest(samples, 'norm', args=(mean, std))[1]
        return p_value > 0.0001

    def _is_trunc_normal(self, tensor, mean, std, a, b):
        # scipy's trunc norm is suited for data drawn from N(0, 1),
        # so we need to transform our data to test it using scipy.
        z_samples = (tensor.view(-1) - mean) / std
        z_samples = z_samples.tolist()
        a0 = (a - mean) / std
        b0 = (b - mean) / std
        p_value = stats.kstest(z_samples, 'truncnorm', args=(a0, b0))[1]
        return p_value > 0.0001

    def _is_uniform(self, tensor, a, b):
        samples = tensor.view(-1).tolist()
        p_value = stats.kstest(samples, 'uniform', args=(a, (b - a)))[1]
        return p_value > 0.0001

    def _create_random_nd_tensor(self, dims, size_min, size_max):
        size = [random.randint(size_min, size_max) for _ in range(dims)]
        tensor = torch.zeros(size)
        return tensor

    def _random_float(self, a, b):
        return (b - a) * random.random() + a

    def test_calculate_gain_linear(self):
        for fn in ['linear', 'conv1d', 'conv2d', 'conv3d', 'conv_transpose2d', 'conv_transpose2d', 'conv_transpose3d']:
            gain = init.calculate_gain(fn)
            self.assertEqual(gain, 1)

    def test_calculate_gain_nonlinear(self):
        for fn in ['sigmoid', 'tanh', 'relu', 'leaky_relu']:
            gain = init.calculate_gain(fn)
            if fn == 'sigmoid':
                self.assertEqual(gain, 1)
            elif fn == 'tanh':  # 5 / 3
                self.assertEqual(gain, 1.6666666666666667)
            elif fn == 'relu':  # sqrt(2)
                self.assertEqual(gain, 1.4142135623730951)
            elif fn == 'leaky_relu':  # sqrt(2 / 1 + slope^2))
                self.assertEqual(gain, 1.4141428569978354)
            elif fn == 'selu':
                self.assertEqual(gain, 0.75)

    def test_calculate_gain_leaky_relu(self):
        for param in [None, 0, 0.01, 10]:
            gain = init.calculate_gain('leaky_relu', param)
            if param is None:  # Default slope is 0.01
                self.assertEqual(gain, 1.4141428569978354)
            elif param == 0:  # No slope = same gain as normal ReLU
                self.assertEqual(gain, 1.4142135623730951)
            elif param == 0.01:
                self.assertEqual(gain, 1.4141428569978354)
            elif param == 10:
                self.assertEqual(gain, 0.14071950894605836)

    def test_calculate_gain_leaky_relu_only_accepts_numbers(self):
        for param in [True, [1], {'a': 'b'}]:
            with self.assertRaises(ValueError):
                init.calculate_gain('leaky_relu', param)

    def test_calculate_gain_only_accepts_valid_nonlinearities(self):
        for n in [2, 5, 25]:
            # Generate random strings of lengths that definitely aren't supported
            random_string = ''.join([random.choice(string.ascii_lowercase) for i in range(n)])
            with self.assertRaises(ValueError):
                init.calculate_gain(random_string)

    @unittest.skipIf(not TEST_SCIPY, "Scipy not found.")
    @skipIfTorchDynamo("scipy.kstest is failing under dynamo")
    def test_uniform(self):
        for dims in [1, 2, 4]:
            input_tensor = self._create_random_nd_tensor(dims, size_min=30, size_max=50)
            a = self._random_float(-3, 3)
            b = a + self._random_float(1, 5)
            init.uniform_(input_tensor, a=a, b=b)
            assert self._is_uniform(input_tensor, a, b)

    @unittest.skipIf(not TEST_SCIPY, "Scipy not found.")
    @skipIfTorchDynamo("scipy.kstest is failing under dynamo")
    def test_normal(self):
        for dims in [1, 2, 4]:
            input_tensor = self._create_random_nd_tensor(dims, size_min=30, size_max=50)
            mean = self._random_float(-3, 3)
            std = self._random_float(1, 5)
            init.normal_(input_tensor, mean=mean, std=std)

            assert self._is_normal(input_tensor, mean, std)

    @unittest.skipIf(not TEST_SCIPY, "Scipy not found.")
    @skipIfTorchDynamo("scipy.kstest is failing under dynamo")
    def test_trunc_normal(self):
        for dims in [1, 2, 4]:
            input_tensor = self._create_random_nd_tensor(dims, size_min=30, size_max=50)
            mean = self._random_float(-3, 3)
            std = self._random_float(.01, 1)
            a = self._random_float(mean - 2 * std, mean)
            b = self._random_float(mean, mean + 2 * std)
            init.trunc_normal_(input_tensor, mean=mean, std=std, a=a, b=b)

            assert self._is_trunc_normal(input_tensor, mean, std, a, b)

    @unittest.skipIf(not TEST_SCIPY, "Scipy not found.")
    @skipIfTorchDynamo("scipy.kstest is failing under dynamo")
    def test_trunc_normal_generator(self):
        gen = torch.Generator()
        gen.manual_seed(42)
        input_tensor = torch.empty(5)
        init.trunc_normal_(input_tensor, generator=gen)

        ref = torch.empty(5)
        torch.manual_seed(42)
        init.trunc_normal_(ref)

        self.assertEqual(input_tensor, ref)
        assert self._is_trunc_normal(input_tensor, mean=0, std=1, a=0, b=1)

    def test_constant(self):
        for dims in [1, 2, 4]:
            input_tensor = self._create_random_nd_tensor(dims, size_min=1, size_max=5)
            val = self._random_float(1, 10)
            init.constant_(input_tensor, val)

            self.assertEqual(input_tensor, input_tensor.clone().fill_(val))

    def test_ones_and_zeros(self):
        for init_fn_, val in zip([init.ones_, init.zeros_], [1, 0]):
            for dims in [1, 2, 4]:
                input_tensor = self._create_random_nd_tensor(dims, size_min=1, size_max=5)
                init_fn_(input_tensor)

                self.assertEqual(input_tensor, input_tensor.clone().fill_(val))

    def test_eye(self):
        input_tensor = self._create_random_nd_tensor(2, size_min=1, size_max=5)
        init.eye_(input_tensor)

        # Check every single element
        for i in range(input_tensor.size(0)):
            for j in range(input_tensor.size(1)):
                if i == j:
                    assert input_tensor[i][j] == 1
                else:
                    assert input_tensor[i][j] == 0

    def test_eye_only_works_on_2d_inputs(self):
        for dims in [1, 3]:
            with self.assertRaises(ValueError):
                tensor = self._create_random_nd_tensor(dims, size_min=1, size_max=3)
                init.eye_(tensor)

    def test_dirac_properties(self):
        for dims in [3, 4, 5]:
            for groups in [1, 2, 3]:
                # prepare random tensor with random sizes, but fits groups
                a, c, d, e = (random.randint(1, 5) for _ in range(4))
                b = random.randint(1, 5 * groups)  # same range as a*groups but all range allowed
                # make sure first dim divides by groups
                input_tensor = torch.randn((a * groups, b, c, d, e)[:dims])

                init.dirac_(input_tensor, groups)

                c_out, c_in = input_tensor.size(0) // groups, input_tensor.size(1)
                min_d = min(c_out, c_in)
                # Check number of nonzeros is equivalent to smallest dim (for each group)
                assert torch.nonzero(input_tensor).size(0) == min_d * groups
                # Check sum of values (can have precision issues, hence assertEqual) is also equivalent
                self.assertEqual(input_tensor.sum(), min_d * groups)


    def test_dirac_identity(self):
        for groups in [1, 3]:
            batch, in_c, out_c, size, kernel_size = 8, 3, 9, 5, 3  # in_c, out_c must divide by groups
            eff_out_c = out_c // groups

            # Test 1D
            input_var = torch.randn(batch, in_c, size)
            filter_var = torch.zeros(eff_out_c, in_c, kernel_size)
            filter_var = torch.cat([filter_var] * groups)
            init.dirac_(filter_var, groups)
            output_var = F.conv1d(input_var, filter_var)
            input_tensor, output_tensor = input_var.data, output_var.data  # Variables do not support nonzero
            for g in range(groups):
                # Assert in_c outputs are preserved (per each group)
                self.assertEqual(input_tensor[:, :, 1:-1],
                                 output_tensor[:, eff_out_c * g:eff_out_c * g + in_c, :])
                # Assert extra outputs are 0
                assert torch.nonzero(output_tensor[:, eff_out_c * g + in_c:eff_out_c * (g + 1), :]).numel() == 0

            # Test 2D
            input_var = torch.randn(batch, in_c, size, size)
            filter_var = torch.zeros(eff_out_c, in_c, kernel_size, kernel_size)
            filter_var = torch.cat([filter_var] * groups)
            init.dirac_(filter_var, groups)
            output_var = F.conv2d(input_var, filter_var)
            input_tensor, output_tensor = input_var.data, output_var.data  # Variables do not support nonzero
            for g in range(groups):
                # Assert in_c outputs are preserved (per each group)
                self.assertEqual(input_tensor[:, :, 1:-1, 1:-1],
                                 output_tensor[:, eff_out_c * g:eff_out_c * g + in_c, :, :])
                # Assert extra outputs are 0
                assert torch.nonzero(output_tensor[:, eff_out_c * g + in_c:eff_out_c * (g + 1), :, :]).numel() == 0

            # Test 3D
            input_var = torch.randn(batch, in_c, size, size, size)
            filter_var = torch.zeros(eff_out_c, in_c, kernel_size, kernel_size, kernel_size)
            filter_var = torch.cat([filter_var] * groups)
            init.dirac_(filter_var, groups)
            output_var = F.conv3d(input_var, filter_var)
            input_tensor, output_tensor = input_var.data, output_var.data
            for g in range(groups):
                # Assert in_c outputs are preserved (per each group)
                self.assertEqual(input_tensor[:, :, 1:-1, 1:-1, 1:-1],
                                 output_tensor[:, eff_out_c * g:eff_out_c * g + in_c, :, :, :])
                # Assert extra outputs are 0
                assert torch.nonzero(output_tensor[:, eff_out_c * g + in_c:eff_out_c * (g + 1), :, :, :]).numel() == 0

    def test_dirac_only_works_on_3_4_5d_inputs(self):
        for dims in [1, 2, 6]:
            with self.assertRaises(ValueError):
                tensor = self._create_random_nd_tensor(dims, size_min=1, size_max=3)
                init.dirac_(tensor)

    def test_xavier_uniform_errors_on_inputs_smaller_than_2d(self):
        for dims in [0, 1]:
            tensor = self._create_random_nd_tensor(dims, size_min=1, size_max=1)
            with self.assertRaises(ValueError):
                init.xavier_uniform_(tensor)

    def test_xavier_normal_errors_on_inputs_smaller_than_2d(self):
        for dims in [0, 1]:
            tensor = self._create_random_nd_tensor(dims, size_min=1, size_max=1)
            with self.assertRaises(ValueError):
                init.xavier_normal_(tensor)

    @unittest.skipIf(not TEST_SCIPY, "Scipy not found.")
    def test_xavier_uniform(self):
        for use_gain in [True, False]:
            for dims in [2, 4]:
                input_tensor = self._create_random_nd_tensor(dims, size_min=20, size_max=25)
                gain = 1

                if use_gain:
                    gain = self._random_float(0.1, 2)
                    init.xavier_uniform_(input_tensor, gain=gain)
                else:
                    init.xavier_uniform_(input_tensor)

                fan_in = input_tensor.size(1)
                fan_out = input_tensor.size(0)
                if input_tensor.dim() > 2:
                    fan_in *= input_tensor[0, 0].numel()
                    fan_out *= input_tensor[0, 0].numel()

                expected_std = gain * math.sqrt(2.0 / (fan_in + fan_out))
                bounds = expected_std * math.sqrt(3)
                assert self._is_uniform(input_tensor, -bounds, bounds)

    @unittest.skipIf(not TEST_SCIPY, "Scipy not found.")
    @skipIfTorchDynamo("scipy.kstest is failing under dynamo")
    def test_xavier_normal(self):
        for use_gain in [True, False]:
            for dims in [2, 4]:
                input_tensor = self._create_random_nd_tensor(dims, size_min=20, size_max=25)
                gain = 1

                if use_gain:
                    gain = self._random_float(0.1, 2)
                    init.xavier_normal_(input_tensor, gain=gain)
                else:
                    init.xavier_normal_(input_tensor)

                fan_in = input_tensor.size(1)
                fan_out = input_tensor.size(0)
                if input_tensor.dim() > 2:
                    fan_in *= input_tensor[0, 0].numel()
                    fan_out *= input_tensor[0, 0].numel()

                expected_std = gain * math.sqrt(2.0 / (fan_in + fan_out))
                assert self._is_normal(input_tensor, 0, expected_std)

    def test_kaiming_uniform_errors_on_inputs_smaller_than_2d(self):
        for dims in [0, 1]:
            with self.assertRaises(ValueError):
                tensor = self._create_random_nd_tensor(dims, size_min=1, size_max=1)
                init.kaiming_uniform_(tensor)

    def test_kaiming_normal_errors_on_inputs_smaller_than_2d(self):
        for dims in [0, 1]:
            with self.assertRaises(ValueError):
                tensor = self._create_random_nd_tensor(dims, size_min=1, size_max=1)
                init.kaiming_normal_(tensor)

    def test_kaiming_uniform_warning_on_0element_tensor(self):
        tensor = torch.empty(0, 1)
        with self.assertWarnsRegex(UserWarning, "Initializing zero-element tensors is a no-op"):
            _ = init.kaiming_uniform_(tensor)

    def test_kaiming_normal_warning_on_0element_tensor(self):
        tensor = torch.empty(0, 1)
        with self.assertWarnsRegex(UserWarning, "Initializing zero-element tensors is a no-op"):
            _ = init.kaiming_normal_(tensor)

    @unittest.skipIf(not TEST_SCIPY, "Scipy not found.")
    @skipIfTorchDynamo("scipy.kstest is failing under dynamo")
    def test_kaiming_uniform(self):
        for use_a in [True, False]:
            for dims in [2, 4]:
                for mode in ['fan_in', 'fan_out']:
                    input_tensor = self._create_random_nd_tensor(dims, size_min=20, size_max=25)
                    if use_a:
                        a = self._random_float(0.1, 2)
                        init.kaiming_uniform_(input_tensor, a=a, mode=mode)
                    else:
                        a = 0
                        init.kaiming_uniform_(input_tensor, mode=mode)

                    fan_in = input_tensor.size(1)
                    fan_out = input_tensor.size(0)
                    if input_tensor.dim() > 2:
                        fan_in *= input_tensor[0, 0].numel()
                        fan_out *= input_tensor[0, 0].numel()

                    if mode == 'fan_in':
                        n = fan_in
                    else:
                        n = fan_out

                    expected_std = math.sqrt(2.0 / ((1 + a**2) * n))
                    bounds = expected_std * math.sqrt(3.0)
                    assert self._is_uniform(input_tensor, -bounds, bounds)

    @unittest.skipIf(not TEST_SCIPY, "Scipy not found.")
    @skipIfTorchDynamo("scipy.kstest is failing under dynamo")
    def test_kaiming_normal(self):
        for use_a in [True, False]:
            for dims in [2, 4]:
                for mode in ['fan_in', 'fan_out']:
                    input_tensor = self._create_random_nd_tensor(dims, size_min=20, size_max=25)
                    if use_a:
                        a = self._random_float(0.1, 2)
                        init.kaiming_normal_(input_tensor, a=a, mode=mode)
                    else:
                        a = 0
                        init.kaiming_normal_(input_tensor, mode=mode)

                    fan_in = input_tensor.size(1)
                    fan_out = input_tensor.size(0)
                    if input_tensor.dim() > 2:
                        fan_in *= input_tensor[0, 0].numel()
                        fan_out *= input_tensor[0, 0].numel()

                    if mode == 'fan_in':
                        n = fan_in
                    else:
                        n = fan_out

                    expected_std = math.sqrt(2.0 / ((1 + a**2) * n))
                    assert self._is_normal(input_tensor, 0, expected_std)

    def test_sparse_only_works_on_2d_inputs(self):
        for dims in [1, 3]:
            with self.assertRaises(ValueError):
                sparsity = self._random_float(0.1, 0.9)
                tensor = self._create_random_nd_tensor(dims, size_min=1, size_max=3)
                init.sparse_(tensor, sparsity)

    @unittest.skipIf(not TEST_SCIPY, "Scipy not found.")
    @skipIfTorchDynamo("scipy.kstest is failing under dynamo")
    def test_sparse_default_std(self):
        for use_random_std in [True, False]:
            input_tensor = self._create_random_nd_tensor(2, size_min=30, size_max=35)
            rows, cols = input_tensor.size(0), input_tensor.size(1)
            sparsity = self._random_float(0.1, 0.2)

            std = 0.01  # default std
            if use_random_std:
                std = self._random_float(0.01, 0.2)
                init.sparse_(input_tensor, sparsity=sparsity, std=std)
            else:
                init.sparse_(input_tensor, sparsity=sparsity)

            for col_idx in range(input_tensor.size(1)):
                column = input_tensor[:, col_idx]
                assert column[column == 0].nelement() >= math.ceil(sparsity * rows)

            assert self._is_normal(input_tensor[input_tensor != 0], 0, std)

    @skipIfNoLapack
    def test_orthogonal(self):
        for use_gain in [True, False]:
            for tensor_size in [[3, 4], [4, 3], [20, 2, 3, 4], [2, 3, 4, 5]]:
                input_tensor = torch.zeros(tensor_size)
                gain = 1.0

                if use_gain:
                    gain = self._random_float(0.1, 2)
                    init.orthogonal_(input_tensor, gain=gain)
                else:
                    init.orthogonal_(input_tensor)

                rows, cols = tensor_size[0], reduce(mul, tensor_size[1:])
                flattened_tensor = input_tensor.view(rows, cols)
                if rows > cols:
                    self.assertEqual(torch.mm(flattened_tensor.t(), flattened_tensor),
                                     torch.eye(cols) * gain ** 2, atol=1e-6, rtol=0)
                else:
                    self.assertEqual(torch.mm(flattened_tensor, flattened_tensor.t()),
                                     torch.eye(rows) * gain ** 2, atol=1e-6, rtol=0)

    def test_deprecation(self):
        x = torch.randn(3, 3)

        def fn():
            init.normal(x)

        with self.assertWarnsRegex(UserWarning, 'deprecated', msg='methods not suffixed with underscore should be deprecated'):
            fn()<|MERGE_RESOLUTION|>--- conflicted
+++ resolved
@@ -6,13 +6,9 @@
 from functools import reduce
 from operator import mul
 
-<<<<<<< HEAD
-from torch.testing._internal.common_utils import TestCase, TEST_SCIPY, skipIfNoLapack
-=======
 from torch.testing._internal.common_utils import (
     TestCase, TEST_SCIPY, skipIfNoLapack, skipIfTorchDynamo, run_tests
 )
->>>>>>> c05dd2aa
 import torch
 import torch.nn.init as init
 import torch.nn.functional as F
@@ -445,4 +441,8 @@
             init.normal(x)
 
         with self.assertWarnsRegex(UserWarning, 'deprecated', msg='methods not suffixed with underscore should be deprecated'):
-            fn()+            fn()
+
+
+if __name__ == '__main__':
+    run_tests()