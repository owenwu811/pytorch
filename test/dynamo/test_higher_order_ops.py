--- conflicted
+++ resolved
@@ -2472,7 +2472,6 @@
         self.assertEqual(x.sin(), y)
         self.assertGreater(len(records), 0)
         record = self.getRecord(records, "pyfunctorch")
-<<<<<<< HEAD
         self.assertIn(
             """\
     triggered by the following guard failure(s):
@@ -2511,31 +2510,6 @@
             record.getMessage(),
         )
 
-        # self.assertEqual(x.sum(0).cos(), y)
-
-        # x = torch.zeros(3)
-        # y = fn(x)
-
-        # print(y)
-        # y = grad(fn)(x)
-        # self.assertEqual(x.sin(), y)
-        # self.assertEqual(len(records), 0)
-
-        # call vmap(vmap(fn))(x) should retrigger compilation as
-        # _functorch.current_level() is not the same
-
-    #     x = torch.zeros(3, 3, 3, 4, 5)
-    #     y = torch.vmap(torch.vmap(fn))(x)
-    #     self.assertEqual(x.sin(), y)
-    #     self.assertGreater(len(records), 0)
-    #     record = self.getRecord(records, "maybe_current_level()")
-    #     self.assertIn(
-    #         """\
-    # triggered by the following guard failure(s):
-    # - torch._C._functorch.maybe_current_level() == 1                # with vmap_increment_nesting(batch_size, randomness) as vmap_level:  # _functorch/vmap.py:399 in _flat_vmap""",
-    #         record.getMessage(),
-    #     )
-
     @config.patch(capture_func_transforms=True)
     @make_logging_test(recompiles=True)
     def test_vmap_recompile_different_states(self, records):
@@ -2554,12 +2528,6 @@
             """\
     triggered by the following guard failure(s):
     - torch._functorch.pyfunctorch.retrieve_current_functorch_interpreter().check_state((1, 'same'))  # with vmap_increment_nesting(batch_size, randomness) as vmap_level:  # _functorch/vmap.py:401 in _flat_vmap""",
-=======
-        self.assertIn(
-            """\
-    triggered by the following guard failure(s):
-    - torch._functorch.pyfunctorch.retrieve_current_functorch_interpreter().check_state((1, 'error'))  # with vmap_increment_nesting(batch_size, randomness) as vmap_level:  # _functorch/vmap.py:401 in _flat_vmap""",
->>>>>>> fefd706e
             record.getMessage(),
         )
 
