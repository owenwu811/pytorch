# Owner(s): ["module: inductor"]
<<<<<<< HEAD
import logging
=======
import json
>>>>>>> 7548f6e3
import os
import unittest

from typing import Callable, List, Optional

import torch
from torch import multiprocessing as mp
from torch._dynamo import reset
from torch._dynamo.testing import reset_rng_state
from torch._inductor import config
from torch._inductor.autotune_process import (
    BenchmarkRequest,
    CUDA_VISIBLE_DEVICES,
    TuningProcessPool,
)
from torch._inductor.graph import GraphLowering
from torch._inductor.ir import Buffer, ChoiceCaller, FixedLayout
from torch._inductor.kernel.mm_plus_mm import aten_mm_plus_mm
from torch._inductor.select_algorithm import (
    AlgorithmSelectorCache,
    TritonTemplateCaller,
)
from torch._inductor.test_case import run_tests, TestCase

from torch._inductor.utils import fresh_inductor_cache, run_and_get_code
from torch._inductor.virtualized import V
from torch.fx.experimental.proxy_tensor import make_fx
from torch.testing import FileCheck
from torch.testing._internal.common_cuda import SM75OrLater
from torch.testing._internal.common_utils import (
    instantiate_parametrized_tests,
    parametrize,
    skipIfRocm,
)

from torch.testing._internal.inductor_utils import HAS_CPU, HAS_CUDA

torch.set_float32_matmul_precision("high")
if HAS_CUDA:
    torch.cuda.memory._set_allocator_settings("expandable_segments:False")

_CUTLASS_DIR = os.path.join(os.path.dirname(__file__), "../../third_party/cutlass/")

log = logging.getLogger(__name__)


def _get_path_without_sccache() -> str:
    """
    Get the PATH environment variable without sccache.
    """
    path_envs = os.environ.get("PATH", "").split(":")
    path_envs = [env for env in path_envs if "/opt/cache/bin" not in env]
    return ":".join(path_envs)


def benchmark_choice(choice, args, out, expected_out, timings):
    result = choice.benchmark(*args, out=out)
    if expected_out is not None:
        torch.testing.assert_close(out, expected_out)

    timings.copy_(torch.tensor(result))


class FailChoiceCaller(ChoiceCaller):
    def benchmark(self, *args, out):
        raise RuntimeError("This choice caller will always throw")


@instantiate_parametrized_tests
class TestMaxAutotune(TestCase):
    def setUp(self):
        super().setUp()
        torch.random.manual_seed(1234)

    def _create_buffer(self, name, shape):
        return Buffer(name, FixedLayout(torch.device("cuda:0"), torch.float32, shape))

    def test_benchmark_choice_in_subproc(self):
        gm = make_fx(
            lambda: torch.zeros(2, 3)
        )()  # a dummy graph to construct the GraphLowering
        graph = GraphLowering(gm)

        # the graph handler is neede to create benchmark example value below
        with V.set_graph_handler(graph):
            buf1 = self._create_buffer("mat1", (2, 3))
            buf2 = self._create_buffer("mat2", (3, 2))
            buf3 = self._create_buffer("mat3", (2, 3))
            buf4 = self._create_buffer("mat4", (3, 2))

            layout = FixedLayout(torch.device("cuda:0"), torch.float32, (2, 2))

            mat1 = AlgorithmSelectorCache.benchmark_example_value(buf1)
            mat2 = AlgorithmSelectorCache.benchmark_example_value(buf2)
            mat3 = AlgorithmSelectorCache.benchmark_example_value(buf3)
            mat4 = AlgorithmSelectorCache.benchmark_example_value(buf4)

            out = AlgorithmSelectorCache.benchmark_example_value(layout)
            # expected_out = (mat1 @ mat2) + (mat3 @ mat4)
            expected_out = None

            choice = aten_mm_plus_mm.bind((buf1, buf2, buf3, buf4), layout)
            # use a tensor since the mutation to a python list in a sub process
            # is not synced back to the parent process
            timings = torch.zeros(3, dtype=torch.float32)
            ctx = mp.get_context("spawn")
            child = ctx.Process(
                target=benchmark_choice,
                args=(choice, (mat1, mat2, mat3, mat4), out, expected_out, timings),
            )
            child.start()
            child.join()
            self.assertEqual(0, child.exitcode)
            print(f"timings is {timings}, out {out}, expected_out {expected_out}")

    def test_benchmark_choice_fail_in_subproc(self):
        gm = make_fx(
            lambda: torch.zeros(2, 3)
        )()  # a dummy graph to construct the GraphLowering
        graph = GraphLowering(gm)

        # the graph handler is neede to create benchmark example value below
        with V.set_graph_handler(graph):
            buf1 = self._create_buffer("mat1", (2, 3))
            buf2 = self._create_buffer("mat2", (3, 2))
            buf3 = self._create_buffer("mat3", (2, 3))
            buf4 = self._create_buffer("mat4", (3, 2))

            layout = FixedLayout(torch.device("cuda:0"), torch.float32, (2, 2))

            mat1 = AlgorithmSelectorCache.benchmark_example_value(buf1)
            mat2 = AlgorithmSelectorCache.benchmark_example_value(buf2)
            mat3 = AlgorithmSelectorCache.benchmark_example_value(buf3)
            mat4 = AlgorithmSelectorCache.benchmark_example_value(buf4)

            out = AlgorithmSelectorCache.benchmark_example_value(layout)
            expected_out = (mat1 @ mat2) + (mat3 @ mat4)

            choice = FailChoiceCaller("fail_choice_caller", [], None)

            # use a tensor since python list is not synced back
            timings = torch.zeros(3, dtype=torch.float32)
            ctx = mp.get_context("spawn")
            child = ctx.Process(
                target=benchmark_choice,
                args=(choice, (mat1, mat2, mat3, mat4), out, expected_out, timings),
            )
            child.start()
            child.join()
            self.assertNotEqual(0, child.exitcode)

    @parametrize("autotune_in_subproc", (True, False))
    @parametrize("autotune_multi_device", (True, False))
    def test_max_autotune_mm_plus_mm(self, autotune_in_subproc, autotune_multi_device):
        """
        This crash previously due to a triton issue: https://github.com/openai/triton/issues/1298 .
        With autotuning in subprocess, we don't crash anymore.
        """
        m, n, k = 2048, 1536, 64

        def mm_plus_mm(a, b, c, d):
            return a @ b + c @ d

        a = torch.randn(m, k).cuda()
        b = torch.randn(k, n).cuda()
        c = torch.randn(m, k).cuda()
        d = torch.randn(k, n).cuda()

        with config.patch(
            {
                "max_autotune": True,
                "autotune_in_subproc": autotune_in_subproc,
                "autotune_multi_device": autotune_multi_device,
            }
        ):
            torch.compile(mm_plus_mm)(a, b, c, d)

    @parametrize("dynamic", (False, True))
    def test_max_autotune_mm_plus_mm_zero_size_input(self, dynamic):
        """
        Make sure autotuning mm_plus_mm with zero-size input works without crashes.
        """
        m, n, k = 0, 1536, 64

        def mm_plus_mm(a, b, c, d):
            return a @ b + c @ d

        a = torch.randn(m, k).cuda()
        b = torch.randn(k, n).cuda()
        c = torch.randn(m, k).cuda()
        d = torch.randn(k, n).cuda()

        with config.patch({"max_autotune": True}):
            torch.compile(mm_plus_mm, dynamic=dynamic)(a, b, c, d)

    @parametrize("dynamic", (False, True))
    def test_max_autotune_regular_mm(self, dynamic: bool):
        """
        Make sure autotuning mm in sub processes work without crashes.
        """

        def mm(a, b):
            a = torch.sin(a)
            return a @ b

        a = torch.randn(100, 10).cuda()
        b = torch.randn(10, 100).cuda()

        with config.patch({"max_autotune": True, "autotune_in_subproc": True}):
            torch.compile(mm, dynamic=dynamic)(a, b)

    @parametrize("dynamic", (False, True))
    def test_max_autotune_regular_mm_zero_size_input(self, dynamic: bool):
        """
        Make sure autotuning mm with zero-size input works without crashes.
        """

        def mm(a, b):
            a = torch.sin(a)
            return a @ b

        a = torch.randn(0, 10).cuda()
        b = torch.randn(10, 100).cuda()

        with config.patch({"max_autotune": True}):
            torch.compile(mm, dynamic=dynamic)(a, b)

    @skipIfRocm
    @parametrize("dynamic", (False, True))
    def test_max_autotune_remote_caching(self, dynamic: bool):
        from unittest.mock import patch

        def mm(a, b):
            a = torch.sin(a)
            return a @ b

        a = torch.randn(100, 10).cuda()
        b = torch.randn(10, 100).cuda()

        class Model(torch.nn.Module):
            def forward(self, x, y):
                return x + y

        def f(x, y):
            return Model()(x, y)

        x = torch.randn(100, 100).cuda()
        y = torch.randn(100, 100).cuda()

        cache = {}
        num_get = 0
        num_put = 0

        class MyCache:
            def __init__(self, key, is_autotune=False):
                pass

            def get(self, filenames):
                nonlocal cache
                nonlocal num_get
                ret = {
                    file: json.loads(cache[file]) for file in filenames if file in cache
                }
                num_get += len(ret)
                return ret

            def put(self, filename, data):
                nonlocal cache
                nonlocal num_put
                cache[filename] = json.dumps(data)
                num_put += 1

        cache_module = (
            "triton.runtime.fb_memcache.FbMemcacheRemoteAutotuneCacheBackend"
            if config.is_fbcode()
            else "triton.runtime.cache.RedisRemoteCacheBackend"
        )

        with config.patch(
            {
                "use_autotune_local_cache": False,
                "use_autotune_remote_cache": True,
            }
        ), patch.dict(os.environ), patch(cache_module, MyCache, create=True):
            os.environ.pop("TRITON_CACHE_MANAGER", None)
            with config.patch({"max_autotune": True}):
                for _ in range(4):
                    with fresh_inductor_cache():
                        torch.compile(mm, dynamic=dynamic)(a, b)
                    reset()
                self.assertEqual(num_get, 3)
                self.assertEqual(num_put, 1)
            num_get = 0
            num_put = 0
            for _ in range(4):
                with fresh_inductor_cache():
                    torch.compile(f, dynamic=dynamic)(x, y)
                reset()
            self.assertEqual(num_get, 3)
            self.assertEqual(num_put, 1)

    def test_precompilation_threads(self):
        import threading
        from typing import Any, Dict
        from unittest.mock import Mock, patch

        class FakeChoiceCaller(ChoiceCaller):
            def __init__(self):
                super().__init__("none", [], Mock())
                self.thread_id = None

            def precompile(self):
                self.thread_id = threading.get_ident()

            def call_name(self) -> str:
                return None

            def to_callable(self):
                return None

            def hash_key(self) -> str:
                return None

            def output_node(self) -> "TensorBox":  # noqa: F821
                return None

        fake_choices = [FakeChoiceCaller() for i in range(10)]
        fake_lookup_result = {choice: 0.123 for choice in fake_choices}

        def no_lookup(
            choices: List[ChoiceCaller],
            op: str,
            inputs: str,
            benchmark: Callable[[Any], Dict[ChoiceCaller, float]],
        ) -> Dict[ChoiceCaller, float]:
            return benchmark(choices)

        asc = AlgorithmSelectorCache()

        def fake_benchmark_fn(*args, **kwargs):
            return fake_lookup_result

        main_thread_id = threading.get_ident()
        mock_debug_handler = Mock()
        old_debug_handler = V.debug
        try:
            V.set_debug_handler(mock_debug_handler)
            with patch.object(asc, "lookup", new=no_lookup):
                with patch.object(
                    asc, "make_benchmark_fn", return_value=fake_benchmark_fn
                ):
                    with config.patch(
                        {
                            "autotune_in_subproc": False,
                            "compile_threads": len(fake_choices),
                        }
                    ):
                        asc("test_call", fake_choices, [], Mock())
            for fake_choice in fake_choices:
                assert (
                    fake_choice.thread_id is not None
                ), "Expected all ChoiceCaller's precompile method to have been called"
                assert (
                    fake_choice.thread_id != main_thread_id
                ), "Expected all ChoiceCaller's precompile method to have been called on separate thread"
        finally:
            V.set_debug_handler(old_debug_handler)

    # TODO: Enable dynamic test cases when dynamic support is added.
    @unittest.skipIf(not SM75OrLater, "need sm_75")
    @unittest.skipIf(config.is_fbcode(), "fbcode requires different CUTLASS path setup")
    @unittest.mock.patch.dict(os.environ, {"PATH": _get_path_without_sccache()})
    def test_max_autotune_default_backends_regular_mm(
        self, dynamic: bool = False, max_autotune_gemm_backends: str = "ATen,Triton"
    ):
        torch.backends.cuda.matmul.allow_fp16_reduced_precision_reduction = False

        def mm(a, b):
            return a @ b

        a = torch.randn(100, 10).cuda().half()
        b = torch.randn(10, 100).cuda().half()

        with config.patch(
            {
                "max_autotune": True,
                "autotune_in_subproc": False,
                "max_autotune_gemm_backends": max_autotune_gemm_backends,
            }
        ):
            mm_compiled = torch.compile(mm, dynamic=dynamic)
            Y_compiled = mm_compiled(a, b)
            Y = mm(a, b)
            torch.testing.assert_close(Y_compiled, Y)

    @parametrize("dynamic", (False, True))
    def test_max_autotune_addmm(self, dynamic=False):
        """
        Make sure autotuning addmm in sub processes work without crashes.
        """

        torch.backends.cuda.matmul.allow_fp16_reduced_precision_reduction = False

        def addmm(x, a, b):
            return torch.addmm(x, a, b)

        x = torch.randn(100).cuda()
        a = torch.randn(100, 10).cuda()
        b = torch.randn(10, 100).cuda()
        with config.patch({"max_autotune": True, "autotune_in_subproc": True}):
            Y_compiled = torch.compile(addmm, dynamic=dynamic)(x, a, b)
            Y = addmm(x, a, b)
            torch.testing.assert_close(Y_compiled, Y, atol=1e-2, rtol=1e-2)

    @parametrize("dynamic", (False, True))
    def test_max_autotune_addmm_zero_size_input(self, dynamic):
        """
        Make sure autotuning addmm with zero-size input works without crashes.
        """

        def addmm(x, a, b):
            return torch.addmm(x, a, b)

        x = torch.randn(100).cuda()
        a = torch.randn(0, 10).cuda()
        b = torch.randn(10, 100).cuda()
        with config.patch({"max_autotune": True}):
            torch.compile(addmm, dynamic=dynamic)(x, a, b)

    @skipIfRocm
    def test_autotune_conv1x1(self):
        # Assuming input has 3 channels and we want to produce 16 channels as output
        conv1x1 = (
            torch.nn.Conv2d(in_channels=3, out_channels=16, kernel_size=1)
            .to(memory_format=torch.channels_last)
            .cuda()
        )

        # Example input tensor: batch size = 4, channels = 3, height = 32, width = 32
        # The memory format is set to `channels_last`
        input_tensor = (
            torch.randn(4, 3, 32, 32)
            .contiguous(memory_format=torch.channels_last)
            .cuda()
        )

        with config.patch(
            {"max_autotune": True, "max_autotune_gemm_backends": "TRITON"}
        ):

            @torch.compile()
            def foo(mod, x):
                return mod(x)

            with torch.no_grad():
                out, code = run_and_get_code(foo, conv1x1, input_tensor)

            FileCheck().check_not("extern_kernels.convolution").run(code[0])
            self.assertEqual(conv1x1(input_tensor), out, atol=1e-2, rtol=0)

    def test_cat_addmm(self):
        def fn(a: torch.Tensor, b: torch.Tensor, c: torch.Tensor):
            return torch.cat(
                [
                    torch.addmm(a, b, c),
                    torch.addmm(b, c, a),
                ],
                1,
            )

        args = [
            torch.randn(4, 4, device="cuda"),
            torch.randn(4, 4, device="cuda"),
            torch.randn(4, 4, device="cuda"),
        ]
        with config.patch(
            {
                "max_autotune": True,
                "max_autotune_gemm_backends": "Triton",
            }
        ):
            expected = fn(*args)
            actual = torch.compile(fn)(*args)
            torch.testing.assert_close(actual, expected, atol=1e-2, rtol=1e-2)

    def test_triton_template_with_epilogues_and_dynamic_shape(self):
        def fn(
            x: torch.Tensor, w: torch.Tensor, bias: torch.Tensor, mul: torch.Tensor
        ) -> torch.Tensor:
            return (
                torch.nn.functional.relu(
                    torch.matmul(torch.transpose(x, 0, 1), torch.transpose(w, 0, 1))
                    + bias
                )
                * mul
            )

        M0 = 5
        M1 = 8
        K = 4
        N = 3
        w = torch.rand(N, K).cuda().half()
        b = torch.rand(N).cuda().half()

        with config.patch(
            {
                "max_autotune": True,
                "autotune_in_subproc": True,
                "max_autotune_gemm_backends": "Triton",
            }
        ):
            compiled_fn = torch.compile(
                fn, fullgraph=True, dynamic=True, mode="max-autotune-no-cudagraphs"
            )

            x0 = torch.rand(K, M0).cuda().half()
            mul0 = torch.rand(M0, N).cuda().half()
            y0 = compiled_fn(x0, w, b, mul0)
            y0_expected = fn(x0, w, b, mul0)
            torch.testing.assert_close(y0, y0_expected)

            x1 = torch.rand(K, M1).cuda().half()
            mul1 = torch.rand(M1, N).cuda().half()
            y1 = compiled_fn(x1, w, b, mul1)
            y1_expected = fn(x1, w, b, mul1)
            torch.testing.assert_close(y1, y1_expected)

    @config.patch(
        benchmark_kernel=True,
        fallback_random=True,
        max_autotune_gemm=True,
    )
    @parametrize("device", ("cpu", "cuda"))
    def test_matmul_dropout(self, device):
        def fwd(a, b):
            x = a @ b
            x = torch.nn.functional.dropout(x, 0.1)
            return x

        def fn(a, b):
            x = fwd(a, b).sum()
            x.backward()
            return a.grad

        N = 128
        a = torch.randn(N, N, device=device, requires_grad=True)
        b = torch.randn(N, N, device=device)

        opt_fn = torch.compile(fn)
        reset_rng_state()
        ref = fn(a, b)
        reset_rng_state()
        act = opt_fn(a, b)

        if N <= 8:
            print(f"ref\n{ref}\nact\n{act}")
        torch.testing.assert_close(ref, act, atol=1e-1, rtol=1e-1)

    @config.patch(
        max_autotune_gemm=True,
    )
    @unittest.skipIf(
        torch.cuda.device_count() < 2, "Need at least 2 devices for this test"
    )
    def test_autotune_device_guard(self):
        x = torch.randn(1024, 1024, device="cuda:1")
        y = torch.randn(1024, 1024, device="cuda:1")

        def f(x, y):
            return x @ y

        with fresh_inductor_cache():
            act = torch.compile(f)(x, y)
        ref = f(x, y)
        self.assertTrue(torch.allclose(act, ref, atol=4 * 1e-3, rtol=4 * 1e-3))

    @config.patch(max_autotune=True)
    def test_empty_conv_input(self, kernel_size=3):
        x = torch.randn(0, 256, 14, 14, device="cuda")
        weight = torch.randn(256, 256, kernel_size, kernel_size, device="cuda")

        def f(x, weight):
            return torch.convolution(
                x,
                weight,
                bias=None,
                stride=[1, 1],
                padding=[0, 0],
                dilation=[1, 1],
                transposed=False,
                output_padding=[0, 0],
                groups=1,
            )

        opt_f = torch.compile(f)
        ref = f(x, weight)
        act = opt_f(x, weight)
        self.assertTrue(torch.allclose(ref, act, atol=4 * 1e-3, rtol=4 * 1e-3))

    @config.patch(max_autotune=True)
    def test_empty_conv_input_with_1x1_kernel(self):
        self.test_empty_conv_input(kernel_size=1)


class TestBenchmarkRequest(BenchmarkRequest):
    def __init__(
        self, value: float, multi_device: bool, parent_visible_devices: Optional[str]
    ) -> None:
        self.value = value
        self.multi_device = multi_device
        self.parent_visible_devices = parent_visible_devices

    def benchmark(
        self, *input_tensors: torch.Tensor, output_tensor: Optional[torch.Tensor] = None
    ) -> float:
        # Verify that the visible devices env var is set correctly. If multi-device
        # auto-tuning is disabled, the visible devices should be unmanipulated from
        # the parent process. If multi-device auto-tuning is enabled, the visible
        # devices should be a _single_ valid device number. Note that we can't perform
        # this validation directly from the test body because benchmarks execute in a
        # separate process. If the check fails, however, the test will detect the
        # failure by virtue of not receiving the expected result back.
        visible_devices = os.environ.get(CUDA_VISIBLE_DEVICES)
        if not self.multi_device:
            assert visible_devices == self.parent_visible_devices
        else:
            valid_devices = self.parent_visible_devices.split(",")
            assert visible_devices in valid_devices

        return self.value


class TestTritonTemplateCaller(TritonTemplateCaller):
    def __init__(self, bmreq: TestBenchmarkRequest):
        self.bmreq = bmreq

    def __str__(self) -> str:
        return "test"


class TestTuningProcess(TestCase):
    def test_tuning_pool_crash(self):
        # Use only one device/subprocess so we test the process restarts
        # and is usable after a "crash".
        with config.patch({"autotune_multi_device": False}):
            tuning_pool = TuningProcessPool()
            tuning_pool.initialize()

            # First force the tuning process to "crash" by setting a bogus
            # string for the expected visible devices.
            bmreq = TestBenchmarkRequest(3.14, False, "invalid")
            choice = TestTritonTemplateCaller(bmreq)

            timings = tuning_pool.benchmark([choice])
            self.assertTrue(choice in timings)
            self.assertEqual(timings[choice], float("inf"))

            # Then send another request and make sure the sub-process
            # has restarted and is operational. 'valid_devices' expected
            # to be None because autotune_multi_device is off.
            choice.bmreq.parent_visible_devices = os.environ.get(CUDA_VISIBLE_DEVICES)

            timings = tuning_pool.benchmark([choice])
            self.assertTrue(choice in timings)
            self.assertEqual(timings[choice], bmreq.value)

            tuning_pool.terminate()

    def test_tuning_pool_multiple_devices(self):
        with config.patch({"autotune_multi_device": True}):
            # Adapt the test to the available devices (and whether CUDA_VISIBLE_DEVICES
            # is already set in the environment); use a subset of the available devices
            # to ensure only the subset are visible to the sub-processes.
            if CUDA_VISIBLE_DEVICES in os.environ:
                visible_devices = os.environ[CUDA_VISIBLE_DEVICES].split(",")
            else:
                visible_devices = [str(d) for d in range(torch.cuda.device_count())]

            parent_visible_devices = ",".join(visible_devices[-2:])
            os.environ[CUDA_VISIBLE_DEVICES] = parent_visible_devices

            tuning_pool = TuningProcessPool()
            tuning_pool.initialize()

            choice1 = TestTritonTemplateCaller(
                TestBenchmarkRequest(3.14, True, parent_visible_devices),
            )
            choice2 = TestTritonTemplateCaller(
                TestBenchmarkRequest(2.718, True, parent_visible_devices),
            )

            timings = tuning_pool.benchmark([choice1, choice2])
            self.assertEqual(timings[choice1], choice1.bmreq.value)
            self.assertEqual(timings[choice2], choice2.bmreq.value)

            tuning_pool.terminate()


if __name__ == "__main__":
    from torch._inductor.utils import is_big_gpu

    # Set env to make it work in CI.
    if HAS_CUDA and HAS_CPU and is_big_gpu(0):
        run_tests()<|MERGE_RESOLUTION|>--- conflicted
+++ resolved
@@ -1,9 +1,6 @@
 # Owner(s): ["module: inductor"]
-<<<<<<< HEAD
+import json
 import logging
-=======
-import json
->>>>>>> 7548f6e3
 import os
 import unittest
 
