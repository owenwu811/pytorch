# Owner(s): ["module: inductor"]
import sys
import unittest
from typing import NamedTuple

import torch._dynamo
from torch._inductor import config
from torch.testing._internal.common_utils import (
    IS_MACOS,
    slowTest,
    TEST_WITH_ASAN,
    TEST_WITH_ROCM,
    TestCase as TorchTestCase,
)
from torch.testing._internal.inductor_utils import HAS_CPU, HAS_CUDA


try:
    try:
        from . import (
            test_cpu_repro,
            test_foreach,
            test_mkldnn_pattern_matcher,
            test_torchinductor,
            test_torchinductor_dynamic_shapes,
        )
    except ImportError:
        import test_cpu_repro
        import test_foreach
        import test_mkldnn_pattern_matcher
        import test_torchinductor
        import test_torchinductor_dynamic_shapes
except unittest.SkipTest:
    if __name__ == "__main__":
        sys.exit(0)
    raise


RUN_CPU = HAS_CPU and not torch.backends.mps.is_available() and not IS_MACOS
RUN_CUDA = HAS_CUDA and not TEST_WITH_ASAN and not TEST_WITH_ROCM


class CppWrapperTemplate:
    pass


class CudaWrapperTemplate:
    pass


class TestCppWrapper(TorchTestCase):
    device = "cpu"


class DynamicShapesCppWrapperCpuTests(TorchTestCase):
    device = "cpu"


class TestCudaWrapper(TorchTestCase):
    device = "cuda"


class DynamicShapesCudaWrapperCudaTests(TorchTestCase):
    device = "cuda"


# conv2d will fallback for dynamic shapes; the fallback path is not yet supported
test_failures_cpp_wrapper = {
    "test_conv2d_unary_cpu_dynamic_shapes": test_torchinductor.TestFailure(
        ("cpp_wrapper",), is_skip=True
    ),
<<<<<<< HEAD
=======
    "test_conv2d_binary_inplace_fusion_failed_cpu_dynamic_shapes": test_torchinductor.TestFailure(
        ("cpp_wrapper",), is_skip=True
    ),
    "test_conv2d_binary_inplace_fusion_pass_cpu_dynamic_shapes": test_torchinductor.TestFailure(
        ("cpp_wrapper",), is_skip=True
    ),
>>>>>>> 6b8e68ce
}


def make_test_case(name, device, tests, condition=True, slow=False):
    test_name = f"{name}_{device}" if device else name

    @config.patch(cpp_wrapper=True, search_autotune_cache=False)
    def fn(self):
        tests.setUpClass()
        tests.setUp()
        try:
            func = getattr(tests, test_name)
            assert callable(func), "not a callable"
            func = slowTest(func) if slow else func
            code = test_torchinductor.run_and_get_cpp_code(func)
            self.assertEqual("load_inline" in code, True)
        finally:
            tests.tearDown()
            tests.tearDownClass()

    fn.__name__ = test_name
    if condition:
        setattr(
            CppWrapperTemplate if device == "cpu" else CudaWrapperTemplate,
            test_name,
            fn,
        )


if RUN_CPU:

    class BaseTest(NamedTuple):
        name: str
        device: str = "cpu"
        tests: TorchTestCase = test_torchinductor.CpuTests()
        condition: bool = True
        slow: bool = False

    for item in [
        BaseTest("test_as_strided"),  # buffer reuse
        BaseTest("test_bitwise"),  # int32
        BaseTest("test_bmm1"),
        BaseTest("test_bmm2"),
        BaseTest("test_cat"),  # alias
        BaseTest(
<<<<<<< HEAD
=======
            "test_conv2d_binary_inplace_fusion_failed",
            "cpu",
            test_mkldnn_pattern_matcher.TestPaternMatcher(),
            condition=torch._C.has_mkldnn,
            func_inputs=[
                ["op_convolution_pointwise_binary.call"],
                ["op_convolution_pointwise_binary_.call"],
            ],
        ),
        BaseTest(
            "test_conv2d_binary_inplace_fusion_pass",
            "cpu",
            test_mkldnn_pattern_matcher.TestPaternMatcher(),
            condition=torch._C.has_mkldnn,
            func_inputs=[
                ["op_convolution_pointwise_binary_.call"],
                ["op_convolution_pointwise_binary.call"],
            ],
        ),
        BaseTest(
>>>>>>> 6b8e68ce
            "test_conv2d_unary",
            "cpu",
            test_mkldnn_pattern_matcher.TestPaternMatcher(),
            condition=torch._C.has_mkldnn,
            slow=True,
        ),
        BaseTest("test_dtype_sympy_expr"),
        BaseTest("test_embedding_bag"),  # test default FallbackKernel
        BaseTest("test_index_put_deterministic_fallback"),
        BaseTest("test_int_div", "", test_cpu_repro.CPUReproTests()),
        BaseTest("test_linear1"),
        BaseTest("test_linear2"),
        BaseTest(
            "test_linear_binary",
            "",
            test_mkldnn_pattern_matcher.TestPaternMatcher(),
            torch._C.has_mkldnn and torch.ops.mkldnn._is_mkldnn_bf16_supported(),
        ),
        BaseTest("test_linear_packed", "", test_cpu_repro.CPUReproTests()),
        BaseTest("test_mm_views"),
        BaseTest("test_profiler_mark_wrapper_call"),
        BaseTest("test_reduction1"),  # Reduction
        BaseTest("test_relu"),  # multiple inputs
        BaseTest("test_repeat_interleave", "", test_cpu_repro.CPUReproTests()),
        BaseTest("test_scalar_input"),
        BaseTest("test_silu"),  # single input, single output
        BaseTest("test_sort"),
        BaseTest("test_sum_dtype"),  # float64
        BaseTest("test_sum_int"),  # bool, int64, int8, uint8
        BaseTest("test_transpose"),  # multiple outputs, buffer clear
    ]:
        make_test_case(item.name, item.device, item.tests, item.condition, item.slow)

    test_torchinductor.copy_tests(CppWrapperTemplate, TestCppWrapper, "cpp_wrapper")

    DynamicShapesCppWrapperTemplate = (
        test_torchinductor_dynamic_shapes.make_dynamic_cls(CppWrapperTemplate)
    )

    test_torchinductor.copy_tests(
        DynamicShapesCppWrapperTemplate,
        DynamicShapesCppWrapperCpuTests,
        "cpp_wrapper",
        test_failures_cpp_wrapper,
    )

if RUN_CUDA:

    class BaseTest(NamedTuple):
        name: str
        device: str = "cuda"
        tests: TorchTestCase = test_torchinductor.CudaTests()

    # Maintain two separate test lists for cuda and cpp for now
    for item in [
        BaseTest("test_as_strided"),  # buffer reuse
        BaseTest("test_bitwise"),  # int32
        BaseTest("test_bmm1"),
        BaseTest("test_bmm2"),
        BaseTest("test_cat"),  # alias
        BaseTest("test_convolution1"),
        BaseTest("test_conv_backward"),
        BaseTest("test_embedding_bag"),  # test default FallbackKernel
        BaseTest("test_index_put_deterministic_fallback"),
        BaseTest("test_linear1"),
        # BaseTest("test_linear2"),
        BaseTest("test_mm_views"),
        BaseTest("test_multi_device"),
        BaseTest("test_profiler_mark_wrapper_call"),
        BaseTest("test_reduction1"),  # Reduction
        BaseTest("test_relu"),  # multiple inputs
        BaseTest("test_scalar_input"),
        BaseTest("test_sort"),
        BaseTest("test_silu"),  # single input, single output
        BaseTest("test_sum_dtype"),  # float64
        BaseTest("test_sum_int"),  # bool, int64, int8, uint8
        BaseTest("test_transpose"),  # multiple outputs, buffer clear
        BaseTest(
            "test_foreach_cpp_wrapper",
            device=None,
            tests=test_foreach.ForeachTests(),
        ),  # test foreach
    ]:
        make_test_case(item.name, item.device, item.tests)

    test_torchinductor.copy_tests(CudaWrapperTemplate, TestCudaWrapper, "cuda_wrapper")

    DynamicShapesCudaWrapperTemplate = (
        test_torchinductor_dynamic_shapes.make_dynamic_cls(CudaWrapperTemplate)
    )

    test_torchinductor.copy_tests(
        DynamicShapesCudaWrapperTemplate,
        DynamicShapesCudaWrapperCudaTests,
        "cuda_wrapper",
    )

if __name__ == "__main__":
    from torch._dynamo.test_case import run_tests

    if RUN_CPU or RUN_CUDA:
        run_tests(needs="filelock")<|MERGE_RESOLUTION|>--- conflicted
+++ resolved
@@ -69,19 +69,16 @@
     "test_conv2d_unary_cpu_dynamic_shapes": test_torchinductor.TestFailure(
         ("cpp_wrapper",), is_skip=True
     ),
-<<<<<<< HEAD
-=======
     "test_conv2d_binary_inplace_fusion_failed_cpu_dynamic_shapes": test_torchinductor.TestFailure(
         ("cpp_wrapper",), is_skip=True
     ),
     "test_conv2d_binary_inplace_fusion_pass_cpu_dynamic_shapes": test_torchinductor.TestFailure(
         ("cpp_wrapper",), is_skip=True
     ),
->>>>>>> 6b8e68ce
 }
 
 
-def make_test_case(name, device, tests, condition=True, slow=False):
+def make_test_case(name, device, tests, condition=True, slow=False, func_inputs=None):
     test_name = f"{name}_{device}" if device else name
 
     @config.patch(cpp_wrapper=True, search_autotune_cache=False)
@@ -92,7 +89,9 @@
             func = getattr(tests, test_name)
             assert callable(func), "not a callable"
             func = slowTest(func) if slow else func
-            code = test_torchinductor.run_and_get_cpp_code(func)
+            code = test_torchinductor.run_and_get_cpp_code(
+                func, *func_inputs if func_inputs else []
+            )
             self.assertEqual("load_inline" in code, True)
         finally:
             tests.tearDown()
@@ -115,6 +114,7 @@
         tests: TorchTestCase = test_torchinductor.CpuTests()
         condition: bool = True
         slow: bool = False
+        func_inputs: list = None
 
     for item in [
         BaseTest("test_as_strided"),  # buffer reuse
@@ -123,8 +123,6 @@
         BaseTest("test_bmm2"),
         BaseTest("test_cat"),  # alias
         BaseTest(
-<<<<<<< HEAD
-=======
             "test_conv2d_binary_inplace_fusion_failed",
             "cpu",
             test_mkldnn_pattern_matcher.TestPaternMatcher(),
@@ -145,7 +143,6 @@
             ],
         ),
         BaseTest(
->>>>>>> 6b8e68ce
             "test_conv2d_unary",
             "cpu",
             test_mkldnn_pattern_matcher.TestPaternMatcher(),
@@ -177,7 +174,14 @@
         BaseTest("test_sum_int"),  # bool, int64, int8, uint8
         BaseTest("test_transpose"),  # multiple outputs, buffer clear
     ]:
-        make_test_case(item.name, item.device, item.tests, item.condition, item.slow)
+        make_test_case(
+            item.name,
+            item.device,
+            item.tests,
+            item.condition,
+            item.slow,
+            item.func_inputs,
+        )
 
     test_torchinductor.copy_tests(CppWrapperTemplate, TestCppWrapper, "cpp_wrapper")
 
@@ -211,7 +215,7 @@
         BaseTest("test_embedding_bag"),  # test default FallbackKernel
         BaseTest("test_index_put_deterministic_fallback"),
         BaseTest("test_linear1"),
-        # BaseTest("test_linear2"),
+        BaseTest("test_linear2"),
         BaseTest("test_mm_views"),
         BaseTest("test_multi_device"),
         BaseTest("test_profiler_mark_wrapper_call"),
