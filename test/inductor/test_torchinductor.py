--- conflicted
+++ resolved
@@ -8628,7 +8628,6 @@
                 self, fn, x, y_size, memory_format, inplace=False
             )
 
-<<<<<<< HEAD
     def test_inplace_resize(self):
         def fn(x, size, memory_format):
             torch.ops.aten.resize_(x, size, memory_format=memory_format)
@@ -8639,8 +8638,6 @@
                 self, fn, x, y_size, memory_format, inplace=True
             )
 
-=======
->>>>>>> bdd25512
     @staticmethod
     def _cases_resize_as_common():
         for x, y_size, memory_format in CommonTemplate._cases_resize_common():
