--- conflicted
+++ resolved
@@ -5,7 +5,6 @@
 import torch
 
 from torch._dynamo.test_case import run_tests, TestCase
-from torch._dynamo.testing import expectedFailureDynamicWrapper
 from torch._dynamo.utils import counters
 from torch._inductor import config
 from torch._inductor.utils import run_and_get_code
@@ -291,7 +290,6 @@
                 match_nodes += 1
             self._test_common(mod, (v,), match_count, match_nodes + 2)
 
-    @expectedFailureDynamicWrapper
     def test_linear_binary(self):
         class M(torch.nn.Module):
             def __init__(self, binary_fn, in_channels, out_channels, bias, **kwargs):
@@ -311,8 +309,6 @@
         out_feature = 30
         if torch.ops.mkldnn._is_mkldnn_bf16_supported():
             for binary_fn, input_shape, bias in options:
-<<<<<<< HEAD
-=======
                 torch._dynamo.reset()
                 # addmm(mm) + (linear+add)
                 match_count = 2
@@ -322,7 +318,6 @@
                     # view + linear + view(joint_graph+freeze pass)
                     match_count = match_count + 5 if is_inplace else match_count + 3
                     match_nodes = match_nodes + 7 if is_inplace else match_nodes + 5
->>>>>>> 54f33265
                 mod = M(binary_fn, input_shape[-1], out_feature, bias).to(dtype).eval()
                 v = torch.randn(input_shape).to(dtype)
                 other = torch.randn(input_shape[:-1] + [out_feature]).to(dtype)
