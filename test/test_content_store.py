--- conflicted
+++ resolved
@@ -4,26 +4,16 @@
 
 import torch
 from torch.multiprocessing.reductions import StorageWeakRef
-<<<<<<< HEAD
-from torch.testing._internal.common_cuda import SM70OrLater
-from torch.testing._internal.common_device_type import instantiate_device_type_tests
-from torch.testing._internal.common_utils import run_tests, TestCase
-=======
 from torch.testing._internal.common_cuda import SM80OrLater
 from torch.testing._internal.common_device_type import instantiate_device_type_tests
 from torch.testing._internal.common_utils import IS_WINDOWS, run_tests, TestCase
->>>>>>> 260cd51b
 from torch.utils._content_store import ContentStoreReader, ContentStoreWriter
 
 
 class TestContentStore(TestCase):
     @unittest.skipIf(IS_WINDOWS, "Skipped on Windows!")
     def test_basic(self, device):
-<<<<<<< HEAD
-        if device == "cuda" and not SM70OrLater:
-=======
         if device == "cuda" and not SM80OrLater:
->>>>>>> 260cd51b
             self.skipTest("Does not support Triton")
         # setup test data
         x = torch.randn(4, device=device)
