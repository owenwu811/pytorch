--- conflicted
+++ resolved
@@ -4364,22 +4364,14 @@
         [(2, 3), (5, 5), (1,)],
     ])
     @parametrize("timing_enabled", [True, False])
-<<<<<<< HEAD
-    def test_batched_send_recv(self, op_sizes_per_coalesce, timing_enabled):
-=======
     @parametrize("compute_duration", [True, False])
     def test_batched_send_recv(self, op_sizes_per_coalesce, timing_enabled, compute_duration):
->>>>>>> eb5381da
         """
         'WorkEnqueue' was skipped for isendirecv, leading to segfault on dump_entries when update_state tried to use
         a destructed Work obj's cuda events
         """
-<<<<<<< HEAD
-
-=======
         if compute_duration:
             os.environ["TORCH_NCCL_COMPUTE_DURATION"] = '1'
->>>>>>> eb5381da
         if self.rank == self.MAIN_PROCESS_RANK:
             return
         pg = self._create_process_group_nccl()
@@ -4402,11 +4394,7 @@
 
         torch.cuda.synchronize()
 
-<<<<<<< HEAD
-        if timing_enabled:
-=======
         if timing_enabled or compute_duration:
->>>>>>> eb5381da
             # wait for watchdog thread to process the queue of works
             time.sleep(1)
 
@@ -4445,11 +4433,7 @@
             self.assertEqual(t['entries'][coalesced_op]['state'], 'completed')
             self.assertEqual(t['entries'][coalesced_op]['input_sizes'], [])
             self.assertEqual(t['entries'][coalesced_op]['output_sizes'], [])
-<<<<<<< HEAD
-            if timing_enabled:
-=======
             if compute_duration:
->>>>>>> eb5381da
                 duration = t['entries'][coalesced_op]['duration_ms']
                 self.assertTrue(0.001 < duration < 10000, duration)
             else:
@@ -4462,21 +4446,14 @@
         [(2, 3), (5, 5), (1,)],
     ])
     @parametrize("timing_enabled", [True, False])
-<<<<<<< HEAD
-    def test_individual_send_recv(self, op_sizes, timing_enabled):
-=======
     @parametrize("compute_duration", [True, False])
     def test_individual_send_recv(self, op_sizes, timing_enabled, compute_duration):
->>>>>>> eb5381da
         """
         'WorkEnqueue' was skipped for isendirecv, leading to segfault on dump_entries when update_state tried to use
         a destructed Work obj's cuda events
         """
-<<<<<<< HEAD
-=======
         if compute_duration:
             os.environ["TORCH_NCCL_COMPUTE_DURATION"] = '1'
->>>>>>> eb5381da
 
         if self.rank == self.MAIN_PROCESS_RANK:
             return
@@ -4495,11 +4472,7 @@
                     dist.send(tensor, 0)
 
         torch.cuda.synchronize()
-<<<<<<< HEAD
-        if timing_enabled:
-=======
         if timing_enabled or compute_duration:
->>>>>>> eb5381da
             # wait for watchdog thread to process the queue of works
             time.sleep(1)
 
@@ -4518,19 +4491,12 @@
             self.assertEqual(t['entries'][seq]['input_sizes'], [input_sizes])
             self.assertEqual(t['entries'][seq]['output_sizes'], [input_sizes])
             self.assertEqual(t['entries'][seq]['state'], 'completed')
-<<<<<<< HEAD
-
-            if timing_enabled:
-=======
             if compute_duration:
->>>>>>> eb5381da
                 duration = t['entries'][seq]['duration_ms']
                 self.assertTrue(0.001 < duration < 10000, duration)
             else:
                 self.assertTrue('duration_ms' not in t['entries'][seq])
 
-<<<<<<< HEAD
-=======
     # TODO(whc) support and test coalesced collectives that use the c++ start/end group thingy instead of python
     # coalescing manager
 
@@ -4586,7 +4552,6 @@
         else:
             self.assertTrue('duration_ms' not in t['entries'][0])
 
->>>>>>> eb5381da
 class NCCLTraceTestDumpOnTimeoutBase(NCCLTraceTestBase):
     timeout_sec = 1
 
