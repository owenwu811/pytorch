# Copyright (c) Meta Platforms, Inc. and affiliates
# Owner(s): ["oncall: distributed"]

import copy
import functools
import unittest
from unittest.mock import patch

import torch
import torch._dynamo
import torch._dynamo.testing
import torch.distributed as dist
import torch.nn as nn
from torch._C import FileCheck
from torch._inductor.utils import run_and_get_triton_code
from torch.distributed._tensor import (
    DeviceMesh,
    DTensor,
    init_device_mesh,
    Replicate,
    Shard,
)
from torch.distributed._tensor.placement_types import _Partial
from torch.distributed.algorithms._checkpoint.checkpoint_wrapper import (
    checkpoint_wrapper,
    CheckpointImpl,
)
from torch.distributed.fsdp import FullyShardedDataParallel as FSDP
from torch.distributed.tensor.parallel import (
    ColwiseParallel,
    parallelize_module,
    PrepareModuleInput,
    PrepareModuleOutput,
    RowwiseParallel,
)
from torch.testing._internal.common_distributed import skip_if_lt_x_gpu
from torch.testing._internal.common_utils import (
    instantiate_parametrized_tests,
    parametrize,
    run_tests,
)
from torch.testing._internal.distributed._tensor.common_dtensor import (
    DTensorTestBase,
    MLPModule,
    with_comms,
)
from torch.testing._internal.distributed.fake_pg import FakeStore
from torch.utils._triton import has_triton
from torch.utils.checkpoint import checkpoint


class SimpleModel(nn.Module):
    def __init__(self, device):
        super().__init__()
        self.mlp_0 = MLPModule(device)
        self.mlp_1 = MLPModule(device)

    def forward(self, input):
        return self.mlp_1(self.mlp_0(input))


def extract_graph(fx_g, _, graph_cell):
    graph_cell[0] = fx_g
    return fx_g


# Make a custom compiler that runs aot autograd but extracts the fw graph
fw_graph_cell = [None]
bw_graph_cell = [None]
fw_compiler = functools.partial(extract_graph, graph_cell=fw_graph_cell)
bw_compiler = functools.partial(extract_graph, graph_cell=bw_graph_cell)

from functorch.compile import min_cut_rematerialization_partition
from torch._dynamo.backends.common import aot_autograd

aot_eager_graph = aot_autograd(
    fw_compiler=fw_compiler,
    bw_compiler=bw_compiler,
    partition_fn=min_cut_rematerialization_partition,
)


class TestDTensorCompile(torch._dynamo.test_case.TestCase):
    def setUp(self):
        super().setUp()
        fake_store = FakeStore()
        dist.init_process_group(
            "fake", store=fake_store, rank=0, world_size=self.world_size
        )

    def tearDown(self):
        super().tearDown()
        dist.destroy_process_group()

    @property
    def device_type(self) -> str:
        return "cuda" if torch.cuda.is_available() else "cpu"

    @property
    def world_size(self) -> int:
        return 2

    def test_placement_compile(self):
        def fn(x):
            a = 0
            if x.is_replicate():
                a += 1
            if x.is_shard():
                a += 2
                if x.dim < 0:
                    raise RuntimeError("dim < 0")
            if x.is_shard(0):
                a += 2
            if x.is_shard(dim=0):
                a += 2
            if x.is_shard(dim=None):
                a += 2
            if x.is_partial():
                a += 3
            return a

        compiled_fn = torch.compile(backend="aot_eager", fullgraph=True)(fn)

        for x in [Shard(0), Replicate(), _Partial()]:
            opt_fn = fn(x)
            compiled_out = compiled_fn(x)
            self.assertEqual(opt_fn, compiled_out)

    def test_device_mesh_compile(self):
        def fn(x):
            # test size()
            a = x.size()
            b = x.size(0)
            c = x.size(mesh_dim=0)
            size = a + b + c
            # test get_coordinate()
            coord = x.get_coordinate()
            # test get_group()
            group = x.get_group()
            return size, coord, group

        compiled_fn = torch.compile(backend="aot_eager", fullgraph=True)(fn)

        mesh = DeviceMesh(self.device_type, torch.arange(self.world_size))
        opt_fn = fn(mesh)
        compiled_out = compiled_fn(mesh)
        self.assertEqual(opt_fn, compiled_out)

    def test_fakify_dtensor(self):
        mesh = DeviceMesh(self.device_type, torch.arange(self.world_size))

        # pass in DTensor as inputs/outputs to the function
        def fn(x):
            return x

        x = DTensor.from_local(torch.rand(1), mesh, [Shard(0)], run_check=False)
        ref = fn(x)

        opt_fn = torch.compile(fn, backend="aot_eager", fullgraph=True)
        res = opt_fn(x)
        self.assertEqual(res, ref)

    def test_dynamo_dtensor(self):
        mesh = DeviceMesh(self.device_type, torch.arange(self.world_size))

        # test passing in DTensor as inputs/outputs and run some tensor computation
        def fn(x):
            return x * x + 2

        x = DTensor.from_local(torch.rand(1), mesh, [Shard(0)], run_check=False)
        ref = fn(x)

        opt_fn = torch.compile(fn, backend="aot_eager", fullgraph=True)
        res = opt_fn(x)
        self.assertEqual(res, ref)

    def test_dtensor_attribute_access_on_intermediate(self):
        mesh = DeviceMesh(self.device_type, torch.arange(self.world_size))

        def fn(x):
            tmp = x * 2
            if tmp.placements[0].is_shard():
                return tmp._local_tensor + 2
            else:
                return tmp._local_tensor + 3

        x = DTensor.from_local(torch.ones(4), mesh, [Shard(0)], run_check=False)
        ref = fn(x)

        opt_fn = torch.compile(fn, backend="aot_eager", fullgraph=True)
        res = opt_fn(x)
        self.assertEqual(res, ref)

<<<<<<< HEAD
    def test_dtensor_constructor_w_graph_break(self):
        mesh = DeviceMesh(self.device_type, torch.arange(self.world_size))

        # test passing in DTensor as inputs/outputs and run some tensor computation
        def fn(x):
            print("graph break!")
            return DTensor(
                x,
                mesh,
                (Replicate(), Shard(0)),
                shape=[128, 32],
                dtype=x.dtype,
                requires_grad=x.requires_grad,
                stride=[32, 1],
            )

        x = torch.randn(64, 32, requires_grad=True)
        out = fn(x)
        out2 = torch.compile(fn, backend="eager")(x)

=======
>>>>>>> 64bb4b05
    def test_dtensor_noncontiguous_output(self):
        mesh = DeviceMesh(self.device_type, torch.arange(self.world_size))

        # test passing in DTensor as inputs/outputs and run some tensor computation
        def fn(x, y, z):
            x_transposed = x.permute(0, 2, 1).contiguous()
            tmp = torch._C._nn.linear(x_transposed, y, z)
            return tmp.permute(0, 2, 1)

        x_inner = torch.randn(4, 16, 4, requires_grad=True)
        y_inner = torch.randn(4, 16, requires_grad=True)
        z_inner = torch.randn(4, requires_grad=True)
        x = DTensor.from_local(x_inner, mesh, [Shard(1)], run_check=False)
        y = DTensor.from_local(y_inner, mesh, [Shard(1)], run_check=False)
        z = DTensor.from_local(z_inner, mesh, [Replicate()], run_check=False)
        out = torch.compile(fn, backend="aot_eager", fullgraph=True)(x, y, z)
        out.contiguous().sum().backward()

    def test_dynamo_dtensor_from_local(self):
        mesh = DeviceMesh(self.device_type, torch.arange(self.world_size))

        # create DTensor inside fn and run some compute
        def fn(x):
            dt = DTensor.from_local(x, mesh, [Replicate()], run_check=False)
            return dt.to_local() + 2

        # below is the op approach for reference
        # from torch.distributed._tensor.api import _FromTorchTensor
        # def from_local_tensor(x):
        #     return _FromTorchTensor.apply(x, mesh, [Replicate()], False)

        # _dt_lib_def = torch.library.Library("dtensor", "DEF")
        # _dt_lib_def.define("from_local(Tensor self) -> Tensor")

        # _dt_lib_impl = torch.library.Library("dtensor", "IMPL")
        # _dt_lib_impl.impl("from_local", from_local_tensor, "Autograd")

        x = torch.ones(1, requires_grad=True)
        ref = fn(x)
        cnt = torch._dynamo.testing.CompileCounterWithBackend("aot_eager")
        opt_fn = torch.compile(fn, backend=cnt, fullgraph=True)
        res = opt_fn(x)
        # backward should work as well
        res.sum().backward()

        self.assertEqual(res, ref)
        self.assertEqual(cnt.frame_count, 1)

        # test if user calls from_local with mesh/placements as kwargs and that should still work
        def from_local_kwargs_fn(x):
            dt = DTensor.from_local(
                x, device_mesh=mesh, placements=[Replicate()], run_check=False
            )
            return dt.to_local() + 2

        ref = from_local_kwargs_fn(x)
        opt_kwargs_fn = torch.compile(from_local_kwargs_fn, backend=cnt, fullgraph=True)
        res = opt_kwargs_fn(x)
        self.assertEqual(res, ref)
        self.assertEqual(cnt.frame_count, 2)

    def test_dtensor_partial_placement_redistribute_unbalanced_correct_strides(self):
        # Partial -> Shard on an unbalanced tensor results in:
        # - A contiguous DTensor
        # - where the inner _local_tensor is noncontiguous
        placement = Shard(1)

        def fn(x):
            out = x.redistribute(mesh, [placement])
            return out

        # Temporarily ignore setUp(), and use rank3 graphs during tracing
        dist.destroy_process_group()
        fake_store = FakeStore()
        dist.init_process_group("fake", store=fake_store, rank=3, world_size=2)
        mesh = DeviceMesh(self.device_type, [1, 3])

        x = torch.randn(10, 257, 160, requires_grad=True)
        x_dt = DTensor.from_local(
            x,
            mesh,
            [_Partial()],
            run_check=False,
            shape=(10, 257, 160),
            stride=(41120, 160, 1),
        )

        # tmp_dt has an inner, non-contiguous tensor, and is an autograd non-leaf
        tmp_dt = fn(x_dt)
        fake_mode = torch._subclasses.FakeTensorMode()
        tmp_dt_fake = fake_mode.from_tensor(tmp_dt)
        self.assertEqual(tmp_dt.shape, tmp_dt_fake.shape)
        self.assertEqual(tmp_dt.stride(), tmp_dt_fake.stride())
        self.assertEqual(tmp_dt._local_tensor.shape, tmp_dt_fake._local_tensor.shape)
        self.assertEqual(
            tmp_dt._local_tensor.stride(), tmp_dt_fake._local_tensor.stride()
        )

    def test_dtensor_contiguous_dtensor_noncontiguous_local_as_tangent(self):
        # Partial -> Shard on an unbalanced tensor results in:
        # - A contiguous DTensor
        # - where the inner _local_tensor is noncontiguous
        # When this tensor is a fwd graph output,
        # AOTAutograd needs to make sure we trace the backward
        # with a contiguous tangent
        placement = Shard(1)

        def fn(x):
            out = x.redistribute(mesh, [placement])
            return out

        # Temporarily ignore setUp(), and use rank3 graphs during tracing
        dist.destroy_process_group()
        fake_store = FakeStore()
        dist.init_process_group("fake", store=fake_store, rank=3, world_size=2)
        mesh = DeviceMesh(self.device_type, [1, 3])

        x = torch.randn(10, 257, 160, requires_grad=True)
        x_dt = DTensor.from_local(
            x,
            mesh,
            [_Partial()],
            run_check=False,
            shape=(10, 257, 160),
            stride=(41120, 160, 1),
        )

        out_dt = torch.compile(fn)(x_dt)
        # If we don't properly contiguify our traced tangents,
        # this fails with an inductor stride assert
        out_dt.to_local().sum().backward()

    def test_dynamo_to_local_kwargs(self):
        mesh = DeviceMesh(self.device_type, torch.arange(self.world_size))

        def fn(x):
            return dt.to_local(grad_placements=[Shard(0)]) + 2

        fn_opt = torch.compile(fn, backend="aot_eager", fullgraph=True)
        x = torch.ones(4)
        dt = DTensor.from_local(x, mesh, [Replicate()], run_check=False)

        out_ref = fn(dt)
        out_test = fn_opt(dt)
        self.assertEqual(out_ref, out_test)

    def test_dynamo_to_local_kwargs_forward_hook(self):
        mesh = DeviceMesh(self.device_type, torch.arange(self.world_size))

        def fw_hook(module, inp, out):
            tmp = out.to_local(grad_placements=out.placements) + 2
            return DTensor.from_local(tmp, mesh, out.placements, run_check=False)

        mod = torch.nn.Linear(4, 4)
        mod.register_forward_hook(fw_hook)

        mod = torch.nn.Linear(4, 4)
        mod.register_forward_hook(fw_hook)
        mod.weight = torch.nn.Parameter(
            DTensor.from_local(mod.weight, mesh, [Replicate()], run_check=False)
        )
        mod.bias = torch.nn.Parameter(
            DTensor.from_local(mod.bias, mesh, [Replicate()], run_check=False)
        )
        opt_mod = torch.compile(mod, backend="aot_eager", fullgraph=True)

        x = torch.ones(4, 4)
        dt = DTensor.from_local(x, mesh, [Replicate()], run_check=False)

        out_ref = mod(dt)
        out_test = opt_mod(dt)
        self.assertEqual(out_ref, out_test)

    @unittest.skipIf(not has_triton(), "Inductor+gpu needs triton and recent GPU arch")
    def test_dtensor_different_gradient_placement(self):
        mesh = DeviceMesh(self.device_type, torch.arange(self.world_size))

        def fn(x, y, z):
            permute = x.permute(0, 2, 1)
            permute2 = permute.contiguous()
            layer_norm = torch.nn.functional.layer_norm(permute2, (4,), y, z, 1e-05)
            out = layer_norm.permute(0, 2, 1)
            return out

        x = torch.randn(4, 2, 4, requires_grad=True, device="cuda")
        x_dt = DTensor.from_local(x, mesh, [Shard(1)], run_check=False)

        y = torch.randn(4, requires_grad=True, device="cuda")
        y_dt = DTensor.from_local(y, mesh, [Replicate()], run_check=False)

        z = torch.randn(4, requires_grad=True, device="cuda")
        z_dt = DTensor.from_local(z, mesh, [Replicate()], run_check=False)

        opt_fn = torch.compile(fn, backend="inductor", fullgraph=True)
        tmp_dt = opt_fn(x_dt, y_dt, z_dt)
        out_dt = torch.matmul(tmp_dt, x_dt).permute(0, 2, 1)
        out_dt.sum().backward()

    def test_dynamo_dtensor_from_local_redistribute(self):
        mesh = DeviceMesh(self.device_type, torch.arange(self.world_size))

        # pass in tensor as inputs/outputs, create DTensor and run redistribute
        # (allgather collective) inside the fn
        def fn(x):
            dt = DTensor.from_local(x, mesh, [Shard(0)], run_check=False)
            return dt.redistribute(mesh, [Replicate()]).to_local() + 2

        x = torch.ones(1)
        ref = fn(x)
        cnt = torch._dynamo.testing.CompileCounterWithBackend("aot_eager")
        opt_fn = torch.compile(fn, backend=cnt, fullgraph=True)
        res = opt_fn(x)
        self.assertEqual(res, ref)

        def redistribute_kwargs_fn(x):
            dt = DTensor.from_local(x, mesh, [Shard(0)], run_check=False)
            return (
                dt.redistribute(device_mesh=mesh, placements=[Replicate()]).to_local()
                + 2
            )

        x = torch.ones(1)
        ref = redistribute_kwargs_fn(x)
        opt_kwargs_fn = torch.compile(
            redistribute_kwargs_fn, backend=cnt, fullgraph=True
        )
        res = opt_kwargs_fn(x)
        self.assertEqual(res, ref)

    def test_dtensor_dont_recompile_on_same_placement_devicemesh(self):
        cnt = torch._dynamo.testing.CompileCounterWithBackend("inductor")

        @torch.compile(backend=cnt)
        def fn(x):
            dt = DTensor.from_local(x, mesh, [placement], run_check=False)

        x = torch.ones(4, 4, requires_grad=True)

        mesh = DeviceMesh(self.device_type, torch.arange(self.world_size))
        placement = Shard(1)
        fn(x)

        mesh = DeviceMesh(self.device_type, torch.arange(self.world_size))
        placement = Shard(1)
        # no recompile, placement is unchanged
        fn(x)

        mesh = DeviceMesh(self.device_type, torch.arange(self.world_size))
        placement = _Partial()
        # recompile since placement is different
        fn(x)

        mesh = DeviceMesh(self.device_type, torch.arange(self.world_size))
        placement = _Partial()
        # no recompile, placement is unchanged
        fn(x)

        # 2 total frames (one for _Partial(), one for Shard())
        self.assertEqual(cnt.frame_count, 2)

    def test_dtensor_dynamo_device_mesh_attrs(self):
        mesh = DeviceMesh(self.device_type, torch.arange(self.world_size))

        # pass in tensor as inputs/outputs, create DTensor and run redistribute
        # (allgather collective) inside the fn
        def fn(x_dt):
            if x_dt.device_mesh.device_type == "cuda":
                return x_dt + 1
            else:
                return x_dt + 2

        x = torch.ones(4, 4)
        x_dt = DTensor.from_local(x, mesh, [Shard(0)], run_check=False)
        ref = fn(x_dt)

        opt_fn = torch.compile(fn, backend="eager", fullgraph=True)
        res = opt_fn(x_dt)
        self.assertEqual(ref, res)

    @unittest.skipIf(not has_triton(), "Inductor+gpu needs triton and recent GPU arch")
    def test_dtensor_partial_placement_graph_output(self):
        mesh = DeviceMesh(self.device_type, torch.arange(self.world_size))

        def fn(x):
            return x + x

        x = torch.randn(4, 4, requires_grad=True)
        x_dt = DTensor.from_local(x, mesh, [_Partial()], run_check=False)

        y = torch.randn(4, 4, requires_grad=True)
        y_dt = DTensor.from_local(y, mesh, [Replicate()], run_check=False)

        opt_fn = torch.compile(fn, backend="inductor", fullgraph=True)
        tmp_dt = opt_fn(x_dt)
        out_dt = torch.matmul(tmp_dt, y_dt)
        out_dt.sum().backward()

    @unittest.skipIf(not has_triton(), "Inductor+gpu needs triton and recent GPU arch")
    @skip_if_lt_x_gpu(1)
    # TODO: somehow inductor bg compile threads are causing hangs at exit with distributed work dtor
    @patch.object(torch._inductor.config, "compile_threads", 1)
    @patch.object(torch._inductor.config, "reorder_for_compute_comm_overlap", True)
    def test_tp_compile_comm_reordering(self):
        class FakeAttention(nn.Module):
            def __init__(self):
                super().__init__()
                self.wq = nn.Linear(16, 16)
                self.wk = nn.Linear(16, 16)
                self.wv = nn.Linear(16, 16)
                self.wo = nn.Linear(16, 16)

            def forward(self, x):
                xq = self.wq(x)
                xk = self.wk(x)
                xv = self.wv(x)
                # fake attention:
                xo = xq + xk + xv
                return self.wo(xo)

        class FakeTransformerBlock(nn.Module):
            def __init__(self):
                super().__init__()
                self.attn = FakeAttention()

            def forward(self, x):
                return self.attn(x)

        class FakeTransformer(nn.Module):
            def __init__(self):
                super().__init__()
                self.block = FakeTransformerBlock()

            def forward(self, input):
                return self.block(input)

        model = FakeTransformer().to(self.device_type)

        tp_mesh = init_device_mesh("cuda", (2,), mesh_dim_names=("tp",))

        # apply sequence parallel
        parallel_plan = {
            "attn": PrepareModuleInput(
                input_layouts=Shard(0), desired_input_layouts=Replicate()
            ),
            "attn.wq": ColwiseParallel(),
            "attn.wk": ColwiseParallel(),
            "attn.wv": ColwiseParallel(),
            "attn.wo": RowwiseParallel(output_layouts=Shard(0)),
        }

        parallelize_module(
            module=model.block,
            device_mesh=tp_mesh,
            parallelize_plan=parallel_plan,
        )

        cnt = torch._dynamo.testing.CompileCounterWithBackend("inductor")
        compiled_model = torch.compile(model, backend=cnt, fullgraph=True)
        inp = torch.rand(20, 16).to(self.device_type)
        out = compiled_model(inp)
        out.sum().backward()
        self.assertEqual(cnt.frame_count, 1)

        code = run_and_get_triton_code(compiled_model, inp)
        FileCheck().check(
            "buf0 = torch.ops._c10d_functional.all_gather_into_tensor.default(primal"
        ).check("buf1 = torch.ops._c10d_functional.wait_tensor.default(buf0").check(
            "extern_kernels.mm(buf0,"
        ).run(
            code
        )


@instantiate_parametrized_tests
class TestDTensorCompileE2E(DTensorTestBase):
    @property
    def world_size(self):
        return 4

    @with_comms
    @parametrize("is_seq_parallel", [True, False])
    def test_tp_compile_fullgraph(self, is_seq_parallel):
        mesh = DeviceMesh(self.device_type, torch.arange(self.world_size))

        model = SimpleModel(self.device_type)

        colwise_style = (
            ColwiseParallel(input_layouts=Shard(0))
            if is_seq_parallel
            else ColwiseParallel()
        )
        rowwise_style = (
            RowwiseParallel(output_layouts=Shard(0))
            if is_seq_parallel
            else RowwiseParallel()
        )

        if is_seq_parallel:
            # use input preparation to test out the compile of it
            prepare_module_input = PrepareModuleInput(
                input_layouts=Shard(0),
                desired_input_layouts=Replicate(),
            )
            prepare_module_out = PrepareModuleOutput(
                output_layouts=Replicate(),
                desired_output_layouts=Shard(0),
            )
            plan = {
                "mlp_0": prepare_module_input,
                "mlp_0.net1": ColwiseParallel(),
                "mlp_0.net2": rowwise_style,
                "mlp_1.net1": colwise_style,
                "mlp_1.net2": RowwiseParallel(),
                "mlp_1": prepare_module_out,
            }
        else:
            plan = {
                "mlp_0.net1": colwise_style,
                "mlp_0.net2": rowwise_style,
                "mlp_1.net1": colwise_style,
                "mlp_1.net2": rowwise_style,
            }

        model = parallelize_module(
            model,
            mesh,
            parallelize_plan=plan,
        )
        rng_seed = self.rank if is_seq_parallel else 0
        torch.manual_seed(rng_seed)
        inp = torch.rand(20, 10, device=self.device_type)
        out = model(inp)
        cnt = torch._dynamo.testing.CompileCounterWithBackend("aot_eager")
        compiled_mod = torch.compile(model, backend=cnt, fullgraph=True)
        compiled_out = compiled_mod(inp)
        compiled_out.sum().backward()
        self.assertEqual(compiled_out, out)
        self.assertEqual(cnt.frame_count, 1)

    @with_comms
    @skip_if_lt_x_gpu(4)
    def test_2d_fsdp_tp_compile(self):
        data_parallel_size = 2
        model = SimpleModel(self.device_type)
        model_copy = copy.deepcopy(model)

        # 2-D mesh is [dp, tp]
        twod_mesh = init_device_mesh(
            "cuda",
            (data_parallel_size, self.world_size // data_parallel_size),
            mesh_dim_names=["dp", "tp"],
        )

        fsdp_pg = twod_mesh.get_group(mesh_dim=0)

        inp = torch.rand(20, 10, device=self.device_type)
        parallelize_plan = {
            "mlp_0.net1": ColwiseParallel(),
            "mlp_0.net2": RowwiseParallel(),
            "mlp_1.net1": ColwiseParallel(),
            "mlp_1.net2": RowwiseParallel(),
        }
        tp_model = parallelize_module(model, twod_mesh["tp"], parallelize_plan)
        eager_2d = FSDP(
            tp_model,
            device_id=self.rank,
            use_orig_params=True,
            device_mesh=twod_mesh["dp"],
        )
        out = eager_2d(inp)
        tp_model2 = parallelize_module(
            model_copy,
            twod_mesh["tp"],
            parallelize_plan,
        )
        fsdp_2d = FSDP(
            tp_model2,
            device_id=self.rank,
            use_orig_params=True,
            device_mesh=twod_mesh["dp"],
        )

        # TODO: once aot autograd support is ready we can just use default backend
        cnt = torch._dynamo.testing.CompileCounterWithBackend("aot_eager")
        compiled_2d = torch.compile(fsdp_2d, backend=cnt)
        compiled_output = compiled_2d(inp)

        self.assertEqual(out, compiled_output)
        self.assertEqual(cnt.frame_count, 1)

    @with_comms
    @skip_if_lt_x_gpu(4)
    def test_2d_fsdp_tp_ac_compile(self):
        dp_degree = 2
        tp_degree = self.world_size // dp_degree
        model = SimpleModel(self.device_type)
        model_copy = copy.deepcopy(model)

        # 2-D mesh is [dp, tp]
        mesh_2d = init_device_mesh(
            "cuda", mesh_shape=(dp_degree, tp_degree), mesh_dim_names=("dp", "tp")
        )

        inp = torch.rand(20, 10, device=self.device_type)
        parallelize_plan = {
            "mlp_0.net1": ColwiseParallel(),
            "mlp_0.net2": RowwiseParallel(),
            "mlp_1.net1": ColwiseParallel(),
            "mlp_1.net2": RowwiseParallel(),
        }
        tp_model = parallelize_module(model, mesh_2d["tp"], parallelize_plan)
        tp_model = checkpoint_wrapper(
            tp_model,
            checkpoint_impl=CheckpointImpl.NO_REENTRANT,
            checkpoint_fn=checkpoint,
            use_reentrant=False,
        )
        eager_2d = FSDP(tp_model, device_mesh=mesh_2d["dp"], use_orig_params=True)

        tp_model2 = parallelize_module(model_copy, mesh_2d["tp"], parallelize_plan)
        fsdp_2d = FSDP(
            tp_model2,
            device_mesh=mesh_2d["dp"],
            use_orig_params=True,
        )
        # TODO: once aot autograd support is ready we can just use default backend
        compiled_2d = torch.compile(fsdp_2d, backend="aot_eager")

        # forward pass
        out = eager_2d(inp)
        compiled_output = compiled_2d(inp)
        self.assertEqual(out, compiled_output)

        # backward pass
        out.sum().backward()
        compiled_output.sum().backward()

        # compare the gradients:
        for n, p in zip(fsdp_2d.parameters(), compiled_2d.parameters()):
            self.assertEqual(n.grad, p.grad)

    @with_comms
    @skip_if_lt_x_gpu(4)
    def test_compile_dtensor_redistribute_backward(self):
        mesh = DeviceMesh(device_type="cuda", mesh=torch.arange(self.world_size))

        def fn(x, y):
            dt = DTensor.from_local(x.reshape(2, 4), mesh, [Shard(0)], run_check=False)
            dt2 = DTensor.from_local(y.reshape(4, 2), mesh, [Shard(1)], run_check=False)
            dt_out = torch.matmul(dt, dt2)
            dt_out_redistribute = dt_out.redistribute(mesh, [Replicate()])
            return dt_out_redistribute.to_local()

        opt_fn = torch.compile(fn, backend=aot_eager_graph, fullgraph=True)

        x_ref = torch.arange(8, requires_grad=True, dtype=torch.float32)
        y_ref = torch.arange(8, requires_grad=True, dtype=torch.float32)
        ref = fn(x_ref, y_ref)

        x = torch.arange(8, requires_grad=True, dtype=torch.float32)
        y = torch.arange(8, requires_grad=True, dtype=torch.float32)
        res = opt_fn(x, y)

        self.assertEqual(res, ref)

        # Now run and assert the backward + gradients
        ref.sum().backward()
        res.sum().backward()

        self.assertEqual(x_ref.grad, x.grad)
        self.assertEqual(y_ref.grad, y.grad)


if __name__ == "__main__":
    run_tests()<|MERGE_RESOLUTION|>--- conflicted
+++ resolved
@@ -191,29 +191,6 @@
         res = opt_fn(x)
         self.assertEqual(res, ref)
 
-<<<<<<< HEAD
-    def test_dtensor_constructor_w_graph_break(self):
-        mesh = DeviceMesh(self.device_type, torch.arange(self.world_size))
-
-        # test passing in DTensor as inputs/outputs and run some tensor computation
-        def fn(x):
-            print("graph break!")
-            return DTensor(
-                x,
-                mesh,
-                (Replicate(), Shard(0)),
-                shape=[128, 32],
-                dtype=x.dtype,
-                requires_grad=x.requires_grad,
-                stride=[32, 1],
-            )
-
-        x = torch.randn(64, 32, requires_grad=True)
-        out = fn(x)
-        out2 = torch.compile(fn, backend="eager")(x)
-
-=======
->>>>>>> 64bb4b05
     def test_dtensor_noncontiguous_output(self):
         mesh = DeviceMesh(self.device_type, torch.arange(self.world_size))
 
