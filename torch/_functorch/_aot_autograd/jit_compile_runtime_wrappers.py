--- conflicted
+++ resolved
@@ -284,17 +284,13 @@
                 fx_g, joint_inputs, num_fwd_outputs=num_inner_fwd_outputs
             )
 
-<<<<<<< HEAD
             # See Note [Side-Effectful Tokens in AOTAutograd]
             if num_tokens != 0 and config.unlift_effect_tokens:
                 unlift_tokens(fw_module, fw_metadata)
                 num_inner_fwd_outputs -= num_tokens
                 joint_inputs = (joint_inputs[0][num_tokens:], joint_inputs[1])
 
-            fw_outs = next(n for n in fw_module.graph.nodes if n.op == "output").args[0]
-=======
             fw_outs = next(iter(fw_module.graph.find_nodes(op="output"))).args[0]
->>>>>>> d2a19f32
             # we only need to bookkeep the symints that are saved for bw, not any symints
             # the user forward might have returned in its own output
             fw_outs_saved_for_bw = fw_outs[num_inner_fwd_outputs:]
