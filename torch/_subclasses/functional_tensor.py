--- conflicted
+++ resolved
@@ -145,13 +145,6 @@
             # about the problem of keeping metadata in sync between the wrapper and inner tensor.
             # This also alleviates us from having to manually handle metadata mutations on the wrapper.
             assert len(kwargs) == 0
-<<<<<<< HEAD
-            if func == torch.ops.aten.is_strides_like_format.default:
-                assert len(args) == 2 and isinstance(args[0], FunctionalTensor)
-                return func(args[0].elem, args[1])
-
-            assert len(args) == 1 and isinstance(args[0], FunctionalTensor)
-=======
             if func in [
                 torch.ops.aten.is_strides_like_format.default,
                 torch.ops.aten.is_contiguous.memory_format,
@@ -160,7 +153,6 @@
                 return func(args[0].elem, args[1])
             assert len(args) == 1 and isinstance(args[0], FunctionalTensor)
 
->>>>>>> 27ba23ad
             return func(args[0].elem)
         # Originally I tried to implement my subclass without giving it a torch_dispatch, but I gave up:
         # - _make_wrapper_subclass requires a __torch_dispatch__
