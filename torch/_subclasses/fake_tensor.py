# mypy: ignore-errors

import contextlib
import functools
import logging
import os
import traceback
import weakref
from collections import defaultdict
from dataclasses import dataclass
from typing import Any, Dict, List, Optional, Tuple, Type, TYPE_CHECKING, TypeVar
from weakref import ReferenceType

import torch
import torch._custom_op
import torch._logging
from torch._C._functorch import is_functorch_wrapped_tensor

from torch._guards import Source
from torch._ops import OpOverload
from torch._prims_common import suggest_memory_format
from torch._subclasses.meta_utils import (
    assert_eq,
    assert_metadata_eq,
    is_sparse_any,
    is_sparse_compressed,
    MetaConverter,
)
from torch._utils import render_call
from torch.fx.operator_schemas import normalize_function
from torch.multiprocessing.reductions import StorageWeakRef
from torch.overrides import TorchFunctionMode
from torch.utils._mode_utils import no_dispatch
from torch.utils._python_dispatch import (
    is_traceable_wrapper_subclass,
    TorchDispatchMode,
)
from torch.utils._pytree import PyTree, tree_map
from torch.utils._stats import count
<<<<<<< HEAD
=======
from torch.utils._traceback import CapturedTraceback
from torch.utils.weak import WeakIdRef
>>>>>>> 61831458

if TYPE_CHECKING:
    from torch.fx.experimental.symbolic_shapes import ShapeEnv

DimList = List

log = logging.getLogger(__name__)

# TODO: Hack to unblock https://github.com/pytorch/pytorch/pull/108186
# Proper fix tracked by https://github.com/pytorch/pytorch/issues/120105
try:
    not_implemented_log = torch._logging.getArtifactLogger(__name__, "not_implemented")
except ValueError as e:
    if "'not_implemented' not registered" in str(e):
        import logging as not_implemented_log
    else:
        raise e

pytree = torch.utils._pytree
T = TypeVar("T")
TensorWeakRef = Any

aten = torch._ops.ops.aten

CONSTANT_NUMEL_LIMIT = 1

RECURSION_COUNT = 0


# Small helper that increments recursion count, and
# resets it when the object goes out of scope.  Useful
# if you don't want to increase indentation which is
# what a context manager would do.
class IncrementRecursionCount:
    def __init__(self):
        global RECURSION_COUNT
        RECURSION_COUNT += 1

    def __del__(self):
        global RECURSION_COUNT
        RECURSION_COUNT -= 1


@dataclass
class UnsupportedFakeTensorException(RuntimeError):
    reason: str


@dataclass
class DynamicOutputShapeException(RuntimeError):
    func: OpOverload


@dataclass
class DataDependentOutputException(RuntimeError):
    func: OpOverload


@dataclass
class UnsupportedOperatorException(RuntimeError):
    func: OpOverload


def ordered_set(*items):
    return dict.fromkeys(items, True)


@contextlib.contextmanager
def unset_fake_temporarily():
    old = torch._C._unset_dispatch_mode(torch._C._TorchDispatchModeKey.FAKE)
    try:
        yield old
    finally:
        if old is not None:
            torch._C._set_dispatch_mode(old)


def is_fake(x):
    if isinstance(x, FakeTensor):
        return True
    if is_traceable_wrapper_subclass(x):
        attrs, _ = type(x).__tensor_flatten__(x)
        flattened_tensors = [getattr(x, attr) for attr in attrs]
        # need to recurse because we could have nested subclasses
        all_fake = all(is_fake(x) for x in flattened_tensors)
        any_fake = any(is_fake(x) for x in flattened_tensors)
        assert all_fake == any_fake, "got mixed fake and real tensors!"
        return all_fake
    elif isinstance(x, torch.Tensor) and torch._is_functional_tensor(x):
        reapply_views = torch._C._functionalization_reapply_views_tls()
        unwrapped = torch._C._functorch._unwrap_functional_tensor(x, reapply_views)
        return is_fake(unwrapped)
    elif isinstance(x, torch.Tensor) and is_functorch_wrapped_tensor(x):
        unwrapped = torch._C._functorch.get_unwrapped(x)
        return is_fake(unwrapped)
    return False


def maybe_get_fake_mode(t):
    if isinstance(t, FakeTensor):
        return t.fake_mode
    if is_traceable_wrapper_subclass(t):
        inner_tensor_names, _ = t.__tensor_flatten__()
        modes = [
            maybe_get_fake_mode(getattr(t, t_name)) for t_name in inner_tensor_names
        ]
        m = modes[0]
        assert all(m is x for x in modes)
        return m
    elif isinstance(t, torch.Tensor) and torch._is_functional_tensor(t):
        reapply_views = torch._C._functionalization_reapply_views_tls()
        unwrapped = torch._C._functorch._unwrap_functional_tensor(t, reapply_views)
        return maybe_get_fake_mode(unwrapped)
    elif isinstance(t, torch.Tensor) and is_functorch_wrapped_tensor(t):
        unwrapped = torch._C._functorch.get_unwrapped(t)
        return maybe_get_fake_mode(unwrapped)
    return None


@functools.lru_cache(None)
def get_schema_info(func):
    return torch._C._SchemaInfo(func._schema)  # type: ignore[attr-defined]


# many of the decompositions registered to torch/_prims do not at the moment model
# aliasing or strides, so as an incremental step, just enable the decompositions in
# torch/_decomp/decompositions.py.
# decomps are used for aot autograd tracing so we would like to unify on their
# implementation and add additional testing to them
@functools.lru_cache(None)
def torch_decomp_decompositions(func):
    from torch._decomp import decomposition_table

    decompositions = torch._decomp.decompositions
    # Note that the function in the decomposition table might be
    # different from the one in the module because of the difference
    # in out handling in aten API and torch public API
    return decomposition_table[func].__module__.startswith(
        "torch._decomp"
    ) and decomposition_table[func].__name__ in dir(decompositions)


def tree_flatten_only(ty: Type[T], tree: PyTree):
    flat_vals = pytree.tree_leaves(tree)
    return [elem for elem in flat_vals if isinstance(elem, ty)]


# Similar to `MetaConverter`, this is a class for converting
# multiple tensors into fake tensors which share the same view/storage
# structure. Like `MetaConverter`, it uses `WeakIdRef` to
# hold a weak reference for all memoized tensors.
class FakeTensorConverter:
    @property
    def tensor_memo(self):
        return self.meta_converter.tensor_memo

    meta_converter: MetaConverter
    constant_storage_mapping: Dict[StorageWeakRef, List[ReferenceType]]

    def __init__(self):
        self.meta_converter = MetaConverter()

        # map from to storage to corresponding constant tensors
        self.constant_storage_mapping = {}

    def add_constant_storage_mapping(self, fake_tensor):
        # when you have a constant, aliased tensor:
        # const_tensor.add_(torch.rand([1]))
        # all aliases of it must become no longer const
        assert isinstance(fake_tensor, FakeTensor) and fake_tensor.constant is not None
        weak_st = StorageWeakRef(fake_tensor.constant._typed_storage())

        # we need a map from a weak storage to all of its corresponding
        # constant tensors. python doesn't have the weak value equivalent
        # of defaultdict(list), so we are using a WeakValueDictionary as one
        if weak_st not in self.constant_storage_mapping:
            self.constant_storage_mapping[weak_st] = []
        self.constant_storage_mapping[weak_st].append(weakref.ref(fake_tensor))

    def invalidate_constant_aliases(self, tensor):
        assert not isinstance(tensor, FakeTensor)

        weak_st = StorageWeakRef(tensor._typed_storage())
        if weak_st not in self.constant_storage_mapping:
            return

        for weak_tensor_ref in self.constant_storage_mapping[weak_st]:
            ten = weak_tensor_ref()
            if ten is not None:
                ten._fix_weakref()
                ten.constant = None

        del self.constant_storage_mapping[weak_st]

    def _get_memo(self, t):
        tid = self.meta_converter.describer.lookup_tensor.get(t)
        if tid is None:
            return None
        return self.tensor_memo.get(tid)

    def set_tensor_memo(self, t, v):
        tid = self.meta_converter.describer.get_tensor_id(t)
        self.meta_converter.tensor_memo[tid] = v

    def from_real_tensor(
        self,
        fake_mode,
        t,
        make_constant=False,
        shape_env=None,
        *,
        source=None,
        symbolic_context=None,
        memoized_only=False,
    ):
        # see note [Tensor Fakification and Symbol Caching]
        if not symbolic_context and not source and shape_env:
            if tracing_context := torch._guards.TracingContext.try_get():
                if t in tracing_context.tensor_to_context:
                    symbolic_context = tracing_context.tensor_to_context[t]
                    source = symbolic_context.tensor_source

        maybe_memo = self._get_memo(t)
        if maybe_memo is not None:
            return maybe_memo
        if memoized_only:
            return None
        existing_device = t.device
        # not yet supported in metatensors
        if t.is_quantized:
            raise UnsupportedFakeTensorException("quantized nyi in meta tensors")
        if type(t) is torch.nn.Parameter:
            assert not make_constant

        def mk_fake_tensor(make_meta_t):
            # NB: don't use in_kernel_invocation_manager. to
            # ensure FakeTensor can internally do constant computation
            # as necessary.  Invocation manager is "more correct" as
            # it works for more operators in make_meta_t, but
            # invariant is that make_meta_t only calls factories
            # for which it is not strictly necessary to use the
            # invocation manager (I think!)
            with no_dispatch():
                return FakeTensor(
                    fake_mode,
                    make_meta_t(),
                    existing_device,
                    constant=t if make_constant else None,
                )

        out = self.meta_converter(
            t,
            shape_env=shape_env,
            callback=mk_fake_tensor,
            source=source,
            symbolic_context=symbolic_context,
        )
        if out is NotImplemented:
            raise UnsupportedFakeTensorException("meta converter nyi")
        if make_constant:
            self.add_constant_storage_mapping(out)
        # NB: meta_converter set the memo
        return out

    # If you specify the device, it MUST be a meta tensor.
    def from_meta_and_device(self, fake_mode, t, device):
        assert (
            t.device.type == "meta"
        ), f"tensor's device must be `meta`, got {t.device.type} instead"
        # This is a bit abusive (this is not the "real" tensor) but whatever,
        # the meta tensor should be fresh so there's no way to get it wrong
        maybe_memo = self._get_memo(t)
        if maybe_memo is not None:
            return maybe_memo
        out = FakeTensor(fake_mode, t, device)
        self.set_tensor_memo(t, out)
        return out

    # You can have a real tensor that you need to convert into a fake tensor.
    # If you have a meta tensor already, call from_meta_and_device.
    #
    # You're allowed to pass a meta tensor to be turned into a fake
    # tensor; although an odd thing to do, this can occur if you're doing
    # cross ref testing and the inner test is already operating on meta tensors.
    def __call__(
        self,
        fake_mode,
        t,
        *,
        make_constant=False,
        shape_env=None,
        source=None,
        symbolic_context=None,
        memoized_only=False,
    ):
        return self.from_real_tensor(
            fake_mode,
            t,
            make_constant,
            shape_env=shape_env,
            source=source,
            symbolic_context=symbolic_context,
            memoized_only=memoized_only,
        )


@functools.lru_cache(None)
def init_cuda_context():
    # Backward will error with cuda Fake Tensors if no cuda tensors have been initialized first
    if torch.cuda.is_available():
        torch.empty(1, device="cuda") if torch.version.hip is None else torch.zeros(
            1, device="cuda"
        )


@contextlib.contextmanager
def in_kernel_invocation_manager(fake_mode):
    # See: note [Fake Tensor Dispatch Keys]
    prev_in_kernel = fake_mode.in_kernel_invocation
    meta_in_tls = torch._C._meta_in_tls_dispatch_include()
    assert meta_in_tls == prev_in_kernel, f"{meta_in_tls}, {prev_in_kernel}"

    guard = torch._C._DisableTorchDispatch()  # type: ignore[attr-defined]
    fake_mode.in_kernel_invocation = True
    torch._C._set_meta_in_tls_dispatch_include(True)
    try:
        yield
    finally:
        fake_mode.in_kernel_invocation = prev_in_kernel
        torch._C._set_meta_in_tls_dispatch_include(prev_in_kernel)
        del guard


# Return if the function allows Python numbers to bind to Tensors
def should_allow_numbers_as_tensors(func: OpOverload):
    return torch._C._should_allow_numbers_as_tensors(
        func.name().split("::")[-1].split(".")[0]
    )


class FakeTensorConfig:
    debug = os.environ.get("TORCH_FAKE_TENSOR_DEBUG", "0") == "1"


class FakeTensor(torch.Tensor):
    """
    Meta tensors give you the ability to run PyTorch code without having to
    actually do computation through tensors allocated on a `meta` device.
    Because the device is `meta`, meta tensors do not model device propagation.
    FakeTensor extends MetaTensors to also carry an additional `fake_device`
    which tracks devices that would have been used.
    """

    fake_device: torch.device
    fake_mode: "FakeTensorMode"
    constant: Optional[torch.Tensor]

    # This memorizes the unbacked SymInt representing the number of nonzero
    # elements in this tensor.  This is helpful if you do something like
    # x[mask] and y[mask]; mask.nonzero() gets repeatedly called and should
    # give a consistent unbacked SymInt.  It needs to be invalidated in the
    # same way constant is.
    # TODO: Generalize this as needed, e.g., into a trie of memos
    _nonzero_memo: Optional[torch.SymInt]
    _nonzero_memo_vc: Optional[int]

    # Indicates to our torch_dispatch dispatching infra that
    # this is an "infra" mode with lower dispatching precedence.
    _mode_key = torch._C._TorchDispatchModeKey.FAKE

    @property
    def nonzero_memo(self):
        if self._nonzero_memo is None:
            return None
        # Version counter based tracking isn't 100% sound but it's close
        # enough
        if self._nonzero_memo_vc != self._version:
            self._nonzero_memo = None
            return None
        return self._nonzero_memo

    @property
    def device(self):
        if self.fake_mode.in_kernel_invocation:
            return torch.device("meta")
        else:
            return self.fake_device

    # Note: [Fake Tensor Dispatch Keys]
    # In order to model the behavior of device-specific autocast
    # and autograd logic, we update the dispatch keys of FakeTensors
    # to reflect their fake device. This includes the BackendComponent
    # (DispatchKey::Meta -> DispatchKey::CUDA), and also the BackendComponent
    # related Autocast and Autograd keys. __torch__dispatch__ sits below
    # Autocast and Autograd, and is only invoked when we are at the
    # kernel for the BackendComponent. Then, we add Meta to the
    # thread-local dispatch include set to hit the meta kernel
    # instead of the kernel of the BackendComponent for the fake device.
    # The `device_for_backend_keys` does that below
    # NOTE: this probably will not do the right thing for backends
    # that have dispatch keys which are higher than the "meta" key:
    # https://github.com/pytorch/pytorch/blob/main/c10/core/DispatchKey.h#L189

    # We don't support named tensors; graph break
    @property
    def names(self):
        raise UnsupportedFakeTensorException(
            "torch.compile doesn't support named tensors"
        )

    @staticmethod
    def __new__(cls, fake_mode, elem, device, constant=None):
        self = torch.Tensor._make_subclass(
            cls,
            elem,
            elem.requires_grad,
            dispatch_device=True,
            device_for_backend_keys=device,
        )

        assert elem.device.type == "meta", elem.device.type
        device = device if isinstance(device, torch.device) else torch.device(device)
        # NB: it is fine, if a little confusing, for device to be meta
        # (we are faking a meta tensor in that case).  However, it often
        # indicates some sort of confusion (e.g., you accidentally passed
        # in a meta tensor when you should have passed in the real tensor).
        # So by default we disallow meta, and if you are working in a situation
        # where it is helpful (e.g., crossref testing) you can turn it back
        # on
        if not fake_mode.allow_meta:
            assert device.type != "meta"
        # normalize device.
        if device.type == "cuda":
            init_cuda_context()

        if (
            device.type
            in ["cuda", "hpu", "xpu", torch._C._get_privateuse1_backend_name()]
            and device.index is None
        ):
            device = torch.device(
                f"{device.type}:{getattr(torch, device.type).current_device()}"
            )
        self.fake_device = device  # type: ignore[attr-defined]
        self.fake_mode = fake_mode  # type: ignore[attr-defined]
        self.constant = constant  # type: ignore[attr-defined]
        self._nonzero_memo = None  # type: ignore[attr-defined]
        self._nonzero_memo_vc = None  # type: ignore[attr-defined]
        if FakeTensorConfig.debug:
            self._debug_trace = CapturedTraceback.extract()  # type: ignore[attr-defined]
        return self

    # In some circumstances, a conventional torch.Tensor constructor
    # will get rewritten to call into FakeTensor.  We must provide an
    # __init__ method that can accept the Python interpreters initialization
    # in such a situation; we must also be able to handle direct fake
    # tensor construction via FakeTensor().
    #
    # In particular, the __init__ call will look funny in the following case:
    #
    #   with FakeTensorMode():
    #       x = torch.Tensor([1, 2, 3])
    #
    # this desugars into:
    #
    #   with FakeTensorMode():
    #       x = torch.Tensor.__new__([1, 2, 3])
    #       # NB: x is a fake tensor, because of the mode!
    #       x.__init__([1, 2, 3])  # not the normal fake tensor args!
    #
    def __init__(self, *args, **kwargs):
        super().__init__()

    @staticmethod
    def from_tensor(t, fake_mode):
        return fake_mode.from_tensor(t)

    @classmethod
    @count
    def __torch_dispatch__(cls, func, types, args=(), kwargs=None):
        # need to handle here to avoid infinite recursion
        # see [in_kernel_invocation]
        if func == torch.ops.prim.device.default:
            assert len(args) == 1 and isinstance(args[0], FakeTensor)
            if args[0].fake_mode.in_kernel_invocation:
                return torch.device("meta")
            else:
                return args[0].fake_device

        # Because fake mode can return NotImplemented (if it sees a subclass
        # it doesn't know how to deal with), this test here is important
        # because the next dispatch after a fake mode will attempt to use
        # subclasses of tensors to dispatch, and any FakeTensor arguments
        # will be considered eligible.
        unrecognized_types = [
            t for t in types if not issubclass(t, FakeTensor) and t is not torch.Tensor
        ]
        if unrecognized_types:
            not_implemented_log.debug(
                "FakeTensor unrecognized subclass(es): %s", unrecognized_types
            )
            return NotImplemented

        fake_mode = None
        for arg in pytree.arg_tree_leaves(*args, **kwargs):
            if isinstance(arg, FakeTensor):
                fake_mode = arg.fake_mode
                break

        assert fake_mode is not None

        # If the fake mode is already active, don't try to reapply it!
        # NotImplemented is the right thing to return here, because the
        # typical situation this can occur is if ProxyTensorMode returned a
        # NotImplemented because of a not implemented subclass; we may have
        # unluckily attempted to hit FakeTensor's dispatch first,
        # NotImplemented lets us keep chaining until we find the actual
        # subclass
        maybe_cur_fake_mode = torch._C._get_dispatch_mode(
            torch._C._TorchDispatchModeKey.FAKE
        )
        if maybe_cur_fake_mode:
            not_implemented_log.debug(
                "FakeTensor mode already active: %s in %s",
                fake_mode,
                maybe_cur_fake_mode,
            )
            return NotImplemented

        with fake_mode:  # type: ignore[attr-defined]
            return func(*args, **kwargs)

    @staticmethod
    def _find_common_device(func, flat_args) -> Tuple[torch.device, bool]:
        # Returns: (common_device, has_scalar_only_inputs)

        # cpu - zero-dim tensors can be called in cuda kernels,
        # so overwrite the common_device if it the only existing
        # device comes from a cpu zero-dim tensor
        common_device = None
        has_scalar_only_inputs = False
        is_cpu_zero_dim = None

        def cpu_zero_dim(t):
            return t.device.type == "cpu" and t.dim() == 0

        def merge_devices(t):
            nonlocal common_device
            nonlocal is_cpu_zero_dim
            if not isinstance(t, FakeTensor):
                return

            if common_device is None:
                common_device = t.device
                is_cpu_zero_dim = cpu_zero_dim(t)
                return

            t_is_cpu_zero_dim = cpu_zero_dim(t)
            if t.device == common_device:
                if is_cpu_zero_dim:
                    is_cpu_zero_dim = t_is_cpu_zero_dim
                return

            # mismatching devices !
            # if current tensor is cpu 0 dim, defer to existing device
            if t_is_cpu_zero_dim:
                return

            # current device is from cpu 0 dim tensor, overwrite
            if is_cpu_zero_dim:
                common_device = t.device
                is_cpu_zero_dim = t_is_cpu_zero_dim
                return

            # mismatching devices of non-zero dim tensors, throw
            # This might be valid behavior and need to be explicitly modeled, e.g. reshape_as
            raise RuntimeError(
                f"Unhandled FakeTensor Device Propagation for {func}, found two different devices {common_device}, {t.device}"
            )

        for arg in flat_args:
            merge_devices(arg)

        # some functions that allow Python numbers to bind to Tensors
        # if we have failed to find a device, and we're running one of these operators,
        # we must have scalar only inputs
        if should_allow_numbers_as_tensors(func) and common_device is None:
            # ops with scalar only inputs always have result on cpu
            has_scalar_only_inputs = True
            common_device = torch.device("cpu")

        assert common_device is not None, f"Could not find common device for {func}"

        return common_device, has_scalar_only_inputs

    # We must handle tolist in a special way for FakeTensors here in the case
    # where tolist is called from torch dispatch for tensor subclasses.
    # Ordinarily, if a program calls .tolist compiling still works because there is
    # special handling in dynamo, but for tensor subclasses if .tolist is called
    # inside torch dispatch, the .tolist call may be directly on a FakeTensor.
    # This would result in an error since wrapper subclasses don't have storage.
    # To avoid this, we handle the FakeTensor case by (1) specializing on the size
    # of the tensor to create the output Python list, and (2) creating unbacked
    # symints for each element of the list.
    def tolist(self):
        assert self.dim() == 1, "NYI for higher dims"
        shape_env = self.fake_mode.shape_env
        out = []
        # Specialize on the length of the list
        for _ in range(self.shape[0]):
            s = shape_env.create_unbacked_symint()
            # max value?
            torch._constrain_as_size(s, min=2)
            out.append(s)
        return out


@dataclass(frozen=True)
class TensorMetadata:
    """
    The Tensor metadata relevant to hashing FakeTensors when caching.
    """

    dtype: torch.dtype
    shape: torch.Size
    stride: Tuple[Any, ...]
    device: torch.device
    layout: torch.layout
    memory_format: Optional[torch.memory_format]
    storage_offset: int
    requires_grad: bool
    is_quantized: bool
    is_conj: bool
    is_neg: bool
    is_inference: bool
    is_sparse: bool  # read: is sparse COO
    is_coalesced: Optional[bool]
    dense_dim: Optional[int]
    sparse_dim: Optional[int]


def extract_tensor_metadata(t: torch.Tensor) -> "TensorMetadata":
    """
    Extract the TensorMetadata of a tensor.
    """
    memory_format = suggest_memory_format(t)
    if is_sparse_any(t) or not t.is_contiguous(memory_format=memory_format):
        memory_format = None

    return TensorMetadata(
        dtype=t.dtype,
        shape=t.shape,
        stride=t.stride() if t.layout == torch.strided else (),
        device=t.device,
        layout=t.layout,
        memory_format=memory_format,
        storage_offset=t.storage_offset(),
        requires_grad=t.requires_grad,
        is_quantized=t.is_quantized,
        is_conj=t.is_conj(),
        is_neg=t.is_neg(),
        is_inference=t.is_inference(),
        is_sparse=t.is_sparse,
        is_coalesced=t.is_coalesced() if t.is_sparse else None,
        dense_dim=t.dense_dim() if t.is_sparse else None,
        sparse_dim=t.sparse_dim() if t.is_sparse else None,
    )


@dataclass(frozen=True)
class _ShapeEnvSettings:
    """
    Encapsulates all shape env settings that could potentially affect
    FakeTensor dispatch. Used when creating dispatch cache keys.
    """

    allow_scalar_outputs: bool
    allow_dynamic_output_shape_ops: bool
    assume_static_by_default: bool
    specialize_zero_one: bool
    duck_shape: bool

    def __init__(self, env: "ShapeEnv"):
        # Initialize this way because the class is frozen (to enable hashing):
        object.__setattr__(self, "allow_scalar_outputs", env.allow_scalar_outputs)
        object.__setattr__(
            self, "allow_dynamic_output_shape_ops", env.allow_dynamic_output_shape_ops
        )
        object.__setattr__(
            self, "assume_static_by_default", env.assume_static_by_default
        )
        object.__setattr__(self, "specialize_zero_one", env.specialize_zero_one)
        object.__setattr__(self, "duck_shape", env.duck_shape)


class _DispatchCacheKey(list):
    """
    Key for the FakeTensor dispatch cache. Inspired by (copied from)
    _HashedSeq from the functools.lru_cache implementation.
    """

    __slots__ = "hashvalue"  # noqa: PLC0205

    def __init__(self, tup, hash=hash):
        self[:] = tup
        self.hashvalue = hash(tup)

    def __hash__(self):
        return self.hashvalue


@dataclass(frozen=True)
class _DispatchCacheEntry:
    """
    Entry type for the FakeTensor dispatch cache. Accounts for two possibilities:
    1) The op is inplace, and a hit means we need to alias the argument at a given
    index. 2) We need to synthesize a new FakeTensor given tensor metadata. For view
    ops, we further capture the index of the arg to alias.
    """

    inplace_idx: Optional[int] = None
    metadata: Optional[TensorMetadata] = None
    view_idx: Optional[int] = None


@dataclass(frozen=True)
class _BypassDispatchCache(Exception):
    """
    Signals cases that should skip FakeTensor caching.
    """

    reason: str


@dataclass(frozen=True)
class DispatchCacheInfo:
    """
    Information about the state of the FakeTensor dispatch cache.
    """

    hits: int
    misses: int
    bypasses: Dict[str, int]
    size: int


# We keep one instantiation of `fake_tensor_converter` active
# for the duration of `with FakeTensorMode()`.
# This allows accurate storage aliasing across invocation of
# different operators. While this will keep all freshly allocated
# tensors alive during `FakeTensorMode`, there will no be no
# new allocations of Tensors which have non-meta storage so
# memory should not significantly increase.


class FakeTensorMode(TorchDispatchMode):
    cache: Dict[_DispatchCacheKey, _DispatchCacheEntry] = {}
    cache_hits: int = 0
    cache_misses: int = 0
    cache_bypasses = defaultdict(int)

    def __init__(
        self,
        *,
        allow_fallback_kernels=True,
        allow_non_fake_inputs=False,
        shape_env=None,
        static_shapes=None,
    ):
        log.debug("create_mode 0x%x", id(self))
        self.allow_fallback_kernels = allow_fallback_kernels
        self.fake_tensor_converter = FakeTensorConverter()
        if static_shapes is not None:
            self.static_shapes = static_shapes
        else:
            self.static_shapes = shape_env is None

        import torch._dynamo.config
        import torch._functorch.config

        self.allow_meta = torch._functorch.config.fake_tensor_allow_meta
        self.cache_enabled = torch._dynamo.config.fake_tensor_cache_enabled
        self.cache_crosscheck_enabled = (
            torch._dynamo.config.fake_tensor_cache_crosscheck_enabled
        )

        # A flag that controls, whether we want to invoke ops on mix of
        # real weights/global variables and fake inputs
        self.allow_non_fake_inputs = allow_non_fake_inputs

        # [in_kernel_invocation]
        # when FakeTensor is invoked in user code, .device should return
        # the fake_device of the tensor so that code such as as `if x.is_cuda`
        # or torch.zeros([10, 10], device=x.device) continues to execute as if
        # the FakeTensor were real. However, within kernel execution, we return
        # the `Meta` device because all computation within the kernels should
        # behave as if the Tensors are on meta devices. Kernels should allocate
        # new tensors on meta devices, and checks like `is_meta` should return true.
        # within python refs, we always return the real device by defining
        # the device property
        self.in_kernel_invocation = False

        # True if we enter'ed and actually enabled fake tensor mode,
        # false if it was a no-op.  Not thread safe but neither is
        # in_kernel_invocation
        # If another fake mode was already active when we enter, we also stash it here.
        # That way when we exit, we know to re-enable the previous fake mode.
        self.enter_stack: List[Tuple[bool, Optional[FakeTensorMode]]] = []

        self.shape_env = shape_env

        self.stack = "".join(traceback.format_stack())

        # Indicates to our torch_dispatch dispatching infra that
        # this is an "infra" mode with lower dispatching precedence.
        self._mode_key = torch._C._TorchDispatchModeKey.FAKE

    # Typically, there is only one fake tensor mode and you test for it by
    # doing an isinstance test.  However, in some situations, there might be
    # TWO fake tensor modes.  The canonical example of this is exporting
    # a fake model: there is an outer fake mode created by the user, and
    # an inner fake mode created by Dynamo.  The two phase process is required
    # because the outer fake mode typically won't have a ShapeEnv, even if
    # the user is interested in exporting with dynamic shapes (so the inner
    # fake mode will actually have a ShapeEnv and swap in symbolic sizes.)
    #
    # In this case, it's insufficient to test only one FakeTensor: you need
    # to distinguish between our fake tensor and other fake tensors.  That's
    # what this function does.
    def is_our_fake(self, t):
        return isinstance(t, FakeTensor) and t.fake_mode is self

    @count
    def __torch_dispatch__(self, func, types, args=(), kwargs=None):
        # FakeTensorMode should not be set when we're inside of it.
        assert (
            torch._C._get_dispatch_mode(torch._C._TorchDispatchModeKey.FAKE) is None
        ), func
        try:
            return self.dispatch(func, types, args, kwargs)
        except TypeError:
            log.exception("fake tensor raised TypeError")
            raise

    # No-op if FakeTensorMode is already in use
    def __enter__(self):
        maybe_prev_fake_mode = torch._C._unset_dispatch_mode(self._mode_key)
        if self is not maybe_prev_fake_mode:
            self.enter_stack.append((True, maybe_prev_fake_mode))
            return super().__enter__()
        else:
            # no-op (still need to re-set the fake mode though since we unset it)
            torch._C._set_dispatch_mode(self)
            self.enter_stack.append((False, None))
        return self

    def __exit__(self, a, b, c):
        live, maybe_prev_fake_mode = self.enter_stack.pop()
        if live:
            out = super().__exit__(a, b, c)
            # Re-enable the previous fake mode, if there was one.
            if maybe_prev_fake_mode is not None:
                torch._C._set_dispatch_mode(maybe_prev_fake_mode)

    @classmethod
    def cache_info(cls) -> DispatchCacheInfo:
        """
        Query the state of the dispatch cache.
        """
        return DispatchCacheInfo(
            FakeTensorMode.cache_hits,
            FakeTensorMode.cache_misses,
            dict(FakeTensorMode.cache_bypasses),
            len(FakeTensorMode.cache),
        )

    @classmethod
    def cache_clear(cls):
        """
        Clear the dispatch cache.
        """
        cls.cache_hits = 0
        cls.cache_misses = 0
        cls.cache_bypasses.clear()
        cls.cache.clear()

    def _cached_dispatch_impl(
        self,
        func: OpOverload,
        types: Tuple[Any, ...],
        args: Tuple[Any, ...],
        kwargs: Dict[str, Any],
    ):
        """
        Lookup a cache entry for the given arguments. If none exists, dispatch
        and cache the result (if the result is eligible for caching).
        """
        output = unassigned = object()
        try:
            key = self._cache_key(func, args, kwargs)
            entry = FakeTensorMode.cache.get(key, None)
            if entry is not None:
                output = self._output_from_cache_entry(entry, func, args)
                FakeTensorMode.cache_hits += 1
                if self.cache_crosscheck_enabled:
                    # For debugging / testing: Validate that the output synthesized
                    # from the cache matches the output created by normal dispatch.
                    self._crosscheck_cache_output(output, func, types, args, kwargs)
            else:
                output = self._dispatch_impl(func, types, args, kwargs)
                entry = self._make_cache_entry(key, func, args, kwargs, output)
                FakeTensorMode.cache[key] = entry
                FakeTensorMode.cache_misses += 1
        except _BypassDispatchCache as e:
            FakeTensorMode.cache_bypasses[e.reason] += 1

        if output is unassigned:
            output = self._dispatch_impl(func, types, args, kwargs)

        return output

    def _cache_key(
        self,
        func: OpOverload,
        args: Tuple[Any, ...],
        kwargs: Dict[str, Any],
    ) -> _DispatchCacheKey:
        """
        Create a cache key given the dispatch args. Raises _BypassDispatchCache
        for any situation that precludes caching.
        """
        # Avoid caching for any ops that would require a more sophisticated
        # caching implementation, e.g., data dependent ops or ops that modify
        # the inputs.
        if torch.Tag.data_dependent_output in func.tags:
            raise _BypassDispatchCache("data dependent output")

        if torch.Tag.dynamic_output_shape in func.tags:
            raise _BypassDispatchCache("dynamic output shape")

        if torch.Tag.inplace_view in func.tags:
            raise _BypassDispatchCache("inplace view")

        if func == aten._unsafe_view.default:
            raise _BypassDispatchCache("unsafe view")

        if func in self.lift_fns:
            raise _BypassDispatchCache("lift")

        if not torch._library.utils.is_builtin(func):
            raise _BypassDispatchCache("non-builtin")

        # In order to handle storage aliasing, we need to establish the alias
        # for any view op on a cache hit. But CompositeImplicitAutograd ops may
        # or may not alias the input, so just punt on caching these.
        if func.is_view and torch._C._dispatch_has_kernel_for_dispatch_key(
            func.name(), torch._C.DispatchKey.CompositeImplicitAutograd
        ):
            raise _BypassDispatchCache("CompositeImplicitAutograd")

        key_values = (
            func,
            # Translate any FakeTensor args to metadata.
            self._prep_args_for_hash(args) if args else (),
            self._prep_args_for_hash(kwargs) if kwargs else (),
            # Capture the default_dtype mode since that can affect the output tensor,
            # e.g., when operating on constant float values.
            torch.get_default_dtype(),
            # Capture the current device to support, e.g., cache tensor creation,
            # where there isn't necessarily a tensor to take the device from.
            torch._C._get_default_device(),
            # We want to create tensors from cached metadata only when the inference
            # mode is the same.
            torch.is_inference_mode_enabled(),
            # Shape env settings could affect behavior. One example seen in the wild:
            # Disasllowing dynamic shapes can introduce a DynamicOutputShapeException
            # where it wasn't seen on a previous instance of the same op.
            _ShapeEnvSettings(self.shape_env) if self.shape_env else None,
        )
        return _DispatchCacheKey(key_values)

    def _prep_args_for_hash(self, args: Any) -> Any:
        """
        Translate the provided args into a form suitable for caching at FakeTensor
        dispatch, i.e., convert unhashable types like lists & dicts into tuples and
        convert FakeTensors into metadata. Raises _BypassDispatchCache to signal
        unsupported cases that should bypass caching.
        """
        if isinstance(args, dict):
            args = list(args.keys()) + list(args.values())

        result = []
        for arg in args:
            if isinstance(arg, FakeTensor):
                if not self.is_our_fake(arg):
                    raise _BypassDispatchCache("not our fake")
                if arg._has_symbolic_sizes_strides:
                    raise _BypassDispatchCache("symbolic shape")
                if arg.constant is not None:
                    raise _BypassDispatchCache("constant attribute")
                if arg.is_sparse:
                    raise _BypassDispatchCache("sparse tensor")
                if is_sparse_compressed(arg):
                    raise _BypassDispatchCache("sparse compressed tensor")
                result.append(extract_tensor_metadata(arg))
            elif isinstance(arg, torch.Tensor):
                raise _BypassDispatchCache("non-fake tensor")
            elif isinstance(arg, (torch.SymBool, torch.SymInt, torch.SymFloat)):
                raise _BypassDispatchCache("symbolic shape")
            elif isinstance(arg, (list, tuple, dict)):
                result.extend(self._prep_args_for_hash(arg))
            else:
                # It's important to capture the type of the arg since, e.g., 1 and 1.0
                # hash to the same value, but can produce different dtypes for the
                # output tensor.
                result.append((type(arg), arg))

        return tuple(result)

    def _make_cache_entry(
        self,
        key: _DispatchCacheKey,
        func: OpOverload,
        args: Tuple[Any, ...],
        kwargs: Dict[str, Any],
        output: FakeTensor,
    ) -> _DispatchCacheEntry:
        """
        Make a cache entry object for the given 'output' Tensor. Raises
        _BypassDispatchCache if the output tensor has characteristics that
        prevent caching it.
        """
        # Some ops return tuples of Tensors, but it's rare, so avoid
        # the complexity of caching other types.
        if not isinstance(output, FakeTensor):
            raise _BypassDispatchCache("non-FakeTensor output")

        # Avoid caching FakeTensors with constants attached since those
        # can be invalidated.
        if output.constant is not None:
            raise _BypassDispatchCache("constant attribute")

        # TODO: support caching sparse outputs?
        if output.is_sparse:
            raise _BypassDispatchCache("sparse output")

        if is_sparse_compressed(output):
            raise _BypassDispatchCache("sparse compressed output")

        # Can an in-place op really reference a kwarg? If so, then we need
        # to extend the implementation to handle it.
        for kval in kwargs.values():
            if id(kval) == id(output):
                raise _BypassDispatchCache("kwarg aliases output")

        # If this is an in-place op, the entry records which input arg is aliased.
        for idx in range(len(args)):
            if id(args[idx]) == id(output):
                return _DispatchCacheEntry(
                    inplace_idx=idx, metadata=None, view_idx=None
                )

        # Otherwise, create an entry that records the output tensor's metadata.
        view_idx = None
        if func.is_view:
            idxs = [i for i, t in enumerate(args) if isinstance(t, torch.Tensor)]
            assert len(idxs) == 1
            view_idx = idxs[0]

        metadata = extract_tensor_metadata(output)
        entry = _DispatchCacheEntry(
            inplace_idx=None, metadata=metadata, view_idx=view_idx
        )

        # N.B.: Some checks for bypassing the cache would be performed on the
        # output tensor synthesized from the cached metadata. As an optimization,
        # we can synthesize a tensor here and do the checks on that instance.
        # This approach keeps the (more frequent) cache-hit path as lightweight
        # as possible.
        synth_output = self._output_from_cache_entry(entry, func, args)

        # Make sure the dispatch_key_set from the synthesized output tensor will
        # be the same.
        synth_key_set = torch._C._dispatch_key_set(synth_output)
        key_set = torch._C._dispatch_key_set(output)
        if synth_key_set != key_set:
            raise _BypassDispatchCache("dispatch_key_set mismatch")

        return entry

    def _output_from_cache_entry(
        self, entry: _DispatchCacheEntry, func: OpOverload, args: Tuple[Any, ...]
    ) -> FakeTensor:
        """
        Create a new FakeTensor from the cache entry.
        """
        if entry.inplace_idx is not None:
            # This is an in-place op; return the aliased arg.
            return args[entry.inplace_idx]

        # Synthesize a new FakeTensor with the cached metadata.
        metadata = entry.metadata
        assert not metadata.is_sparse

        empty = torch.empty_strided(
            metadata.shape,
            metadata.stride,
            dtype=metadata.dtype,
            layout=metadata.layout,
            device="meta",
            requires_grad=metadata.requires_grad,
        )

        if metadata.is_conj:
            torch._C._set_conj(empty, True)
        if metadata.is_neg:
            torch._C._set_neg(empty, True)

        if func.is_view:
            # For view ops, the storage should be the same as the tensor input.
            storage = args[entry.view_idx].untyped_storage()
            with in_kernel_invocation_manager(self):
                empty.set_(
                    storage, metadata.storage_offset, metadata.shape, metadata.stride
                )
        elif metadata.storage_offset != 0:
            storage = empty.untyped_storage()
            with in_kernel_invocation_manager(self):
                empty.set_(
                    storage, metadata.storage_offset, metadata.shape, metadata.stride
                )

        return FakeTensor(self, empty, metadata.device)

    def _crosscheck_cache_output(
        self,
        output: FakeTensor,
        func: OpOverload,
        types: Tuple[Any, ...],
        args: Tuple[Any, ...],
        kwargs: Dict[str, Any],
    ):
        """
        Helper to validate that the output synthesized from the cache matches
        the output created by normal dispatch.
        """
        try:
            true_output = self._dispatch_impl(func, types, args, kwargs)
        except Exception as e:
            raise RuntimeError(
                f"FakeTensor cache crosscheck failure: func={func}, "
                f"args={args}, kwargs={kwargs}: Dispatch raised={e}"
            ) from e
        try:
            assert_metadata_eq(assert_eq, true_output, output)
        except Exception as e:
            raise RuntimeError(
                f"FakeTensor cache crosscheck failure: func={func}, "
                f"args={args}, kwargs={kwargs}"
            ) from e

    def dispatch(self, func, types, args=(), kwargs=None):
        kwargs = kwargs or {}
        with no_dispatch():
            log.debug("%s %s %s", func, args, kwargs)

        if func in _DISPATCH_META_HANDLERS:
            return _DISPATCH_META_HANDLERS[func](args)

        if log.getEffectiveLevel() <= logging.DEBUG:
            log.debug(
                "%sFakeTensorMode.__torch_dispatch__: %s", " " * RECURSION_COUNT, func
            )
            # NOTE: incr is intentionally unused for a RAII pattern
            incr = IncrementRecursionCount()

        # Some attribute queries that can be serviced directly
        # See Note [is_coalesced is dispatched]
        if func in _DISPATCH_HANDLE_DIRECTLY:
            # NB: no_dispatch is ok here too, this func is very simple
            with in_kernel_invocation_manager(self):
                return func(*args, **kwargs)

        if self.cache_enabled:
            return self._cached_dispatch_impl(func, types, args, kwargs)
        else:
            return self._dispatch_impl(func, types, args, kwargs)

    def _dispatch_impl(self, func, types, args, kwargs):
        flat_args, args_spec = pytree.tree_flatten((args, kwargs))

        flat_arg_fake_tensors = [
            t for t in flat_args if isinstance(t, FakeTensor) and self.is_our_fake(t)
        ]
        has_symbolic_sizes = any(
            i._has_symbolic_sizes_strides for i in flat_arg_fake_tensors
        ) or any(isinstance(a, torch.SymInt) for a in flat_args)

        converter = self.fake_tensor_converter

        def maybe_to_constant(t):
            if isinstance(t, FakeTensor) and self.is_our_fake(t):
                return t.constant
            else:
                return t

        # To constant propagate through these functions:
        # 1, If this is a lift due to a torch.tensor call,
        #    the input tensor is guaranteed to be a
        #    constant, so we keep a copy of the original argument along so
        #    we can query it if we're asked to item() it at some later point.
        #    (Note that you can always call a lift fn manually, so we do
        #    have to check if there are any fake tensors!)
        # 2, Some functions that allow Python numbers to bind to Tensors, e.g, torch.div
        if (func in self.lift_fns and not flat_arg_fake_tensors) or (
            should_allow_numbers_as_tensors(func)
            and not has_symbolic_sizes
            and not flat_arg_fake_tensors
        ):
            assert all(
                t.constant is not None for t in flat_arg_fake_tensors
            ), f"{func} should not have fake inputs without constants"
            const_flat_args = [maybe_to_constant(a) for a in flat_args]
            const_args, const_kwargs = pytree.tree_unflatten(const_flat_args, args_spec)
            out = func(*const_args, **const_kwargs)
            if type(out) is torch.Tensor and self.may_turn_const(out):
                # NB: not in_kernel_invocation_manager because we're doing real
                # compute here
                # NB: no_dispatch() here is VERY DANGEROUS (like, segfault
                # dangerous) if this is actually a wrapper subclass tensor,
                # therefore the exact type test above
                with no_dispatch():
                    out = out.clone()
                return converter(self, out, make_constant=True)

        # See [subclass inputs] below
        # NB: If you're seeing a mysterious infinite loop involving fake
        # tensor, it might be related to this line.  Though I'm not sure
        # how you'll know to read this comment, as this line won't show up
        # in the stack trace.
        unrecognized_types = self.check_for_subclass(flat_args)
        if unrecognized_types:
            not_implemented_log.debug(
                "FakeTensorMode unrecognized subclass(es): %s", unrecognized_types
            )
            return NotImplemented

        # if we are in the dispatch mode, we will enter this function even if the inputs
        # are not FakeTensors. For now, throw if any non-Fake Tensor inputs
        # and just support constructors.

        # this is generated from torch.tensor(), which does not use the
        # dispatcher, to allow wrapper subclasses to wrap the new tensor
        if func in self.lift_fns:
            assert len(kwargs) == 0 and len(args) == 1, f"{args} {kwargs}"

            if type(args[0]) is torch.Tensor:
                return converter(self, args[0])

        # Recompute flat_arg_fake_tensors here again in case some of the inputs
        # were real tensors and fakified in validate_and_convert_non_fake_tensors
        (flat_args, flat_arg_fake_tensors) = self.validate_and_convert_non_fake_tensors(
            func, converter, flat_args, args_spec
        )
        del args, kwargs  # Invalidated

        # The current constant handling only support tracing systems
        # (aot autograd, torchdynamo) where each operation is run consecutively.
        # Because each operation is run in order, we can trace out and support
        # sequences like: x = torch.tensor(0.); y = x.add_(1)
        # Whenver a constant is written to but with inputs that cannot be evaluated
        # statically, such as random_(), we invalidate all constants that alias the input
        # We will rely on functionalization for use of fake tensors constants as persistent
        # objects on an FX Graph.

        # We dispatch size/stride/numel on the FakeTensor not its constant, so bail on inplace_view
        all_constant = all(e.constant is not None for e in flat_arg_fake_tensors)
        if (
            torch.Tag.nondeterministic_seeded not in func.tags
            and torch.Tag.inplace_view not in func.tags
            and all_constant
            and len(flat_arg_fake_tensors) != 0
            and not has_symbolic_sizes
        ):
            const_flat_args = [maybe_to_constant(a) for a in flat_args]
            const_args, const_kwargs = pytree.tree_unflatten(const_flat_args, args_spec)

            # NB: not in_kernel_invocation_manager(self) as we want to do REAL
            # compute
            with no_dispatch():
                out = func(*const_args, **const_kwargs)

            flat_out = pytree.tree_leaves(out)
            flat_out_tensors = [t for t in flat_out if isinstance(t, torch.Tensor)]
            all_constant = all(self.may_turn_const(t) for t in flat_out_tensors)

            if all_constant:
                return pytree.tree_map_only(
                    torch.Tensor,
                    lambda t: converter(self, t, make_constant=True),
                    out,
                )

            # we weren't able to turn outputs to constants,
            # so invalidate all constants that might be aliases of the outputs
            for ten in flat_out_tensors:
                converter.invalidate_constant_aliases(ten)

        # we are falling through to running non constant tensors, any input constant that
        # is written to must be invalidated
        args, kwargs = pytree.tree_unflatten(flat_args, args_spec)
        self.invalidate_written_to_constants(func, flat_arg_fake_tensors, args, kwargs)

        # Try for fastpath
        if has_symbolic_sizes:
            fast_impl = get_fast_op_impls().get(func)
            if fast_impl is not None:
                return fast_impl(self, *args, **kwargs)

        # If there's a Python meta, prefer that over the decomposition
        from torch._decomp import meta_table as meta_table

        if func not in meta_table and not self.cpp_meta_supports_symint(func):
            from torch._decomp import decomposition_table

            # Prefer Python decompositions over C++ ones
            if func in decomposition_table and (
                has_symbolic_sizes
                or (
                    # TODO: Remove these exclusions, so that we can remove
                    # this leg entirely
                    torch_decomp_decompositions(func)
                    and all(not e.is_sparse for e in flat_arg_fake_tensors)
                )
            ):
                with self:
                    return decomposition_table[func](*args, **kwargs)

            with self:
                # Decomposes CompositeImplicitAutograd ops
                r = func.decompose(*args, **kwargs)
                if r is not NotImplemented:
                    return r

        # prims already wrap FakeTensor inputs to FakeTensor outputs
        # and do device logic, we dont need do anything but run them
        # and ensure that Meta kernels are dispatched to (see)
        # Fake Tensor Dispatch Keys
        # TODO - we should be use the prim aten impl
        # TODO - fix prims complex ops
        if (
            "prims::" in func._schema.name
            and hasattr(func, "prim_meta_impl")
            and not stride_incorrect_op(func)
        ):
            with self:
                return func.prim_meta_impl(*args, **kwargs)

        # Users can register FakeTensor rules for custom operators
        # Call them if they exist.
        maybe_abstract_impl = torch._library.simple_registry.singleton.find(
            func.name()
        ).abstract_impl.kernel
        if maybe_abstract_impl:
            ctx = torch._library.abstract_impl.AbstractImplCtx(self.shape_env, func)
            with torch._library.abstract_impl.set_ctx_getter(lambda: ctx), self:
                result = maybe_abstract_impl(*args, **kwargs)
                return result

        # special handling for funcs registered through `register_op_impl`,
        # e.g., manipulating args on constructor calls to construct meta tensors
        # and then afterwards wrapping them to a FakeTensor
        for run_impl_check, op_impl in op_implementations_checks:
            if run_impl_check(func):
                op_impl_out = op_impl(self, func, *args, **kwargs)
                if op_impl_out != NotImplemented:
                    return op_impl_out

        def maybe_run_unsafe_fallback(error=None):
            # We infer the meta of a custom ops that return None to just
            # return None. custom ops are not allowed to mutate metadata
            # of their inputs, so this is safe.
            if can_generate_trivial_abstract_impl(func):
                return None
            # no meta kernel registered, fallback to kernel for the device
            if has_symbolic_sizes or not self.can_run_unsafe_fallback(func):
                raise UnsupportedOperatorException(func)
            if error is None:
                error = UnsupportedOperatorException(func)
            return run_fallback_kernel(self, func, flat_args, args_spec, error)

        # Optimization: If there is no Meta kernel, it takes a surprisingly long
        # amount of time to catch the NotImplementedError, so we check it here.
        if not has_meta(func):
            return maybe_run_unsafe_fallback()

        # run kernel registered to meta for func, which include
        # python meta registrations, prims, decomps, and c++ meta fns (structured kernels)
        # It's possible that the kernel will return NotImplementedError
        try:
            with in_kernel_invocation_manager(self):
                r = func(*args, **kwargs)
        except NotImplementedError as not_implemented_error:
            return maybe_run_unsafe_fallback(not_implemented_error)

        return self.wrap_meta_outputs_with_default_device_logic(
            r, func, flat_args, device=kwargs.get("device")
        )

    # WARNING: DO NOT add any additional namespaces/operators here if they refer to operators
    # outside of the pytorch/pytorch library! Any pre-existing things here
    # are either in the pytorch/pytorch library or have been grandfathered in.
    # The fallback does not always work and MAY CRASH and emit unreadable error messages
    # so it should not be allowed by default.
    _can_run_unsafe_fallback_allowed_namespaces = ordered_set(
        "debugprims",
        "prims",
        "aten",
        "xla",
        "vision",
        "torchtext",
        "torchaudio",
        "quantized",
    )

    def can_run_unsafe_fallback(self, func: OpOverload):
        if not self.allow_fallback_kernels:
            return False
        # It's OK to try the fallback for built-in ops (e.g. aten, prims)
        # because we control and test these but the fallback leads to unexpected behavior
        # in user-defined custom ops
        return (
            func.namespace in self._can_run_unsafe_fallback_allowed_namespaces
            or func.name() == "fbgemm::gmm"
        )

    # [subclass inputs]
    # Suppose we enable fake tensor mode.  This means that fake tensor
    # mode will run first.  But what if we do an operation that
    # involves a tensor subclass that will desugar into normal tensor
    # operations?  Without returning NotImplemented, fake tensor mode will run first,
    # decide that a conversion was made (since there was a non fake
    # tensor argument), and report an error that converting non
    # fake tensor is not supported.  What we actually wanted to happen
    # was to give the subclass a chance to figure out what it wants to
    # before erroring out. Returning NotImplemented here allows this.
    def check_for_subclass(self, flat_args):
        def check(x):
            return (
                isinstance(x, torch.Tensor)
                and not isinstance(x, FakeTensor)
                and type(x) is not torch.Tensor
                and type(x) is not torch.nn.Parameter
            )

        return [type(x) for x in flat_args if check(x)]

    def validate_and_convert_non_fake_tensors(
        self, func, converter, flat_args, args_spec
    ):
        """
        Checks if the list of tensors are fake tensors.
        If not, try to convert them to fake tensors.
        Returns the original args, kwargs, and a flattened list of (args, kwargs) that are fake tensors.
        """
        flat_arg_fake_tensors = []

        def validate(x):
            if not isinstance(x, torch.Tensor):
                return x

            nonlocal flat_arg_fake_tensors
            if not self.is_our_fake(x):
                if torch.Tag.inplace_view in func.tags:
                    args, kwargs = pytree.tree_unflatten(flat_args, args_spec)
                    raise Exception(
                        f"Can't call metadata mutating ops on non-Fake Tensor inputs. Found in {render_call(func, args, kwargs)}"
                    )
                if not self.allow_non_fake_inputs:
                    if isinstance(x, FakeTensor) and x.fake_mode is not self:
                        raise AssertionError("Mixing fake modes NYI")
                    args, kwargs = pytree.tree_unflatten(flat_args, args_spec)
                    raise Exception(
                        f"Please convert all Tensors to FakeTensors first or instantiate FakeTensorMode "
                        f"with 'allow_non_fake_inputs'. Found in {render_call(func, args, kwargs)}"
                    )

                x = converter(self, x)

            flat_arg_fake_tensors.append(x)
            return x

        validated_args = [validate(a) for a in flat_args]
        return validated_args, flat_arg_fake_tensors

    def wrap_meta_outputs_with_default_device_logic(self, r, func, flat_args, device):
        converter = self.fake_tensor_converter

        # Lazily initialized, in case there are no tensor returns
        common_device = None
        has_scalar_only_inputs = False

        def wrap(e):
            nonlocal common_device
            nonlocal has_scalar_only_inputs

            if isinstance(e, torch.Tensor) and common_device is None:
                (
                    common_device,
                    has_scalar_only_inputs,
                ) = FakeTensor._find_common_device(func, flat_args)

            if self.is_our_fake(e):
                torch._check(
                    e.device == common_device,
                    lambda: f"FakeTensor is wrapped to wrong device, found {e.device}, expected {common_device}",
                )

            if (
                isinstance(e, torch.Tensor)
                and not self.is_our_fake(e)
                and converter is not None
            ):
                if has_scalar_only_inputs:
                    # Under FakeTensorMode, op accepts scalar only inputs, such as aten.add/sub/mul/div,
                    # returns a real scalar tensor on CPU. See TensorMeta() in _prims/__init__.py for details.
                    # We thus directly convert real tensor to fake tensor.
                    return converter(self, e)
                else:
                    return converter.from_meta_and_device(
                        self, e, device or common_device
                    )
            else:
                return e

        return tree_map(wrap, r)

    _cpp_meta_supports_symint = ordered_set(
        aten.empty.memory_format,
        aten.empty_strided.default,
        aten.as_strided_scatter.default,
        aten.as_strided.default,
        aten.as_strided_.default,
        aten.zeros.default,
        aten.detach.default,
        aten.view_as_real.default,
        aten.view_as_complex.default,
        aten.set_.source_Storage_storage_offset,
        aten._sparse_coo_tensor_with_dims_and_tensors.default,
    )

    def cpp_meta_supports_symint(self, func):
        if torch.Tag.view_copy in func.tags:
            return True
        return func in self._cpp_meta_supports_symint

    lift_fns = ordered_set(aten.lift_fresh.default, aten.lift_fresh_copy.default)

    def may_turn_const(self, t):
        return (
            t.numel() <= CONSTANT_NUMEL_LIMIT
            and not t.is_sparse
            and not self.is_our_fake(t)
            and not t.device.type == "meta"
        )

    def invalidate_written_to_constants(
        self, func, flat_arg_fake_tensors, args, kwargs
    ):
        any_constant = any(e.constant is not None for e in flat_arg_fake_tensors)
        schema_info = get_schema_info(func)
        if any_constant and schema_info.is_mutable():
            _, new_kwargs = normalize_function(
                func, args=args, kwargs=kwargs, normalize_to_only_use_kwargs=True
            )
            for k, v in new_kwargs.items():
                k = k if (k != "input" or schema_info.has_argument(k)) else "self"
                if (
                    self.is_our_fake(v)
                    and schema_info.is_mutable(k)
                    and v.constant is not None
                ):
                    self.fake_tensor_converter.invalidate_constant_aliases(v.constant)

    def from_tensor(
        self,
        tensor,
        *,
        static_shapes=None,
        source: Optional[Source] = None,
        symbolic_context=None,
        # Setting this flag will force FakeTensorMode to return `None` if attempting to convert a tensor we have not
        # seen before.
        memoized_only=False,
    ):
        shape_env = self.shape_env
        if static_shapes is None:
            static_shapes = self.static_shapes
        if static_shapes:
            assert (
                symbolic_context is None
            ), "cannot set both static_shapes and symbolic_context"
            shape_env = None
        # see note [Tensor Fakification and Symbol Caching]
        if not symbolic_context and not source and not static_shapes:
            if tracing_context := torch._guards.TracingContext.try_get():
                if tensor in tracing_context.tensor_to_context:
                    symbolic_context = tracing_context.tensor_to_context[tensor]
                    source = symbolic_context.tensor_source
        return self.fake_tensor_converter(
            self,
            tensor,
            shape_env=shape_env,
            source=source,
            symbolic_context=symbolic_context,
            memoized_only=memoized_only,
        )


# NB: returns fake tensors
def run_fallback_kernel(
    fake_mode, func, flat_args, args_spec, orig_not_implemented_exception
):
    # these should all be supported, just to be safe
    # avoid fallback for operators which inplace modify metadata
    # because the input fake tensors would be umodified
    if torch.Tag.inplace_view in func.tags:
        raise orig_not_implemented_exception

    inp_impls = {}

    # Don't use in_kernel_invocation_manager(fake_mode) as we want to do
    # REAL compute (not with meta device)
    with no_dispatch():

        def to_real_tensor(e):
            if fake_mode.is_our_fake(e):
                out = torch.zeros_like(e, device=e.fake_device)
                if e.is_sparse:
                    out._coalesced_(e.is_coalesced())
                inp_impls[id(out)] = e
                return out
            return e

        flat_args = [to_real_tensor(a) for a in flat_args]
        args, kwargs = pytree.tree_unflatten(flat_args, args_spec)

        r = func(*args, **kwargs)

    tensor_impls = set()
    storages = set()

    for e in flat_args:
        if isinstance(e, torch.Tensor):
            if not e.is_sparse:
                storages.add(e._typed_storage()._cdata)

    # TODO: also check metadata change on inputs
    # proper aliasing/metadata relationship between outputs and inputs will
    # not be set up, bc of conversion to device, unless we can reuse an
    # input impl

    def map_out(e):
        if id(e) not in inp_impls and (
            isinstance(e, torch.Tensor)
            and not e.is_sparse
            and e._typed_storage()._cdata in storages
        ):
            raise orig_not_implemented_exception

        if isinstance(e, torch.Tensor):
            if id(e) in inp_impls:
                return inp_impls[id(e)]
            else:
                return fake_mode.fake_tensor_converter(fake_mode, e)
        else:
            return e

    return pytree.tree_map(map_out, r)


def can_generate_trivial_abstract_impl(op: torch._ops.OpOverload) -> bool:
    assert isinstance(op, torch._ops.OpOverload)
    if torch._library.utils.is_builtin(op):
        # We control the built-ins. These may (in rare cases)
        # do input metadata mutation (which we have banned on custom ops)
        return False
    schema = op._schema
    # It's suspicious if the op is not mutable but returns nothing, so we return False out of an abundance of caution
    if not schema.is_mutable:
        return False
    if len(schema.returns) > 0:
        return False
    # If the op returns nothing, then it has a trivial abstract impl.
    return True


# Just for use to allow copying a module to fake tensors,
# does not apply elsewhere
class FakeCopyMode(TorchFunctionMode):
    def __init__(self, fake_mode):
        self.fake_mode = fake_mode

    def __torch_function__(self, func, types, args=(), kwargs=None):
        kwargs = kwargs if kwargs else {}

        # clone will get called in Parameter deepcopy
        if func == torch._C.TensorBase.clone:
            return func(
                self.fake_mode.from_tensor(args[0], static_shapes=True), **kwargs
            )
        elif func == torch.Tensor.__deepcopy__:
            assert len(args) == 2 and len(kwargs) == 0
            tensor, memo = args

            if id(tensor) in memo:
                return memo[id(tensor)]

            out = self.fake_mode.from_tensor(tensor, static_shapes=True)
            memo[id(tensor)] = out
            return out
        else:
            with torch._C.DisableTorchFunctionSubclass():
                return func(*args, **kwargs)


def _device_handler(args):
    # NB: Don't use is_our_fake, just serve the fake information
    # as is.  Notice we don't use 'self'; we use args[0].fake_mode
    # because they may not be the same.  It would also be possible
    # to return NotImplemented here, in which case the FakeTensor
    # handler on args[0] would handle it, but we're being nice and
    # short-circuiting quickly.
    assert len(args) == 1 and isinstance(args[0], FakeTensor)
    if args[0].fake_mode.in_kernel_invocation:
        return torch.device("meta")
    else:
        return args[0].fake_device


_DISPATCH_META_HANDLERS = {
    torch.ops.prim.device.default: _device_handler,
    torch.ops.aten.size.default: lambda args: tuple(int(s) for s in args[0].size()),
    torch.ops.aten.stride.default: lambda args: tuple(int(s) for s in args[0].stride()),
    torch.ops.aten.storage_offset.default: lambda args: int(args[0].storage_offset()),
}

_DISPATCH_HANDLE_DIRECTLY = ordered_set(
    torch.ops.aten.is_coalesced.default,
    torch.ops.aten.dense_dim.default,
    torch.ops.aten.sparse_dim.default,
)

from torch._subclasses.fake_impls import (  # noqa: F401
    _device_not_kwarg_ops,  # noqa: F401
    _is_tensor_constructor,  # noqa: F401
    _like_tensor_constructors,  # noqa: F401
    contains_tensor_types,  # noqa: F401
    get_fast_op_impls,
    has_meta,
    op_implementations_checks,
    stride_incorrect_op,
)<|MERGE_RESOLUTION|>--- conflicted
+++ resolved
@@ -37,11 +37,7 @@
 )
 from torch.utils._pytree import PyTree, tree_map
 from torch.utils._stats import count
-<<<<<<< HEAD
-=======
 from torch.utils._traceback import CapturedTraceback
-from torch.utils.weak import WeakIdRef
->>>>>>> 61831458
 
 if TYPE_CHECKING:
     from torch.fx.experimental.symbolic_shapes import ShapeEnv
