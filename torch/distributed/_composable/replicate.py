--- conflicted
+++ resolved
@@ -72,10 +72,7 @@
         device_mesh = kwargs.get("device_mesh", None)
         if device_mesh is not None:
             from torch.distributed.device_mesh import _mesh_resources
-<<<<<<< HEAD
-=======
 
->>>>>>> 1885c397
             if _mesh_resources.get_parent_mesh(device_mesh) is not None:
                 # TODO: This is a temporary work around to enable DDP + TP.
                 # We should do the logic in DDP so that the 2D implementation is
