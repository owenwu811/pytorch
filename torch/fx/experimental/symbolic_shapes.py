--- conflicted
+++ resolved
@@ -334,7 +334,7 @@
         if is_symbol_binding_fx_node(node)
     }
 
-def definitely_true(a, may_guard=True):
+def definitely_true(a):
     """
     Returns True only if we can tell that a is True, possibly introducing
     a guard in the process.  If a depends on some unbacked SymInt, we may
@@ -352,16 +352,10 @@
     the program errors in more cases than it did previously (but otherwise
     behaves identically), or if it changes some quantity in a way that
     doesn't matter (e.g., strides often fall in this bucket.)
-
-    If may_guard is False, we will treat backed SymInts equivalently to
-    unbacked SymInts and avoid guarding on them.
     """
     if isinstance(a, SymBool):
         if a.node.has_hint():
-            if may_guard or a.node.shape_env._maybe_evaluate_static(a.node.expr) is not None:
-                return guard_bool(a)
-            else:
-                return False
+            return guard_bool(a)
         else:
             return False
     return bool(a)
@@ -2504,19 +2498,6 @@
             # we computed
             assert stride_expr is not None
             sym_stride.append(self.create_symintnode(
-<<<<<<< HEAD
-                stride_expr, hint=ex_stride[i], source=TensorPropertySource(source, TensorProperty.STRIDE, i)
-            ))
-        sym_storage_offset = self.create_symintnode(self.create_symbol(
-            ex_storage_offset,
-            TensorPropertySource(source, TensorProperty.STORAGE_OFFSET),
-            dynamic_dim=DimDynamic.DYNAMIC,
-            constraint_dim=None,
-            do_not_specialize_zero_one=True,
-            positive=None,
-            negative=False,
-        ), hint=ex_storage_offset, source=TensorPropertySource(source, TensorProperty.STORAGE_OFFSET))
-=======
                 stride_expr, hint=ex_stride[i], source=TensorPropertySource(source, TensorProperty.STRIDE, i)))
         sym_storage_offset = self.create_symintnode(
             self.create_symbol(
@@ -2528,7 +2509,6 @@
             ),
             hint=ex_storage_offset,
             source=TensorPropertySource(source, TensorProperty.STORAGE_OFFSET))
->>>>>>> 9d1de316
         return tuple(sym_sizes), tuple(sym_stride), sym_storage_offset
 
     @record_shapeenv_event()
@@ -2685,7 +2665,6 @@
         dynamic_dim: DimDynamic = DimDynamic.DUCK,
         constraint_dim: DimConstraint = None,  # NB: includes None
         positive: Optional[bool] = True,
-        negative: Optional[bool] = None,
         do_not_specialize_zero_one: bool = False,
         symbolic_context=None,
     ) -> "sympy.Expr":
@@ -2722,7 +2701,6 @@
 
         assert isinstance(source, Source), f"{type(source)} {source}"
         assert not (positive and val < 0), f"positive set for negative value: {val}"
-        assert not (negative and val > 0), f"negative set for positive value: {val}"
         # It's always sound to allocate a symbol as DYNAMIC.  If the user
         # constrained the symbol, force the symbolic_context to DYNAMIC, because our
         # constraint code will do weird stuff if, e.g., it's duck shaped
@@ -2750,7 +2728,7 @@
             # If we're not duck shaping, we always create a new symbol
             # Even if we're duck shaping, if we haven't seen this particular
             # value before, we also create a new symbol
-            sympy_expr = sympy.Symbol(f"s{len(self.var_to_val)}", positive=positive, negative=negative, integer=True)
+            sympy_expr = sympy.Symbol(f"s{len(self.var_to_val)}", positive=positive, integer=True)
             # We always associate vars to vals
             if isinstance(val, int):
                 self.var_to_val[sympy_expr] = sympy.Integer(val)
@@ -2774,8 +2752,6 @@
 
                     # Apply default range, which assumes not zero-one
                     self.var_to_range[sympy_expr] = self._default_value_range()
-                elif negative is False:
-                    self.var_to_range[sympy_expr] = ValueRanges(0, sys.maxsize - 1)
                 else:
                     self.var_to_range[sympy_expr] = self._default_unspecified_value_range()
 
