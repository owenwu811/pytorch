--- conflicted
+++ resolved
@@ -96,7 +96,6 @@
 
 
 def upload_graph(graph):
-<<<<<<< HEAD
     pass
 
 
@@ -108,19 +107,6 @@
     pass
 
 
-=======
-    pass
-
-
-def set_pytorch_distributed_envs_from_justknobs():
-    pass
-
-
-def log_export_usage(**kwargs):
-    pass
-
-
->>>>>>> f34905f6
 def log_torchscript_usage(api: str):
     _ = api
     return
