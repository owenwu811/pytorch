import copy
import functools
import itertools
import operator
import warnings
from dataclasses import dataclass
from typing import Any, Callable, Dict, List, Optional, Sequence, Set, Tuple

import torch
import torch.nn.functional as F
from torch.ao.quantization.fake_quantize import (
    FakeQuantize,
    FusedMovingAvgObsFakeQuantize,
)
from torch.ao.quantization.observer import (
    HistogramObserver,
    MovingAverageMinMaxObserver,
    MovingAveragePerChannelMinMaxObserver,
    PerChannelMinMaxObserver,
    PlaceholderObserver,
)
from torch.ao.quantization.pt2e.graph_utils import find_sequential_partitions
from torch.ao.quantization.qconfig import _ObserverOrFakeQuantizeConstructor
from torch.ao.quantization.quantizer.quantizer import (
    QuantizationAnnotation,
    QuantizationSpec,
    Quantizer,
    SharedQuantizationSpec,
)
from torch.ao.quantization.quantizer.xnnpack_quantizer_utils import (
    _is_annotated,
    get_bias_qspec,
    get_input_act_qspec,
    get_output_act_qspec,
    get_weight_qspec,
    OperatorConfig,
    OperatorPatternType,
    QuantizationConfig,
)
from torch.fx import Node
from torch.fx.passes.utils.source_matcher_utils import (
    get_source_partitions,
    SourcePartition,
)

__all__ = [
    "X86InductorQuantizer",
    "get_default_x86_inductor_quantization_config",
]


@dataclass
class _X86InductorQuantizationAnnotation(QuantizationAnnotation):
    # _is_output_of_quantized_pattern:
    #  * Node as output node of a fusion pattern.
    #  * The fusion pattern supports int8 data type.
    #  * The fusion pattern has inputs annotated to insert observer.
    _is_output_of_quantized_pattern: bool = False


# Operators that:
# 1. Operators are optimized to run with int8 when int8 input provided.
# 2. Operators do not support int8 input and produce fp32 output.
int8_in_int8_out_ops: Set = {
    torch.ops.aten.max_pool2d.default,
    torch.ops.aten.cat.default,
    torch.ops.aten.avg_pool2d.default,
    torch.ops.aten.adaptive_avg_pool2d.default,
    torch.ops.aten.flatten.using_ints,
}

# Operators that support the int8 data type for quantization config propagation.
# A superset of int8_in_int8_out_ops incorporating additional operators.
propagation_quantizable_ops = int8_in_int8_out_ops

# Operators support the int8 data type
# and recipe is configured by default in X86InductorQuantizer.
default_quantizable_ops = propagation_quantizable_ops | {
    torch.ops.aten.conv2d.default,
    torch.ops.aten.linear.default,
}

# A superset of default_quantizable_ops includes operators support the int8 data type
# but not enabled by default recipe of X86InductorQuantizer.
quantizable_ops = default_quantizable_ops

QUANT_ANNOTATION_KEY = "quantization_annotation"


def _map_module_function_to_aten_operator_type():
    module_function_to_aten_operator: Dict[Callable, torch._ops.OpOverloadPacket] = {}
    map_list = (
        ([torch.nn.Conv2d, F.conv2d], torch.ops.aten.conv2d.default),
        ([torch.nn.Linear, F.linear], torch.ops.aten.linear.default),
        ([torch.nn.MaxPool2d, F.max_pool2d], torch.ops.aten.max_pool2d.default),
        (
            [
                torch.cat,
            ],
            torch.ops.aten.cat.default,
        ),
        ([torch.nn.AvgPool2d, F.avg_pool2d], torch.ops.aten.avg_pool2d.default),
        (
            [torch.nn.AdaptiveAvgPool2d, F.adaptive_avg_pool2d],
            torch.ops.aten.adaptive_avg_pool2d.default,
        ),
        (
            [
                torch.flatten,
            ],
            torch.ops.aten.flatten.using_ints,
        ),
    )
    for map_item in map_list:
        module_function_to_aten_operator.update(dict.fromkeys(map_item[0], map_item[1]))  # type: ignore[call-overload]
    return module_function_to_aten_operator


def _mark_nodes_as_annotated(nodes: List[Node]):
    for node in nodes:
        if node is not None:
            if QUANT_ANNOTATION_KEY not in node.meta:
                node.meta[QUANT_ANNOTATION_KEY] = _X86InductorQuantizationAnnotation()
            node.meta[QUANT_ANNOTATION_KEY]._annotated = True


def _is_node_annotated(_node):
    """
    return True if the node is annotated, otherwise return False
    """
    return (
        QUANT_ANNOTATION_KEY in _node.meta
        and _node.meta[QUANT_ANNOTATION_KEY]._annotated
    )


def _is_any_annotated(nodes: List[Node]):
    """
    Given a list of nodes (that represents an operator pattern),
    check if any of the node is annotated, return True if any of the node
    is annotated, otherwise return False.
    """
    return any(_is_node_annotated(node) for node in nodes)


def _is_all_annotated(nodes: List[Node]):
    """
    Given a list of nodes (that represents an operator pattern),
    return True if all of the node is annotated, otherwise return False.
    """
    return all(_is_node_annotated(node) for node in nodes)


def _is_quantized_op_pt2e(node: torch.fx.Node):
    """
    Used for pt2e flow to check if the node is a quantized node:
    Case1: the node has been annotated as output node of a fusion pattern.
    Case2: the node has been annotated as single quantized node.
    """
    if not _is_any_annotated([node]):
        # The node has not been annotated, directly return False
        return False
    quantization_annotation = node.meta.get(QUANT_ANNOTATION_KEY, None)
    assert isinstance(quantization_annotation, _X86InductorQuantizationAnnotation)
    return quantization_annotation._is_output_of_quantized_pattern


def _supported_quantized_operators() -> Dict[str, List[OperatorPatternType]]:
    # TODO: Add more supported operators here.
    supported_operators: Dict[str, List[OperatorPatternType]] = {
        "conv2d": [
            [torch.nn.Conv2d],
            [F.conv2d],
        ],
    }

    # Append Conv Optional(Add) Optioinal(ReLU)
    conv_add_relu_options = itertools.product(
        [torch.nn.Conv2d, F.conv2d],
        [torch.add, operator.add, None],  # add
        [torch.nn.ReLU, F.relu, None],  # relu
    )
    for conv_op, add_op, relu_op in conv_add_relu_options:
        if add_op is None:
            # Append Conv ReLU
            supported_operators["conv2d"].append([conv_op, relu_op])  # type: ignore[list-item]
        elif relu_op is None:
            # Append Conv Add
            supported_operators["conv2d"].append([conv_op, add_op])  # type: ignore[list-item]
        else:
            # Append Conv Add ReLU
            supported_operators["conv2d"].append([conv_op, add_op, relu_op])  # type: ignore[list-item]

    return copy.deepcopy(supported_operators)


def _get_supported_x86_inductor_config_and_operators() -> List[OperatorConfig]:
    supported_config_and_operators: List[OperatorConfig] = []
    for quantization_config in [
        get_default_x86_inductor_quantization_config(),
    ]:
        ops = _supported_quantized_operators()
        for pattern_list in ops.values():
            supported_config_and_operators.append(
                OperatorConfig(quantization_config, pattern_list)
            )
    return copy.deepcopy(supported_config_and_operators)


@functools.lru_cache
def get_default_x86_inductor_quantization_config(
    is_qat: bool = False,
    is_dynamic: bool = False,
):
    extra_args: Dict[str, Any] = {"eps": 2**-12}
    if is_qat:
        if is_dynamic:
            act_observer_or_fake_quant_ctr = FakeQuantize
            dynamic_quant_observer = MovingAverageMinMaxObserver.with_args(
                averaging_constant=1
            )
            extra_args["observer"] = dynamic_quant_observer
        else:
            act_observer_or_fake_quant_ctr = FusedMovingAvgObsFakeQuantize  # type: ignore[assignment]
    else:
        if is_dynamic:
            act_observer_or_fake_quant_ctr = PlaceholderObserver  # type: ignore[assignment]
        else:
            act_observer_or_fake_quant_ctr = HistogramObserver  # type: ignore[assignment]

    # Copy from x86 default qconfig from torch/ao/quantization/qconfig.py
    act_quantization_spec = QuantizationSpec(
        dtype=torch.uint8,
        quant_min=0,
        quant_max=255,  # reduce_range=False
        qscheme=torch.per_tensor_affine,
        is_dynamic=is_dynamic,
        observer_or_fake_quant_ctr=act_observer_or_fake_quant_ctr.with_args(
            **extra_args
        ),
    )

    weight_observer_or_fake_quant_ctr: _ObserverOrFakeQuantizeConstructor = (
        FusedMovingAvgObsFakeQuantize if is_qat else PerChannelMinMaxObserver
    )

    if is_qat:
        # Only support per channel quant for now
        extra_args["observer"] = MovingAveragePerChannelMinMaxObserver  # type: ignore[dict-item]
    weight_quantization_spec = QuantizationSpec(
        dtype=torch.int8,
        quant_min=-128,
        quant_max=127,
        qscheme=torch.per_channel_symmetric,
        ch_axis=0,  # 0 corresponding to weight shape = (oc, ic, kh, kw) of conv
        is_dynamic=False,
        observer_or_fake_quant_ctr=weight_observer_or_fake_quant_ctr.with_args(
            **extra_args
        ),
    )
    bias_quantization_spec = None  # will use placeholder observer by default
    quantization_config = QuantizationConfig(
        act_quantization_spec,
        act_quantization_spec,
        weight_quantization_spec,
        bias_quantization_spec,
        is_qat,
    )
    return quantization_config


def _get_supported_config_and_operators() -> List[OperatorConfig]:
    return _get_supported_x86_inductor_config_and_operators()


class X86InductorQuantizer(Quantizer):
    supported_config_and_operators = _get_supported_config_and_operators()
    module_function_to_aten_operator_type = _map_module_function_to_aten_operator_type()

    def __init__(self):
        super().__init__()
        self.global_config: QuantizationConfig = None  # type: ignore[assignment]
        self.operator_type_qconfig: Dict[
            torch._ops.OpOverloadPacket, Optional[QuantizationConfig]
        ] = {}

    @classmethod
    def get_supported_quantization_configs(cls) -> List[QuantizationConfig]:
        op_configs: Set[QuantizationConfig] = set({})
        for spec, _ in cls.supported_config_and_operators:
            op_configs.add(spec)
        return list(op_configs)

    @classmethod
    def get_supported_operator_for_quantization_config(
        cls, quantization_config: Optional[QuantizationConfig]
    ) -> List[OperatorPatternType]:
        if quantization_config is None:
            all_ops = []
            for _, ops in cls.supported_config_and_operators:
                all_ops.extend(ops)
            return all_ops

        for config, ops in cls.supported_config_and_operators:
            if config == quantization_config:
                return ops
        return []

    def set_global(self, quantization_config: QuantizationConfig):
        self.global_config = quantization_config
        return self

    def set_function_type_qconfig(
        self,
        function_type: Callable,
        quantization_config: Optional[QuantizationConfig],
    ) -> "X86InductorQuantizer":
        assert (
            function_type in X86InductorQuantizer.module_function_to_aten_operator_type
        ), f"function: Unable to customize quantization config for {function_type} by X86InductorQuantizer."
        self._set_aten_operator_qconfig(
            X86InductorQuantizer.module_function_to_aten_operator_type[function_type],
            quantization_config,
        )
        return self

    def set_module_type_qconfig(
        self,
        module_type: torch.nn.Module,
        quantization_config: Optional[QuantizationConfig],
    ) -> "X86InductorQuantizer":
        assert (
            module_type in X86InductorQuantizer.module_function_to_aten_operator_type
        ), f"Module: Unable to customize quantization config for {module_type} by X86InductorQuantizer."
        self._set_aten_operator_qconfig(
            X86InductorQuantizer.module_function_to_aten_operator_type[module_type],
            quantization_config,
        )
        return self

    def _set_aten_operator_qconfig(
        self,
        operator_type: torch._ops.OpOverloadPacket,
        quantization_config: Optional[QuantizationConfig],
    ) -> "X86InductorQuantizer":
        if operator_type in quantizable_ops:
            self.operator_type_qconfig[operator_type] = quantization_config
        else:
            warnings.warn(
                f"operator: Unable to quantize {operator} by X86InductorQuantizer."
            )
        return self

    def _get_aten_operator_qconfig(
        self,
        operator_type: torch._ops.OpOverloadPacket,
    ) -> Optional[QuantizationConfig]:
        if operator_type in self.operator_type_qconfig:
            assert operator_type in quantizable_ops
            return self.operator_type_qconfig[operator_type]
        return self.global_config if operator_type in default_quantizable_ops else None

    def _annotate_conv_node_helper(
        self,
        conv_node: torch.fx.Node,
        annotate_output: bool,
        quantization_config: QuantizationConfig,
    ) -> None:
        """Helper function to annotate the conv node"""
        input_qspec_map = {}
        input_node = conv_node.args[0]
        assert isinstance(input_node, Node)
        input_qspec_map[input_node] = get_input_act_qspec(quantization_config)
        weight_node = conv_node.args[1]
        assert isinstance(weight_node, Node)
        input_qspec_map[weight_node] = get_weight_qspec(quantization_config)
        bias_node = None if len(conv_node.args) == 2 else conv_node.args[2]
        if isinstance(bias_node, Node):
            input_qspec_map[bias_node] = get_bias_qspec(quantization_config)
        if annotate_output:
            conv_node.meta[QUANT_ANNOTATION_KEY] = _X86InductorQuantizationAnnotation(
                input_qspec_map=input_qspec_map,
                _annotated=True,
                _is_output_of_quantized_pattern=True,
            )
        else:
            conv_node.meta[QUANT_ANNOTATION_KEY] = _X86InductorQuantizationAnnotation(
                input_qspec_map=input_qspec_map,
                _annotated=True,
            )

    def _annotate_linear_node_helper(
        self,
        linear_node: torch.fx.Node,
        annotate_output: bool,
        quantization_config: QuantizationConfig,
    ) -> None:
        """Helper function to annotate the linear node"""
        input_qspec_map = {}
        assert linear_node.target in (torch.ops.aten.linear.default,)
        has_bias = len(linear_node.args) == 3
        input_index = 0
        weight_index = 1
        bias_index = 2

        input_node = linear_node.args[input_index]
        assert isinstance(input_node, Node)
        input_qspec_map[input_node] = get_input_act_qspec(quantization_config)

        weight_node = linear_node.args[weight_index]
        assert isinstance(weight_node, Node)
        input_qspec_map[weight_node] = get_weight_qspec(quantization_config)

        bias_node = linear_node.args[bias_index] if has_bias else None
        if isinstance(bias_node, Node):
            input_qspec_map[bias_node] = get_bias_qspec(quantization_config)

        if annotate_output:
            linear_node.meta[QUANT_ANNOTATION_KEY] = _X86InductorQuantizationAnnotation(
                input_qspec_map=input_qspec_map,
                _annotated=True,
                _is_output_of_quantized_pattern=True,
            )
        else:
            linear_node.meta[QUANT_ANNOTATION_KEY] = _X86InductorQuantizationAnnotation(
                input_qspec_map=input_qspec_map, _annotated=True
            )

    def _get_output_nodes_of_partitions(
        self,
        partition_list: List[SourcePartition],
    ) -> List[torch.fx.Node]:
        """Helper function to get the output node list from partition list"""
        output_node_list = []
        for partition in partition_list:
            if len(partition.output_nodes) > 1:
                raise ValueError("Input partition has more than one output node")
            output_node = partition.output_nodes[0]
            assert isinstance(output_node, Node)
            output_node_list.append(output_node)
        if len(output_node_list) != len(partition_list):
            raise ValueError(
                "length of output_node_list should equal to length of partition_list"
            )
        return output_node_list

    def _get_input_idx_for_binary_node(
        self,
        conv_gemm_node: torch.fx.Node,
        binary_node: torch.fx.Node,
    ):
        """Helper function to check conv_gemm and extra input node index
        for binary node fused with conv_gemm.
        """
        conv_gemm_node_idx = None
        extra_input_node_idx = None
        if (binary_node.args[0].op == "call_function") and (  # type: ignore[union-attr]
            binary_node.args[0] == conv_gemm_node
        ):
            conv_gemm_node_idx = 0
            extra_input_node_idx = 1
        elif (binary_node.args[1].op == "call_function") and (  # type: ignore[union-attr]
            binary_node.args[1] == conv_gemm_node
        ):
            conv_gemm_node_idx = 1
            extra_input_node_idx = 0
        extra_input_node = binary_node.args[extra_input_node_idx]  # type: ignore[index]
        assert isinstance(extra_input_node, Node)
        return conv_gemm_node_idx, extra_input_node_idx

    def annotate(self, model: torch.fx.GraphModule) -> torch.fx.GraphModule:
        """just handling global spec for now"""
        assert isinstance(self.global_config, QuantizationConfig)
        if self.global_config.input_activation.is_dynamic:  # type: ignore[union-attr]
            model = self._annotate_for_dynamic_quantization_config(model)
        else:
            model = self._annotate_for_static_quantization_config(model)
        return model

    def _annotate_for_static_quantization_config(
        self, model: torch.fx.GraphModule
    ) -> torch.fx.GraphModule:
        r"""
        High-level description of quantization recipe for X86 Inductor Backend:
        Step 1: Apply quantization recipe for fusion patterns of conv/linear to enable int8 data type actively.
        Step 2: Propagate quantization annotation for patterns besides conv/linear. Go through the pattern in model
        from start to the end. If a pattern supports computation with int8 data type and inputs connected to
        quantized patterns, annotate its inputs as quantized pattern.
        Step 3: Since in step 2, we only annotate the inputs of quantized pattern. For some quantized patterns,
        such as maxpool2d, which only supports output with int8 data type when the input is with int8 data type,
        we need to annotate the output of this pattern.
        """

        # Step1: Recipe of fusion patterns like conv/linear.
<<<<<<< HEAD
        self._annotate_conv2d_fusion_pattern(model)
        self._annotate_linear_fusion_pattern(model)
=======
        if config.is_qat:
            # Annotate QAT specific pattern: mainly due to BN not folded in prepare_qat
            self._annotate_qat_conv2d_fusion_pattern(model, config)

        self._annotate_conv2d_fusion_pattern(model, config)
>>>>>>> f822cff2

        # Step2: Recipe to propagate annotation for patterns beside conv/linear.
        # Go through all the nodes from start to end.
        # Recipe refer to https://github.com/intel/intel-extension-for-pytorch/blob/
        # 90d19323d96afc53fcc22ba5a7bb3fb07fdd6c1c/intel_extension_for_pytorch/quantization/_recipe.py#L538
        for node in model.graph.nodes:
            self._annotate_propagation_quantizable_pattern(node)

        # Step3: For quantizable ops, such as maxpool2d, we need to quantize its output if it is quantized
        # in inputs. So, we can fuse dq-operator-q into a quantized op.
        # Refer to https://github.com/intel/intel-extension-for-pytorch/blob/
        # 90d19323d96afc53fcc22ba5a7bb3fb07fdd6c1c/intel_extension_for_pytorch/quantization/_recipe.py#L487
        for node in model.graph.nodes:
            self._annotate_output_for_int8_in_int8_out_pattern(node)

        return model

    def _annotate_for_dynamic_quantization_config(
        self, model: torch.fx.GraphModule
    ) -> torch.fx.GraphModule:
        self._annotate_linear_fusion_pattern(model)
        return model

    def _annotate_qat_conv2d_fusion_pattern(
        self, model: torch.fx.GraphModule, config: QuantizationConfig
    ):
        # Annotate QAT Specific patterns
        self._annotate_qat_conv2d_bn_binary_unary(model, config)
        self._annotate_qat_conv2d_bn_binary(model, config)
        self._annotate_qat_conv2d_bn_unary(model, config)
        self._annotate_qat_conv2d_bn(model, config)

    def _annotate_qat_conv2d_bn_binary_unary(
        self, gm: torch.fx.GraphModule, quantization_config: QuantizationConfig
    ) -> None:
        fused_partitions = find_sequential_partitions(
            gm, [torch.nn.Conv2d, torch.nn.BatchNorm2d, operator.add, torch.nn.ReLU]
        )
        for fused_partition in fused_partitions:
            (
                conv_partition,
                bn_partition,
                binary_partition,
                unary_partition,
            ) = fused_partition

            (
                conv_node,
                bn_output_node,
                binary_node,
                unary_node,
            ) = self._get_output_nodes_of_partitions(
                [conv_partition, bn_partition, binary_partition, unary_partition]
            )
            if len(bn_output_node.users) != 1:
                # Conv BN pattern should only has 1 user.
                continue
            (
                bn_output_node_idx,
                extra_input_node_idx,
            ) = self._get_input_idx_for_binary_node(bn_output_node, binary_node)
            if (bn_output_node_idx is None) or (extra_input_node_idx is None):
                continue
            if bn_output_node != binary_node.args[bn_output_node_idx]:
                raise ValueError(f"{bn_output_node} doesn't match input of binary node")
            extra_input_node = binary_node.args[extra_input_node_idx]

            if (
                conv_node.op != "call_function"
                or conv_node.target != torch.ops.aten.conv2d.default
            ):
                continue

            if _is_annotated([unary_node, binary_node, bn_output_node, conv_node]):
                continue

            self._annotate_conv_node_helper(conv_node, False, quantization_config)

            binary_node_input_qspec_map = {}
            binary_node_input_qspec_map[extra_input_node] = get_input_act_qspec(
                quantization_config
            )
            binary_node.meta[QUANT_ANNOTATION_KEY] = _X86InductorQuantizationAnnotation(
                input_qspec_map=binary_node_input_qspec_map,
                _annotated=True,
            )
            unary_node.meta[QUANT_ANNOTATION_KEY] = _X86InductorQuantizationAnnotation(
                # TODO<leslie> Remove the annotate of output in QAT when qat util support pattern matcher.
                output_qspec=get_output_act_qspec(quantization_config),  # type: ignore[arg-type]
                _annotated=True,
                _is_output_of_quantized_pattern=True,
            )
            nodes_to_mark_annotated = list(conv_partition.nodes)
            nodes_to_mark_annotated.extend(list(bn_partition.nodes))
            nodes_to_mark_annotated.extend(list(binary_partition.nodes))
            nodes_to_mark_annotated.extend(list(unary_partition.nodes))
            _mark_nodes_as_annotated(nodes_to_mark_annotated)

    def _annotate_qat_conv2d_bn_binary(
        self, gm: torch.fx.GraphModule, quantization_config: QuantizationConfig
    ) -> None:
        fused_partitions = find_sequential_partitions(
            gm, [torch.nn.Conv2d, torch.nn.BatchNorm2d, operator.add]
        )
        for fused_partition in fused_partitions:
            conv_partition, bn_partition, binary_partition = fused_partition
            (
                conv_node,
                bn_output_node,
                binary_node,
            ) = self._get_output_nodes_of_partitions(
                [conv_partition, bn_partition, binary_partition]
            )
            if len(bn_output_node.users) != 1:
                # Conv BN pattern should only has 1 user.
                continue
            (
                bn_output_node_idx,
                extra_input_node_idx,
            ) = self._get_input_idx_for_binary_node(bn_output_node, binary_node)
            if (bn_output_node_idx is None) or (extra_input_node_idx is None):
                continue
            if bn_output_node != binary_node.args[bn_output_node_idx]:
                raise ValueError(f"{bn_output_node} doesn't match input of binary node")

            extra_input_node = binary_node.args[extra_input_node_idx]

            if (
                conv_node.op != "call_function"
                or conv_node.target != torch.ops.aten.conv2d.default
            ):
                continue

            if _is_annotated([binary_node, bn_output_node, conv_node]):
                continue

            self._annotate_conv_node_helper(conv_node, False, quantization_config)

            binary_node_input_qspec_map = {}
            binary_node_input_qspec_map[extra_input_node] = get_input_act_qspec(
                quantization_config
            )
            binary_node.meta[QUANT_ANNOTATION_KEY] = _X86InductorQuantizationAnnotation(
                input_qspec_map=binary_node_input_qspec_map,
                # TODO<leslie> Remove the annotate of output in QAT when qat util support pattern matcher.
                output_qspec=get_output_act_qspec(quantization_config),  # type: ignore[arg-type]
                _annotated=True,
                _is_output_of_quantized_pattern=True,
            )
            nodes_to_mark_annotated = list(conv_partition.nodes)
            nodes_to_mark_annotated.extend(list(bn_partition.nodes))
            nodes_to_mark_annotated.extend(list(binary_partition.nodes))
            _mark_nodes_as_annotated(nodes_to_mark_annotated)

    def _annotate_qat_conv2d_bn_unary(
        self, gm: torch.fx.GraphModule, quantization_config: QuantizationConfig
    ) -> None:
        fused_partitions = []
        unary_patterns = [
            [torch.nn.Conv2d, torch.nn.BatchNorm2d, torch.nn.ReLU],
            [torch.nn.Conv2d, torch.nn.BatchNorm2d, torch.nn.Hardtanh],
            [torch.nn.Conv2d, torch.nn.BatchNorm2d, torch.nn.Hardswish],
            [torch.nn.Conv2d, torch.nn.BatchNorm2d, torch.nn.ReLU6],
            [torch.nn.Conv2d, torch.nn.BatchNorm2d, torch.nn.SiLU],
        ]
        for unary_pattern in unary_patterns:
            partitions = find_sequential_partitions(gm, unary_pattern)
            if partitions:
                # Extend the fused_partitions if partitions is not empty
                fused_partitions.extend(partitions)

        for fused_partition in fused_partitions:
            conv_partition, bn_partition, unary_partition = fused_partition
            (
                conv_node,
                bn_output_node,
                unary_node,
            ) = self._get_output_nodes_of_partitions(
                [conv_partition, bn_partition, unary_partition]
            )

            if (
                conv_node.op != "call_function"
                or conv_node.target != torch.ops.aten.conv2d.default
            ):
                continue

            if _is_annotated([unary_node, bn_output_node, conv_node]):
                continue

            self._annotate_conv_node_helper(conv_node, False, quantization_config)
            unary_node.meta[QUANT_ANNOTATION_KEY] = _X86InductorQuantizationAnnotation(
                # TODO<leslie> Remove the annotate of output in QAT when qat util support pattern matcher.
                output_qspec=get_output_act_qspec(quantization_config),  # type: ignore[arg-type]
                _annotated=True,
                _is_output_of_quantized_pattern=True,
            )
            nodes_to_mark_annotated = list(conv_partition.nodes)
            nodes_to_mark_annotated.extend(list(bn_partition.nodes))
            nodes_to_mark_annotated.extend(list(unary_partition.nodes))
            _mark_nodes_as_annotated(nodes_to_mark_annotated)

    def _annotate_qat_conv2d_bn(
        self, gm: torch.fx.GraphModule, quantization_config: QuantizationConfig
    ) -> None:
        fused_partitions = find_sequential_partitions(
            gm, [torch.nn.Conv2d, torch.nn.BatchNorm2d]
        )
        for fused_partition in fused_partitions:
            conv_partition, bn_partition = fused_partition
            conv_node, bn_output_node = self._get_output_nodes_of_partitions(
                [conv_partition, bn_partition]
            )

            if (
                conv_node.op != "call_function"
                or conv_node.target != torch.ops.aten.conv2d.default
            ):
                continue

            if _is_annotated([bn_output_node, conv_node]):
                continue

            self._annotate_conv_node_helper(conv_node, False, quantization_config)
            bn_output_node.meta[
                QUANT_ANNOTATION_KEY
            ] = _X86InductorQuantizationAnnotation(
                # TODO<leslie> Remove the annotate of output in QAT when qat util support pattern matcher.
                output_qspec=get_output_act_qspec(quantization_config),  # type: ignore[arg-type]
                _annotated=True,
                _is_output_of_quantized_pattern=True,
            )
            nodes_to_mark_annotated = list(conv_partition.nodes)
            nodes_to_mark_annotated.extend(list(bn_partition.nodes))
            _mark_nodes_as_annotated(nodes_to_mark_annotated)

<<<<<<< HEAD
    def _annotate_conv2d_fusion_pattern(self, model: torch.fx.GraphModule):
        if config := self._get_aten_operator_qconfig(torch.ops.aten.conv2d.default):
            if config.is_qat:
                # Annotate QAT specific pattern: mainly due to BN not folded in prepare_qat
                self._annotate_qat_conv2d_fusion_pattern(model, config)
            self._annotate_conv2d_binary_unary(model, config)
            self._annotate_conv2d_binary(model, config)
            self._annotate_conv2d_unary(model, config)
            self._annotate_conv2d(model, config)

    def _annotate_linear_fusion_pattern(self, model: torch.fx.GraphModule):
        if config := self._get_aten_operator_qconfig(torch.ops.aten.linear.default):
            if config.input_activation and not config.input_activation.is_dynamic:
                # <TODO> Weiwen: Dynamic Quant of linear unary will be supported in next step
                self._annotate_linear_binary_unary(model, config)
                self._annotate_linear_unary(model, config)
            self._annotate_linear(model, config)
=======
    def _annotate_conv2d_fusion_pattern(
        self, model: torch.fx.GraphModule, config: QuantizationConfig
    ):
        self._annotate_conv2d_binary_unary(model, config)
        self._annotate_conv2d_binary(model, config)
        self._annotate_conv2d_unary(model, config)
        self._annotate_conv2d(model, config)
        self._annotate_linear_unary(model, config)
        self._annotate_linear(model, config)
>>>>>>> f822cff2

    def _annotate_conv2d_binary_unary(
        self, gm: torch.fx.GraphModule, quantization_config: QuantizationConfig
    ) -> None:
        # Conv2d + add + unary op
        fused_partitions = find_sequential_partitions(
            gm, [torch.nn.Conv2d, operator.add, torch.nn.ReLU]
        )
        for fused_partition in fused_partitions:
            conv_partition, binary_partition, unary_partition = fused_partition
            conv_node, binary_node, unary_node = self._get_output_nodes_of_partitions(
                [conv_partition, binary_partition, unary_partition]
            )
            if len(conv_node.users) != 1:
                # Conv Node should only has 1 user node
                continue
            conv_node_idx, extra_input_node_idx = self._get_input_idx_for_binary_node(
                conv_node, binary_node
            )
            if (conv_node_idx is None) or (extra_input_node_idx is None):
                continue
            if conv_node != binary_node.args[conv_node_idx]:
                raise ValueError(f"{conv_node} doesn't match input of binary node")
            extra_input_node = binary_node.args[extra_input_node_idx]
            if (
                conv_node.op != "call_function"
                or conv_node.target != torch.ops.aten.conv2d.default
            ):
                # No conv node found to be fused with add
                continue
            if _is_annotated([unary_node, binary_node, conv_node]):
                continue
            self._annotate_conv_node_helper(conv_node, False, quantization_config)
            binary_node_input_qspec_map = {}
            binary_node_input_qspec_map[extra_input_node] = get_input_act_qspec(
                quantization_config
            )
            binary_node.meta[QUANT_ANNOTATION_KEY] = _X86InductorQuantizationAnnotation(
                input_qspec_map=binary_node_input_qspec_map,
                _annotated=True,
            )
            unary_node.meta[QUANT_ANNOTATION_KEY] = _X86InductorQuantizationAnnotation(
                _annotated=True,
                _is_output_of_quantized_pattern=True,
            )

    def _annotate_conv2d_binary(
        self, gm: torch.fx.GraphModule, quantization_config: QuantizationConfig
    ) -> None:
        # Conv2d + add
        fused_partitions = find_sequential_partitions(
            gm, [torch.nn.Conv2d, operator.add]
        )
        for fused_partition in fused_partitions:
            conv_partition, binary_partition = fused_partition
            conv_node, binary_node = self._get_output_nodes_of_partitions(
                [conv_partition, binary_partition]
            )
            if len(conv_node.users) != 1:
                # Conv Node should only has 1 user node
                continue
            conv_node_idx, extra_input_node_idx = self._get_input_idx_for_binary_node(
                conv_node, binary_node
            )
            if (conv_node_idx is None) or (extra_input_node_idx is None):
                continue
            if conv_node != binary_node.args[conv_node_idx]:
                raise ValueError(f"{conv_node} doesn't match input of binary node")
            extra_input_node = binary_node.args[extra_input_node_idx]
            assert isinstance(conv_node, Node)
            if (
                conv_node.op != "call_function"
                or conv_node.target != torch.ops.aten.conv2d.default
            ):
                # No conv node found to be fused with add
                continue
            if _is_annotated([binary_node, conv_node]):
                continue
            self._annotate_conv_node_helper(conv_node, False, quantization_config)
            binary_node_input_qspec_map = {}
            binary_node_input_qspec_map[extra_input_node] = get_input_act_qspec(
                quantization_config
            )
            binary_node.meta[QUANT_ANNOTATION_KEY] = _X86InductorQuantizationAnnotation(
                input_qspec_map=binary_node_input_qspec_map,
                _annotated=True,
                _is_output_of_quantized_pattern=True,
            )

    def _annotate_conv2d_unary(
        self, gm: torch.fx.GraphModule, quantization_config: QuantizationConfig
    ) -> None:
        fused_partitions = []
        unary_patterns = [
            [torch.nn.Conv2d, torch.nn.ReLU],
            [torch.nn.Conv2d, torch.nn.Hardtanh],
            [torch.nn.Conv2d, torch.nn.Hardswish],
            [torch.nn.Conv2d, torch.nn.ReLU6],
            [torch.nn.Conv2d, torch.nn.SiLU],
        ]
        for unary_pattern in unary_patterns:
            partitions = find_sequential_partitions(gm, unary_pattern)
            if partitions:
                # Extend the fused_partitions if partitions is not empty
                fused_partitions.extend(partitions)

        for fused_partition in fused_partitions:
            conv_partition, unary_partition = fused_partition
            conv_node, unary_node = self._get_output_nodes_of_partitions(
                [conv_partition, unary_partition]
            )
            if (
                conv_node.op != "call_function"
                or conv_node.target != torch.ops.aten.conv2d.default
            ):
                continue
            if _is_annotated([unary_node, conv_node]):
                continue
            self._annotate_conv_node_helper(conv_node, False, quantization_config)
            unary_node.meta[QUANT_ANNOTATION_KEY] = _X86InductorQuantizationAnnotation(
                _annotated=True,
                _is_output_of_quantized_pattern=True,
            )

    def _annotate_conv2d(
        self, gm: torch.fx.GraphModule, quantization_config: QuantizationConfig
    ) -> None:
        conv_partitions = get_source_partitions(
            gm.graph, [torch.nn.Conv2d, torch.nn.functional.conv2d]
        )
        conv_partitions = list(itertools.chain.from_iterable(conv_partitions.values()))
        for conv_partition in conv_partitions:
            if len(conv_partition.output_nodes) > 1:
                raise ValueError("conv partition has more than one output node")
            conv_node = conv_partition.output_nodes[0]
            if (
                conv_node.op != "call_function"
                or conv_node.target != torch.ops.aten.conv2d.default
            ):
                raise ValueError(f"{conv_node} is not an aten conv2d operator")
            # skip annotation if it is already annotated
            if _is_annotated([conv_node]):
                continue
            self._annotate_conv_node_helper(conv_node, True, quantization_config)

    def _annotate_maxpool2d(
        self, node: Node, quantization_config: QuantizationConfig
    ) -> None:
        if node.target is not torch.ops.aten.max_pool2d.default:
            return
        maxpool_node = node
        if _is_any_annotated(
            [
                maxpool_node,
            ]
        ):
            return
        input_node = maxpool_node.args[0]
        assert isinstance(input_node, Node)
        input_qspec_map = {}
        input_qspec_map[input_node] = get_input_act_qspec(quantization_config)
        maxpool_node.meta[QUANT_ANNOTATION_KEY] = _X86InductorQuantizationAnnotation(
            input_qspec_map=input_qspec_map,
            _annotated=True,
            _is_output_of_quantized_pattern=True,
        )

    def _annotate_cat(
        self, node: Node, quantization_config: QuantizationConfig
    ) -> None:
        cat_node = node
        input_nodes = cat_node.args[0]
        assert isinstance(input_nodes, Sequence)
        first_input_node = input_nodes[0]
        input_qspec_map = {}
        assert isinstance(first_input_node, Node)
        assert isinstance(cat_node, Node)
        input_qspec_map[first_input_node] = get_input_act_qspec(quantization_config)
        share_qparams_with_input_act0_qspec = SharedQuantizationSpec(
            (first_input_node, cat_node)
        )

        for input_node in input_nodes[1:]:
            if input_node not in input_qspec_map:
                # There has the case of cat same nodes: torch.cat([input0, input0], 1)
                assert isinstance(input_node, Node)
                input_qspec_map[input_node] = share_qparams_with_input_act0_qspec

        cat_node.meta[QUANT_ANNOTATION_KEY] = _X86InductorQuantizationAnnotation(
            input_qspec_map=input_qspec_map,
            _annotated=True,
            _is_output_of_quantized_pattern=True,
        )

    def _annotate_propagation_quantizable_pattern(self, node: Node) -> None:
        # Propagate annotation to quantizable patterns.
        if (
            (node.target in propagation_quantizable_ops)
            and (not _is_any_annotated([node]))
            and (node.op == "call_function")
            and (quantization_config := self._get_aten_operator_qconfig(node.target))  # type: ignore[arg-type]
        ):

            def is_all_inputs_connected_to_quantized_op(input_nodes):
                # Ensure all the inputs connect to fusion pattern or quantized node
                for input_node in input_nodes:
                    if not _is_quantized_op_pt2e(input_node):
                        return False
                return True

            if node.target is torch.ops.aten.max_pool2d.default:
                # Recipe of maxpool2d: check input arg[0] of maxpool2d is quantized or not
                input_nodes_to_check = [node.all_input_nodes[0]]
                if not is_all_inputs_connected_to_quantized_op(input_nodes_to_check):
                    return
                self._annotate_maxpool2d(node, quantization_config)
                return
            elif node.target is torch.ops.aten.cat.default:
                input_nodes_to_check = node.all_input_nodes
                if not is_all_inputs_connected_to_quantized_op(input_nodes_to_check):
                    return
                self._annotate_cat(node, quantization_config)
            else:
                input_node = node.all_input_nodes[0]
                if not is_all_inputs_connected_to_quantized_op(
                    [
                        input_node,
                    ]
                ):
                    return
                input_qspec_map = {}
                input_qspec_map[input_node] = get_input_act_qspec(quantization_config)
                node.meta[QUANT_ANNOTATION_KEY] = _X86InductorQuantizationAnnotation(
                    input_qspec_map=input_qspec_map,
                    _annotated=True,
                    _is_output_of_quantized_pattern=True,
                )
        return

    def _annotate_output_share_observer_as_input(
        self, input_node: Node, source_node: Node
    ):
        source_node_quantization_annotation = (
            source_node.meta[QUANT_ANNOTATION_KEY]
            if QUANT_ANNOTATION_KEY in source_node.meta
            else None
        )
        if (
            source_node_quantization_annotation
            and source_node_quantization_annotation._is_output_of_quantized_pattern
        ):
            edge_or_node = (input_node, source_node)
            source_node_quantization_annotation.output_qspec = SharedQuantizationSpec(
                edge_or_node
            )
        return

    def _annotate_output_for_int8_in_int8_out_pattern(self, node: Node) -> None:
        r"""
        Check and insert observer at output of node in int8_in_int8_out_ops if needed.
        Recipe refers to https://github.com/intel/intel-extension-for-pytorch/blob/
        90d19323d96afc53fcc22ba5a7bb3fb07fdd6c1c/intel_extension_for_pytorch/quantization/_utils.py#L495
        """
        edge_or_node: Tuple[Node, Node]
        if (
            (node.target in int8_in_int8_out_ops)
            and (_is_any_annotated([node]))
            and (quantization_config := self._get_aten_operator_qconfig(node.target))  # type: ignore[arg-type]
        ):
            if node.target == torch.ops.aten.max_pool2d.default:
                maxpool_node = node
                if not _is_all_annotated(
                    [
                        maxpool_node,
                    ]
                ):
                    return
                # Get the quantization_annotation from getitem_node
                maxpool_node_quantization_annotation = (
                    maxpool_node.meta[QUANT_ANNOTATION_KEY]
                    if QUANT_ANNOTATION_KEY in maxpool_node.meta
                    else None
                )
                if (
                    maxpool_node_quantization_annotation
                    and maxpool_node_quantization_annotation._is_output_of_quantized_pattern
                ):
                    # Annotate the output_qspec of getitem_node
                    input_act = maxpool_node.args[0]
                    assert isinstance(input_act, Node)
                    assert isinstance(maxpool_node, Node)
                    edge_or_node = (input_act, maxpool_node)
                    maxpool_node_quantization_annotation.output_qspec = (
                        SharedQuantizationSpec(edge_or_node)
                    )
            else:
                input_node = node.all_input_nodes[0]
                self._annotate_output_share_observer_as_input(input_node, node)
        return

    def _annotate_linear(
        self, gm: torch.fx.GraphModule, quantization_config: QuantizationConfig
    ) -> None:
        linear_partitions = get_source_partitions(
            gm.graph, [torch.nn.Linear, torch.nn.functional.linear]
        )
        linear_partitions = list(
            itertools.chain.from_iterable(linear_partitions.values())
        )
        for partition in linear_partitions:
            if len(partition.output_nodes) > 1:
                raise ValueError(
                    "Linear partition cannot have more than one output node"
                )
            linear_node = partition.output_nodes[0]
            if linear_node.op != "call_function" or linear_node.target not in (
                torch.ops.aten.linear.default,
            ):
                raise ValueError(f"{linear_node} is not an aten linear operator")
            # skip annotation if it is already annotated
            if _is_annotated([linear_node]):
                continue
            self._annotate_linear_node_helper(linear_node, True, quantization_config)

    def _annotate_linear_unary(
        self, gm: torch.fx.GraphModule, quantization_config: QuantizationConfig
    ) -> None:
        postop_list = [
            torch.nn.ReLU,
            torch.nn.LeakyReLU,
            torch.nn.Tanh,
            torch.nn.GELU,
        ]
        fused_partitions: List[tuple] = []
        for postop in postop_list:
            fused_partitions = fused_partitions + find_sequential_partitions(
                gm, [torch.nn.Linear, postop]
            )
        for fused_partition in fused_partitions:
            linear_partition, unary_partition = fused_partition
            linear_node, unary_node = self._get_output_nodes_of_partitions(
                [linear_partition, unary_partition]
            )
            if linear_node.op != "call_function" or linear_node.target not in (
                torch.ops.aten.linear.default,
            ):
                continue
            if _is_annotated([unary_node, linear_node]):
                continue
            self._annotate_linear_node_helper(linear_node, False, quantization_config)
            unary_node.meta[QUANT_ANNOTATION_KEY] = _X86InductorQuantizationAnnotation(
                _annotated=True,
                _is_output_of_quantized_pattern=True,
            )

    def validate(self, model: torch.fx.GraphModule) -> None:
        pass

    @classmethod
    def get_supported_operators(cls) -> List[OperatorConfig]:
        return cls.supported_config_and_operators<|MERGE_RESOLUTION|>--- conflicted
+++ resolved
@@ -315,13 +315,17 @@
         function_type: Callable,
         quantization_config: Optional[QuantizationConfig],
     ) -> "X86InductorQuantizer":
-        assert (
-            function_type in X86InductorQuantizer.module_function_to_aten_operator_type
-        ), f"function: Unable to customize quantization config for {function_type} by X86InductorQuantizer."
-        self._set_aten_operator_qconfig(
-            X86InductorQuantizer.module_function_to_aten_operator_type[function_type],
-            quantization_config,
-        )
+        if function_type in X86InductorQuantizer.module_function_to_aten_operator_type:
+            self._set_aten_operator_qconfig(
+                X86InductorQuantizer.module_function_to_aten_operator_type[
+                    function_type
+                ],
+                quantization_config,
+            )
+        else:
+            warnings.warn(
+                f"function: Unable to customize quantization config for {function_type} by X86InductorQuantizer."
+            )
         return self
 
     def set_module_type_qconfig(
@@ -329,13 +333,15 @@
         module_type: torch.nn.Module,
         quantization_config: Optional[QuantizationConfig],
     ) -> "X86InductorQuantizer":
-        assert (
-            module_type in X86InductorQuantizer.module_function_to_aten_operator_type
-        ), f"Module: Unable to customize quantization config for {module_type} by X86InductorQuantizer."
-        self._set_aten_operator_qconfig(
-            X86InductorQuantizer.module_function_to_aten_operator_type[module_type],
-            quantization_config,
-        )
+        if module_type in X86InductorQuantizer.module_function_to_aten_operator_type:
+            self._set_aten_operator_qconfig(
+                X86InductorQuantizer.module_function_to_aten_operator_type[module_type],
+                quantization_config,
+            )
+        else:
+            warnings.warn(
+                f"Module: Unable to customize quantization config for {module_type} by X86InductorQuantizer."
+            )
         return self
 
     def _set_aten_operator_qconfig(
@@ -470,8 +476,7 @@
 
     def annotate(self, model: torch.fx.GraphModule) -> torch.fx.GraphModule:
         """just handling global spec for now"""
-        assert isinstance(self.global_config, QuantizationConfig)
-        if self.global_config.input_activation.is_dynamic:  # type: ignore[union-attr]
+        if self.global_config and self.global_config.input_activation.is_dynamic:  # type: ignore[union-attr]
             model = self._annotate_for_dynamic_quantization_config(model)
         else:
             model = self._annotate_for_static_quantization_config(model)
@@ -492,16 +497,8 @@
         """
 
         # Step1: Recipe of fusion patterns like conv/linear.
-<<<<<<< HEAD
         self._annotate_conv2d_fusion_pattern(model)
         self._annotate_linear_fusion_pattern(model)
-=======
-        if config.is_qat:
-            # Annotate QAT specific pattern: mainly due to BN not folded in prepare_qat
-            self._annotate_qat_conv2d_fusion_pattern(model, config)
-
-        self._annotate_conv2d_fusion_pattern(model, config)
->>>>>>> f822cff2
 
         # Step2: Recipe to propagate annotation for patterns beside conv/linear.
         # Go through all the nodes from start to end.
@@ -738,7 +735,6 @@
             nodes_to_mark_annotated.extend(list(bn_partition.nodes))
             _mark_nodes_as_annotated(nodes_to_mark_annotated)
 
-<<<<<<< HEAD
     def _annotate_conv2d_fusion_pattern(self, model: torch.fx.GraphModule):
         if config := self._get_aten_operator_qconfig(torch.ops.aten.conv2d.default):
             if config.is_qat:
@@ -753,20 +749,8 @@
         if config := self._get_aten_operator_qconfig(torch.ops.aten.linear.default):
             if config.input_activation and not config.input_activation.is_dynamic:
                 # <TODO> Weiwen: Dynamic Quant of linear unary will be supported in next step
-                self._annotate_linear_binary_unary(model, config)
                 self._annotate_linear_unary(model, config)
             self._annotate_linear(model, config)
-=======
-    def _annotate_conv2d_fusion_pattern(
-        self, model: torch.fx.GraphModule, config: QuantizationConfig
-    ):
-        self._annotate_conv2d_binary_unary(model, config)
-        self._annotate_conv2d_binary(model, config)
-        self._annotate_conv2d_unary(model, config)
-        self._annotate_conv2d(model, config)
-        self._annotate_linear_unary(model, config)
-        self._annotate_linear(model, config)
->>>>>>> f822cff2
 
     def _annotate_conv2d_binary_unary(
         self, gm: torch.fx.GraphModule, quantization_config: QuantizationConfig
