--- conflicted
+++ resolved
@@ -30,85 +30,8 @@
 log = logging.getLogger(__name__)
 
 
-<<<<<<< HEAD
-def is_aot_autograd_safe_to_run(gm, example_inputs):
-    """
-    There are some known issues with Aot Autograd. This is a workaround to catch
-    such cases, and fallback to eager. We should fix these quickly.
-
-    Issues
-    1) LSTM - https://github.com/pytorch/torchdynamo/issues/1147
-    2) LSTM - https://github.com/pytorch/functorch/issues/586
-    3) Input mutation - https://github.com/pytorch/torchdynamo/issues/1301
-    """
-
-    def raise_or_warn(reason):
-        msg = f"Unable to use Aot Autograd because of presence of {reason}"
-        if config.raise_on_unsafe_aot_autograd:
-            raise NotImplementedError(msg)
-        else:
-            log.warning(msg)
-        return False
-
-    import functorch.compile
-
-    # 1) LSTM module (tts_angular) - https://github.com/pytorch/functorch/issues/586
-    for submod in gm.modules():
-        if submod.__class__.__name__ == "LSTM":
-            return raise_or_warn("LSTM")
-
-    # 2) Mutation in the graph
-    mutated = False
-    try:
-        if not torch.is_inference_mode_enabled():
-            if functorch.compile.config.use_functionalize:
-                # There are two problematic classes we still exclude for now with
-                # functionalization:
-                #   - data mutation of inputs (fixed when we stop recording the
-                #   copy_ directly into the graph)
-                #   - metadata mutation of inputs (fixed if we do an extra partition
-                #   to avoid AotAutograd on the mutated inputs, or if we some how
-                #   get custom autograd function to reflect metadata changes to the
-                #   original tensor)
-                mutated = has_mutation(gm, example_inputs, inputs_only=True)
-            else:
-                mutated = has_mutation(gm, example_inputs)
-        else:
-            log.info(
-                "inference_mode enabled. TorchDynamo could not check for mutation."
-            )
-    except NotImplementedError as e:
-        if "SparseTensorImpl" not in str(e):
-            # TODO - TorchDynamo mutation analysis cannot handle sparse tensors.
-            # So, there is a chance that we could call Aot Autograd when it is
-            # unsafe.
-            # The exception is fairly guarded with string check, so any other
-            # mutation analysis bugs will raise exceptions and will be caught.
-            raise e
-        pass
-
-    # TODO: delete the logic for this later.
-    # Now that aot autograd supports aliasing and mutation, we don't need it.
-    # if mutated:
-    # return raise_or_warn("mutation")
-
-    return True
-
-
-class AotAutogradStrategy(object):
-    """Base class for backend strategies that use AOT Autograd"""
-
-    @classmethod
-    def compile_fn(cls, gm: torch.fx.GraphModule, example_inputs):
-        if count_calls(gm.graph) < 2:
-            return gm  # no point for tiny graphs
-        return cls(gm, example_inputs).verified_candidate()
-
-    def __init__(self, gm: torch.fx.GraphModule, example_inputs):
-=======
 def aot_autograd(**kwargs):
     def compiler_fn(gm: torch.fx.GraphModule, example_inputs):
->>>>>>> 17941b12
         import functorch.compile
 
         # Hack to get around circular import problems with aot_inductor_debug
