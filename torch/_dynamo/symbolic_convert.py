import collections
import contextlib
import copy
import dataclasses
import dis
import functools
import importlib
import inspect
import itertools
import linecache
import logging
import operator
import sys
import textwrap
import threading
import traceback
import types
import typing
import weakref
from typing import Any, Dict, List, Optional, Set, Tuple, Type
from unittest.mock import patch

import torch
import torch._logging
from torch._guards import tracing, TracingContext

from . import config, exc, logging as torchdynamo_logging, trace_rules, variables
from .bytecode_analysis import (
    get_indexof,
    JUMP_OPNAMES,
    livevars_analysis,
    propagate_line_nums,
)
from .bytecode_transformation import (
    cleaned_instructions,
    create_call_function,
    create_instruction,
    create_jump_absolute,
    Instruction,
    is_generator,
    unique_id,
)
from .code_context import code_context
from .codegen import PyCodegen
from .exc import ArgsMismatchError, BackendCompilerFailed, unimplemented, Unsupported
from .funcname_cache import get_funcname
from .guards import GuardBuilder, install_guard
from .output_graph import GraphCompileReason, OutputGraph
from .replay_record import DummyModule, ExecutionRecorder
from .resume_execution import ContinueExecutionCache, ReenterWith
from .source import (
    AttrSource,
    GetItemSource,
    GlobalSource,
    GlobalWeakRefSource,
    LocalSource,
    Source,
)
from .trace_rules import is_builtin_constant, is_forbidden
from .utils import (
    counters,
    get_fake_value,
    get_instruction_source_311,
    graph_break_dup_warning_checker,
    istype,
    LazyString,
    proxy_args_kwargs,
)
from .variables.base import is_side_effect_safe, MutableLocal, typestr, VariableTracker
from .variables.builder import VariableBuilder, wrap_fx_proxy
from .variables.builtin import BuiltinVariable
from .variables.constant import ConstantVariable
from .variables.ctx_manager import (
    ContextWrappingVariable,
    GenericContextWrappingVariable,
    WithExitFunctionVariable,
)
from .variables.dicts import ConstDictVariable, SetVariable
from .variables.functions import (
    BaseUserFunctionVariable,
    NestedUserFunctionVariable,
    SkipFunctionVariable,
    UserFunctionVariable,
    UserMethodVariable,
)
from .variables.lists import (
    BaseListVariable,
    ListIteratorVariable,
    ListVariable,
    SliceVariable,
    TupleVariable,
)
from .variables.misc import (
    ClosureVariable,
    GetAttrVariable,
    InlinedClosureVariable,
    NullVariable,
    PythonModuleVariable,
    UnknownVariable,
)
from .variables.nn_module import NNModuleVariable
from .variables.tensor import supported_comparison_ops, SymNodeVariable, TensorVariable
from .variables.user_defined import (
    RemovableHandleVariable,
    UserDefinedClassVariable,
    UserDefinedObjectVariable,
)

log = logging.getLogger(__name__)
graph_break_log = torch._logging.getArtifactLogger(__name__, "graph_breaks")
trace_call_log = torch._logging.getArtifactLogger(__name__, "trace_call")
trace_source_log = torch._logging.getArtifactLogger(__name__, "trace_source")
tls = threading.local()
compare_op_handlers: Dict[str, Any] = {
    k: BuiltinVariable(v).call_function for k, v in supported_comparison_ops.items()
}
handle_contains = BuiltinVariable(operator.contains).call_function
handle_not = BuiltinVariable(operator.not_).call_function
compare_op_handlers["in"] = lambda tx, args, _: handle_contains(
    tx, [*reversed(args)], {}
)
compare_op_handlers["not in"] = lambda tx, args, _: handle_not(
    tx, [handle_contains(tx, [*reversed(args)], {})], {}
)


@dataclasses.dataclass
class SpeculationEntry:
    filename: str
    lineno: int
    instruction_pointer: int
    failed: bool = False
    reason: Optional[GraphCompileReason] = None

    def fail_and_restart_analysis(self):
        """
        Start tracing of the current frame over again, and don't take this branch.
        """
        self.failed = True
        if self.reason is not None:
            restart_reason = self.reason.reason
        else:
            restart_reason = "Unknown fail_and_restart_analysis"
        raise exc.SpeculationRestartAnalysis(restart_reason=restart_reason)


@dataclasses.dataclass
class SpeculationLog:
    """
    SpeculationLog replaces the prior copy_graphstate/restore_graphstate
    checkpointing.  Rather than saving/restoring state, we restart the
    dynamo conversion process over from the beginning -- but when we
    hit the start of the speculation that failed, we instead generate
    a graph break.
    """

    entries: List[SpeculationEntry] = dataclasses.field(default_factory=list)
    index: int = 0

    def restart(self):
        self.index = 0

    def clear(self):
        self.entries.clear()
        self.index = 0

    def next(self, filename: str, lineno: int, instruction_pointer) -> SpeculationEntry:
        """
        Lookup or create a SpeculationEntry() that is shared across
        RestartAnalysis calls.  Args are used only for debug checks.
        """
        if len(self.entries) == self.index:
            self.entries.append(SpeculationEntry(filename, lineno, instruction_pointer))
        entry = self.entries[self.index]
        self.index += 1
        assert (
            entry.instruction_pointer == instruction_pointer
            and entry.filename == filename
            and entry.lineno == lineno
        ), textwrap.dedent(
            f"""
            SpecuationLog diverged at {self.index} of {len(self.entries)}:
            - Run1: {entry.filename}:{entry.lineno} (ip={entry.instruction_pointer})
            - Run2: {filename}:{lineno} (ip={instruction_pointer})
            Please submit a bug report.
            """
        )
        return entry


@functools.lru_cache(None)
def _step_logger():
    return torchdynamo_logging.get_step_logger(log)


@dataclasses.dataclass
class BlockStackEntry:
    target: Instruction
    stack_index: Optional[int] = None
    with_context: Optional[ContextWrappingVariable] = None

    def can_restore(self):
        return self.with_context is not None

    def resume_fn(self):
        assert self.stack_index is not None
        if self.with_context and self.with_context.target_values:
            return ReenterWith(self.stack_index, tuple(self.with_context.target_values))
        else:
            return ReenterWith(self.stack_index)

    def exit(self, tx):
        assert self.with_context is not None
        return self.with_context.exit(tx)


class ReturnValueOp(Exception):
    pass


def stack_op(fn: typing.Callable[..., object]):
    nargs = len(inspect.signature(fn).parameters)
    fn_var = BuiltinVariable(fn)

    @functools.wraps(fn)
    def impl(self: "InstructionTranslatorBase", inst: Instruction):
        self.push(fn_var.call_function(self, self.popn(nargs), {}))

    return impl


def _detect_and_normalize_assert_statement(
    self: "InstructionTranslatorBase",
    truth_fn: typing.Callable[[object], bool],
    push: bool,
):
    # Detect if this jump instruction is assert and normalize the assert
    # by pushing dummy error message when nothing is given.
    #
    # Python 3.9 assertion is in following format:
    # 18 POP_JUMP_IF_TRUE       28
    # 20 LOAD_ASSERTION_ERROR
    # 22 LOAD_CONST               3 ('Assert message') -> optional instruction
    # 24 CALL_FUNCTION            1                    -> optional instruction
    # 26 RAISE_VARARGS
    #
    # Python 3.8 assertion is in following format:
    # 18 POP_JUMP_IF_TRUE       28
    # 20 LOAD_GLOBAL              0 (Assertion type)
    # 22 LOAD_CONST               3 ('Assert message') -> optional instruction
    # 24 CALL_FUNCTION            1                    -> optional instruction
    # 26 RAISE_VARARGS            1

    if (truth_fn is not operator.truth) or push:
        return False

    assert isinstance(self.instruction_pointer, int)
    current_instruction_pointer = self.instruction_pointer
    inst = self.instructions[current_instruction_pointer]
    # Detect LOAD_ASSERTION_ERROR or LOAD_GLOBAL 0
    if sys.version_info < (3, 9):
        if inst.opname != "LOAD_GLOBAL" or inst.argval != "AssertionError":
            return False
    else:
        if inst.opname != "LOAD_ASSERTION_ERROR":
            return False

    current_instruction_pointer += 1

    # Use dummy error message if its hard to extract
    error_msg = "assertion error"

    inst = self.instructions[current_instruction_pointer]
    # DETECT RAISE_VARARGS or LOAD CONST
    if inst.opname == "LOAD_CONST":
        if not isinstance(inst.argval, str):
            return False
        error_msg = inst.argval

        # if it is LOAD_CONSTANT, it must be followed by CALL_FUNCTION
        # (PRECALL for Python 3.11, CALL for Python 3.12+)
        current_instruction_pointer += 1
        inst = self.instructions[current_instruction_pointer]
        if inst.opname not in ("CALL_FUNCTION", "PRECALL", "CALL"):
            return False

        # for Python 3.11, PRECALL should be followed by CALL, then RAISE_VARARGS
        # for Python != 3.11, CALL_FUNCTION/CALL should be followed by RAISE_VARARGS
        current_instruction_pointer += 1
        if inst.opname == "PRECALL":
            current_instruction_pointer += 1
        inst = self.instructions[current_instruction_pointer]

    if inst.opname != "RAISE_VARARGS":
        return False

    self.push(ConstantVariable.create(error_msg))

    return True


def generic_jump(truth_fn: typing.Callable[[object], bool], push: bool):
    def jump_graph_break(self, inst, value, extra_msg=""):
        if not self.should_compile_partial_graph():
            unimplemented("should_compile_partial_graph=False")
        # compile a partial subgraph prefix then jump into user code
        if self.has_backedge():
            msg = (
                "Skipping frame because there is a graph break in a for/while loop\n"
                f"{self.frame_summary()}"
            )
            log.info(msg)
            raise exc.SkipFrame(msg)

        self.push(value)
        log.debug("generic_jump triggered compile")
        self.output.compile_subgraph(
            self,
            reason=GraphCompileReason(
                f"generic_jump {typestr(value)}{extra_msg}", [self.frame_summary()]
            ),
        )
        self.pop()

        if_next = self.create_call_resume_at(self.next_instruction)
        push and self.push(value)
        if_jump = self.create_call_resume_at(inst.target)

        self.output.add_output_instructions(
            [create_instruction(inst.opname, target=if_jump[0])] + if_next + if_jump
        )

    def inner(self: "InstructionTranslatorBase", inst: Instruction):
        value: VariableTracker = self.pop()
        if (
            config.rewrite_assert_with_torch_assert
            and _detect_and_normalize_assert_statement(self, truth_fn, push)
        ):
            error_msg: VariableTracker = self.pop()
            # Skip over things like `assert True`
            if value.is_python_constant() and bool(value.as_python_constant()):
                self.jump(inst)
                return

            # TODO maybe should respect DtoH sync intention of users later??
            # Manually insert torch._assert_async instead of python assert and jump over
            # assert related instructions as we don't need them anymore.

            # if we see Tensor as assert statement, no need to call scalar_tensor
            if isinstance(value, TensorVariable):
                self.output.create_proxy(
                    "call_function",
                    torch._assert_async,
                    *proxy_args_kwargs((value, error_msg), {}),
                )
                self.jump(inst)
                return

            if isinstance(value, SymNodeVariable):
                # if the assertion is normal shape expression.
                # just install guard and bail out.
                sym_expr = value.sym_num
                if not isinstance(sym_expr, torch.SymBool):
                    sym_expr = sym_expr != 0

                result = torch.fx.experimental.symbolic_shapes.expect_true(sym_expr)
                if not result:
                    unimplemented(
                        "Assertion failed on symbolic shapes. Did you make sure eager mode succeeds?"
                    )
                self.jump(inst)
                return

            scalar_to_tensor_proxy = self.output.create_proxy(
                "call_function", torch.scalar_tensor, *proxy_args_kwargs((value,), {})
            )

            scalar_to_tensor = wrap_fx_proxy(
                self,
                scalar_to_tensor_proxy,
                example_value=get_fake_value(scalar_to_tensor_proxy.node, self),
            )

            self.output.create_proxy(
                "call_function",
                torch._assert_async,
                *proxy_args_kwargs((scalar_to_tensor, error_msg), {}),
            )
            self.jump(inst)
            return

        if value.is_python_constant():
            if truth_fn(value.as_python_constant()):
                push and self.push(value)
                self.jump(inst)
        elif (
            isinstance(value, (TensorVariable)) and self.should_compile_partial_graph()
        ):
            jump_graph_break(self, inst, value)
        elif isinstance(value, NNModuleVariable):
            # Equivalent of "self.nn_module is not None"
            mod = self.output.get_submodule(value.module_key)
            if truth_fn(mod):
                push and self.push(value)
                self.jump(inst)
        elif isinstance(value, UserDefinedObjectVariable):
            x = value.var_getattr(self, "__bool__")
            # if __bool__ is missing, trying __len__ to infer a truth value.
            if isinstance(x, GetAttrVariable):
                x = value.var_getattr(self, "__len__")

            # __bool__ or __len__ is function
            if isinstance(x, UserMethodVariable):
                result = x.call_function(self, [], {})
                if isinstance(result, ConstantVariable) and isinstance(
                    result.value, (bool, int)
                ):
                    if truth_fn(result.value):
                        push and self.push(value)
                        self.jump(inst)
                else:
                    unimplemented(
                        "generic_jump on UserDefined with __bool__ returning non-constant"
                    )
            # __bool__ or __len__ is non-function or not existed in the user defined object
            else:
                if truth_fn(True):
                    push and self.push(value)
                    self.jump(inst)
        elif not isinstance(value, TensorVariable) and value.has_unpack_var_sequence(
            self
        ):
            if truth_fn(len(value.unpack_var_sequence(self))):
                push and self.push(value)
                self.jump(inst)
        elif isinstance(value, SymNodeVariable):
            try:
                eval_result = value.evaluate_expr(self.output)
            except exc.UserError as e:
                if self.should_compile_partial_graph():
                    return jump_graph_break(self, inst, value, extra_msg=f"\n{e}")
                raise
            if truth_fn(eval_result):
                push and self.push(value)
                self.jump(inst)
        elif isinstance(value, variables.BackwardHookVariable):
            if truth_fn(True):
                push and self.push(value)
                self.jump(inst)
        else:
            from .source import is_constant_source

            if value.source is not None and is_constant_source(value.source):
                if truth_fn(value.get_real_value()):  # type: ignore[attr-defined]
                    push and self.push(value)
                    self.jump(inst)
            else:
                # TODO link the torch.cond doc later
                raise exc.UserError(
                    exc.UserErrorType.DYNAMIC_CONTROL_FLOW,
                    "Dynamic control flow is not supported at the moment. Please use "
                    "functorch.experimental.control_flow.cond to explicitly capture the control flow.",
                    case_name="cond_operands",
                )

    return inner


explain = False


def break_graph_if_unsupported(*, push):
    def decorator(inner_fn):
        @functools.wraps(inner_fn)
        def wrapper(self: "InstructionTranslatorBase", inst: Instruction):
            speculation = self.speculate()
            if speculation.failed:
                assert speculation.reason is not None
                return handle_graph_break(self, inst, speculation.reason)
            try:
                return inner_fn(self, inst)
            except Unsupported as excp:
                if self.generic_context_manager_depth > 0:
                    # We don't support graph break under GenericContextWrappingVariable,
                    # If there is, we roll back to the checkpoint and fall back.
                    excp.remove_from_stats()
                    unimplemented("Graph break under GenericContextWrappingVariable")

                if isinstance(excp, exc.UncapturedHigherOrderOpError):
                    raise

                if not self.should_compile_partial_graph():
                    raise

                user_stack = excp.real_stack
                # TODO: Also report the traceback from the parent frame
                try:
                    frame_loc = (user_stack[-1].filename, user_stack[-1].lineno)
                except IndexError:
                    # first instruction
                    code_options = self.code_options
                    frame_loc = (
                        code_options["co_filename"],
                        code_options["co_firstlineno"],
                    )
                # torch._dynamo.explain() formats this a little nicer, and presents a slightly
                # more actionable user code pointer
                if (
                    graph_break_log.isEnabledFor(logging.DEBUG)
                    and not explain
                    and graph_break_dup_warning_checker.add(frame_loc)
                ):
                    user_stack_formatted = "".join(traceback.format_list(user_stack))
                    # This log line is exercised from
                    #   python test/dynamo/test_exc.py -k test_graph_break_log
                    graph_break_log.debug(
                        "Graph break: from user code at:\n%s",
                        user_stack_formatted,
                        exc_info=True,
                    )
                else:
                    # This log line MUST NOT contain the string "Graph break",
                    # exercised by
                    #   python test/dynamo/test_misc.py -k test_duplicate_graph_break_log
                    log.debug(
                        "Unsupported break in user code at %s:%s (details suppressed)",
                        *frame_loc,
                    )

                if self.has_backedge():
                    msg = (
                        "Skipping frame because there is a graph break in a for/while loop\n"
                        f"{self.frame_summary()}"
                    )
                    log.info(msg)
                    raise exc.SkipFrame(msg) from excp

                excp.remove_from_stats()
                excp.add_to_stats("graph_break")
                speculation.reason = GraphCompileReason(excp.msg, user_stack)
            speculation.fail_and_restart_analysis()

        def handle_graph_break(
            self: "InstructionTranslatorBase",
            inst: Instruction,
            reason: GraphCompileReason,
        ):
            self.output.compile_subgraph(self, reason=reason)
            cg = PyCodegen(self)
            cleanup: List[Instruction] = []
            # Reconstruct the context variables in the block stack
            for b in self.block_stack:
                assert b.with_context is not None
                cg(b.with_context)
                cg.extend_output(b.resume_fn().try_except(cg.code_options, cleanup))
            self.output.add_output_instructions(cg.get_instructions())
            del cg

            if sys.version_info >= (3, 11) and inst.opname == "CALL":
                kw_names = (
                    self.kw_names.as_python_constant()
                    if self.kw_names is not None
                    else ()
                )
                if len(kw_names) > 0:
                    self.output.add_output_instructions(
                        [create_instruction("KW_NAMES", argval=kw_names)]
                    )
                self.output.add_output_instructions(
                    create_call_function(inst.arg, False)
                )
            else:
                # copy instruction, but without exception table data
                assert inst.target is None
                inst_copy = copy.copy(inst)
                inst_copy.exn_tab_entry = None
                self.output.add_output_instructions([inst_copy])

            self.output.add_output_instructions(cleanup)

            if (
                sys.version_info >= (3, 11)
                and sys.version_info < (3, 12)
                and inst.opname == "CALL"
            ):
                # stack effect for PRECALL + CALL is split between the two instructions
                stack_effect = dis.stack_effect(
                    dis.opmap["PRECALL"], inst.arg
                ) + dis.stack_effect(dis.opmap["CALL"], inst.arg)
            else:
                stack_effect = dis.stack_effect(inst.opcode, inst.arg)
            self.popn(push - stack_effect)

            for _ in range(push):
                self.push(UnknownVariable())
            self.output.add_output_instructions(
                self.create_call_resume_at(self.next_instruction)
            )

        return wrapper

    return decorator


class BytecodeDistpatchTableMeta(type):
    """Installs a `cls.dispatch_table` on every subclass to speed up calls to self.OPCODE()"""

    def __init__(cls, name, bases, dct):
        super().__init__(name, bases, dct)

        def _missing(opname, *args):
            unimplemented(f"missing: {opname}")

        dispatch_table = {
            op: getattr(cls, opname, functools.partial(_missing, opname))
            for opname, op in dis.opmap.items()
        }
        cls.dispatch_table = [dispatch_table.get(i) for i in range(2**8)]


class InstructionTranslatorBase(
    metaclass=BytecodeDistpatchTableMeta,
):
    output: OutputGraph
    symbolic_locals: Dict[str, VariableTracker]
    symbolic_globals: Dict[str, VariableTracker]
    stack: List[VariableTracker]
    instruction_pointer: Optional[int]
    current_instruction: Instruction
    block_stack: List[BlockStackEntry]
    lineno: int
    kw_names: Optional[ConstantVariable]
    accept_prefix_inst: bool
    prefix_insts: List[Instruction]
    inline_depth: int
    inconsistent_side_effects: bool
    current_speculation: Optional[SpeculationEntry]
    dispatch_table: List[Any]
    exec_recorder: Optional[ExecutionRecorder]

    def mark_inconsistent_side_effects(self):
        """
        InstructionTranslator has encountered instructions which may cause
        dynamo to see a different version of history from eager
        See: https://github.com/pytorch/pytorch/issues/110765
        """
        self.inconsistent_side_effects = True

    def has_backedge(self):
        cur_offset = self.current_instruction.offset
        assert self.instruction_pointer is not None
        for inst in self.instructions[self.instruction_pointer :]:
            if inst.opname in JUMP_OPNAMES:
                jump_offset = inst.argval
                if jump_offset < cur_offset:
                    return True
        return False

    def cell_and_freevars(self):
        if not hasattr(self, "_cell_and_freevars"):
            self._cell_and_freevars = tuple(
                self.code_options["co_cellvars"] or []
            ) + tuple(self.code_options["co_freevars"] or [])
        return self._cell_and_freevars

    def prune_dead_locals(self):
        reads = livevars_analysis(self.instructions, self.current_instruction)
        # implicit use by super()
        # reads = reads | {"__class__"}
        # output variables?
        reads = reads | set(self.cell_and_freevars())
        self.symbolic_locals = {
            k: v for k, v in self.symbolic_locals.items() if k in reads
        }
        self.output.side_effects.prune_dead_object_new(self)

    def call_function(
        self,
        fn: VariableTracker,
        args: List[VariableTracker],
        kwargs: Dict[str, VariableTracker],
    ):
        assert isinstance(fn, VariableTracker)
        assert isinstance(args, list)
        assert isinstance(kwargs, dict)
        assert all(
            isinstance(x, VariableTracker)
            for x in itertools.chain(args, kwargs.values())
        )
        inner_fn = None
        if hasattr(fn, "value"):
            inner_fn = fn.value
        if hasattr(fn, "fn"):
            inner_fn = fn.fn
        if inner_fn and callable(inner_fn) and is_forbidden(inner_fn):
            raise AssertionError(f"Attempt to trace forbidden callable {inner_fn}")
        self.push(fn.call_function(self, args, kwargs))

    def inline_user_function_return(self, fn, args, kwargs):
        """
        A call to some user defined function by inlining it.
        """
        return InliningInstructionTranslator.inline_call(self, fn, args, kwargs)

    def get_line_of_code_header(self, lineno=None):
        if lineno is None:
            lineno = self.lineno
        inline_depth_str = (
            f" (inline depth: {self.inline_depth})" if self.inline_depth > 0 else ""
        )
        funcname = get_funcname(self.f_code.co_filename, lineno)
        funcname_str = "" if funcname is None else f" ({funcname})"
        return f"{self.f_code.co_filename}:{lineno} in {self.f_code.co_name}{funcname_str}{inline_depth_str}"

    def get_log_starts_line_log_str(self):
        log_str = f"TRACE starts_line {self.get_line_of_code_header()}\n"
        line = linecache.getline(self.f_code.co_filename, self.lineno).rstrip()
        log_str += f"    {line}"
        return log_str

    def starts_line(self, lineno):
        if self.lineno == lineno:
            return
        self.lineno = lineno
        TracingContext.set_current_loc(
            self.f_code.co_filename, lineno, self.f_code.co_name
        )
        if trace_source_log.isEnabledFor(logging.DEBUG):
            trace_source_log.debug("%s", LazyString(self.get_log_starts_line_log_str))

    def step(self):
        """Process exactly one instruction, return False we should exit"""
        ip = self.instruction_pointer
        if ip is None:
            return False
        self.current_instruction = inst = self.instructions[ip]
        self.instruction_pointer = ip + 1

        if inst.starts_line:
            self.starts_line(inst.starts_line)

        if (
            not self.stack
            and self.should_compile_partial_graph()
            and self.is_non_empty_graph()
        ):
            self.current_speculation = self.speculate()
            if self.current_speculation.failed:
                return self.step_graph_break(inst)

        if log.isEnabledFor(logging.DEBUG):
            log.debug("TRACE %s %s %s", inst.opname, inst.argval, self.stack)

        self.update_block_stack(inst)

        try:
            self.dispatch_table[inst.opcode](self, inst)
            return not self.output.should_exit
        except ReturnValueOp:
            return False
        except Unsupported:
            if self.current_speculation is None:
                log.debug("empty checkpoint")
                raise
            log.debug("step triggered compile", exc_info=True)

        self.current_speculation.fail_and_restart_analysis()

    if sys.version_info >= (3, 11):

        def update_block_stack(self, inst):
            # 3.11 no longer uses a block stack, but we still keep track of one
            # so that we know which contexts are currently active.
            # For our purposes, all exception table entries with the same target
            # are considered to be part of the same "block".
            entry = inst.exn_tab_entry
            if not (
                # still in the same block
                entry
                and self.block_stack
                and self.block_stack[-1].target is entry.target
            ):
                if not entry:
                    # no longer in any block
                    # It is possible for NOPs to be between two instructions
                    # in the same block, but the NOPs are not covered by an
                    # exception table entry. In this case, assume that we
                    # are still in the same block.
                    if self.block_stack and inst.opname != "NOP":
                        # If we really escape from a block and the current
                        # instruction is not in another block, then there
                        # should be no other nested blocks that we are in.
                        assert len(self.block_stack) == 1
                        self.block_stack.pop()
                elif (
                    # current instruction is in the previous block
                    len(self.block_stack) > 1
                    and self.block_stack[-2].target is entry.target
                ):
                    # exit the current block
                    self.block_stack.pop()
                else:
                    # current instruction is in a new block
                    # push block to stack - note, BEFORE_WITH blocks won't
                    # be pushed here since BEFORE_WITH pushes the block, and
                    # the current instruction would be counted as being in that block.
                    self.block_stack.append(
                        BlockStackEntry(entry.target, len(self.stack))
                    )

    else:

        def update_block_stack(self, inst):
            pass

    @property
    def next_instruction(self):
        return self.instructions[self.instruction_pointer]  # type: ignore[index]

    def step_graph_break(self, continue_inst):
        # generate code from checkpoint
        assert not self.output.output_instructions
        assert self.current_speculation is not None
        self.output.compile_subgraph(
            self,
            partial_convert=True,
            reason=GraphCompileReason("step_unsupported", [self.frame_summary()]),
        )
        self.output.add_output_instructions(
            [create_jump_absolute(continue_inst)] + self.instructions
        )

    def run_ctx_mgr(self):
        # NB: Don't push the top level frame summary; set_current_loc will
        # take care of it.  However, DO make sure we attach real_stack to
        # exceptions
        return TracingContext.current_frame(None)

    def run(self):
        with self.run_ctx_mgr():
            try:
                self.output.push_tx(self)
                while self.step():
                    pass
            except BackendCompilerFailed:
                raise
            except Exception as e:
                if self.exec_recorder:
                    e.exec_record = self.exec_recorder.get_record()  # type: ignore[attr-defined]
                raise
            finally:
                self.output.pop_tx()
                # Cleanup the outputGraph to delete the held tensors. We perform the
                # cleanup only for InstructionTranslator and not
                # InliningInstructionTranslator. The InliningInstructionTranslator
                # mutates the output object and is restored to original state if
                # there was an exception.
                if isinstance(self, InstructionTranslator):
                    self.output.cleanup()

    def push(self, val: Optional[VariableTracker]):
        assert val is None or isinstance(
            val, VariableTracker
        ), f"push expects VariableTracker, got {typestr(val)}"
        self.stack.append(val)  # type: ignore[arg-type]

    def push_many(self, vals: List[VariableTracker]):
        for val in vals:
            self.push(val)

    def pop(self) -> VariableTracker:
        return self.stack.pop()

    def popn(self, n: int) -> List[VariableTracker]:
        return [*reversed([self.pop() for _ in range(n)])]

    def LOAD_FAST(self, inst):
        name = inst.argval

        if self.exec_recorder and name in self.f_locals:
            self.exec_recorder.add_local_var(name, self.f_locals[name])

        try:
            self.push(self.symbolic_locals[name].unwrap())
        except KeyError:
            if name.startswith("."):
                try:
                    # This happens in dict/list comprehensions
                    self.push(self.symbolic_locals[name.replace(".", "implicit")])
                except KeyError:
                    unimplemented("undefined LOAD_FAST (implicit)")
            else:
                unimplemented("undefined LOAD_FAST")

        # for continuation functions
        if name.startswith("___stack"):
            self.symbolic_locals.pop(name)

    def LOAD_DEREF(self, inst):
        assert inst.argval in self.cell_and_freevars()

        if self.exec_recorder and inst.argval in self.f_locals:
            self.exec_recorder.add_local_var(inst.argval, self.f_locals[inst.argval])

        if inst.argval not in self.symbolic_locals:
            unimplemented(f"undefined LOAD_DEREF {inst.argval}")
        self.push(self.symbolic_locals[inst.argval])

    def STORE_FAST(self, inst):
        loaded_vt = self.pop()
        name = inst.argval
        loaded_vt.set_name_hint(name)
        self.symbolic_locals[name] = loaded_vt

    def DELETE_FAST(self, inst):
        del self.symbolic_locals[inst.argval]

    STORE_DEREF = STORE_FAST

    def LOAD_CLOSURE(self, inst):
        self.push(ClosureVariable(name=inst.argval))

    def _load_const(self, inst):
        i = inst.arg
        if i is None:
            return ConstantVariable.create(value=inst.argval)
        val = self._constants_cache[i]
        if not val:
            self._constants_cache[i] = val = ConstantVariable.create(value=inst.argval)
        return val

    def LOAD_CONST(self, inst):
        self.push(self._load_const(inst))

    def get_global_source(self, name):
        source: Source
        if self.output.global_scope is self.f_globals:
            source = GlobalSource(name)
        else:
            if "__name__" in self.f_globals:
                source = AttrSource(
                    self.import_source(self.f_globals["__name__"]), name
                )
            else:
                mangled_name = self.output.install_global_by_id(
                    "___unnamed_scope", self.f_globals
                )
                source = GetItemSource(GlobalSource(mangled_name), name)
        return source

    def LOAD_GLOBAL(self, inst):
        if sys.version_info >= (3, 11):
            if inst.arg % 2:
                self.PUSH_NULL(inst)

        name = inst.argval

        if self.exec_recorder:
            if name in self.f_globals:
                self.exec_recorder.add_global_var(name, self.f_globals[name])
            else:
                assert name in self.f_builtins
                self.exec_recorder.builtins[name] = self.f_builtins[name]

        if inst.argval == "AssertionError":
            unimplemented("assert with non-string message")

        if name in self.symbolic_globals:
            variable = self.output.side_effects[self.symbolic_globals[name]]
            self.push(self.output.side_effects.load_global(variable, name))
            return

        try:
            value = self.f_globals[name]
        except KeyError:
            return self.load_builtin(inst)

        source = self.get_global_source(name)
        self.push(VariableBuilder(self, source)(value))

    def STORE_GLOBAL(self, inst):
        value = self.pop()
        name = inst.argval
        source = self.get_global_source(name)
        if name not in self.symbolic_globals:
            self.symbolic_globals[name] = object()  # type: ignore[assignment]  # sentinel object
        variable = self.output.side_effects.track_global_existing(
            source, self.symbolic_globals[name]
        )
        if isinstance(value, RemovableHandleVariable):
            unimplemented("Storing handles in globals - NYI")
        self.output.side_effects.store_global(variable, name, value)

    def import_source(self, module_name):
        """Create an alias to a module for use in guards"""
        if "torch_package" in module_name:
            value = torch.package.package_importer._package_imported_modules[
                module_name
            ]
            alias = (
                module_name.replace(">", "_").replace("<", "_").replace(".", "_dot_")
            )
        else:
            value = importlib.import_module(module_name)
            alias = f"__import_{module_name.replace('.', '_dot_')}"
        f_globals = self.output.global_scope
        assert alias not in f_globals or f_globals[alias] is value
        f_globals[alias] = value
        self.output.update_co_names(alias)
        return GlobalSource(alias)

    def resolve_name(self, name, package, level):
        """
        Copied from the Cpython implementation of __import__
        Resolve a relative module name to an absolute one.
        https://github.com/python/cpython/blob/5a094f0255eea1db58fb2cf14c200971e64ec36e/Lib/importlib/_bootstrap.py#L902
        """
        bits = package.rsplit(".", level - 1)
        if len(bits) < level:
            raise ImportError("attempted relative import beyond top-level package")
        base = bits[0]
        return f"{base}.{name}" if name else base

    def calc_package(self):
        """
        Copied from the Cpython implementation of __import__
        https://github.com/python/cpython/blob/5a094f0255eea1db58fb2cf14c200971e64ec36e/Lib/importlib/_bootstrap.py#L1090
        """
        package = self.f_globals.get("__package__")
        spec = self.f_globals.get("__spec__")
        if package is not None:
            if spec is not None and package != spec.parent:
                log.warning(
                    "__package__ != __spec__.parent (%r != %r)",
                    package,
                    spec.parent,
                    stacklevel=3,
                )
            return package
        elif spec is not None:
            return spec.parent
        else:
            log.warning(
                "can't resolve package from __spec__ or __package__, "
                "falling back on __name__ and __path__",
                stacklevel=3,
            )
            package = self.f_globals["__name__"]
            if "__path__" not in self.f_globals:
                package = package.rpartition(".")[0]
        return package

    def IMPORT_NAME(self, inst):
        level, fromlist = self.popn(2)
        level = level.as_python_constant()
        fromlist = fromlist.as_python_constant()
        module_name = inst.argval

        # Are we replaying? if so, load recorded module
        recorded_name = (
            f"{ExecutionRecorder.LOCAL_MOD_PREFIX}_{level}_{fromlist}_{module_name}"
        )
        if recorded_name in self.f_globals:
            value = self.f_globals[recorded_name]
            source = GlobalSource(recorded_name)
        else:
            try:
                value = __import__(
                    module_name,
                    fromlist=fromlist,
                    level=level,
                    globals=self.f_globals,
                )
            except ImportError:
                unimplemented("import a module that does not exist")

            if level != 0:
                pkg = self.calc_package()
                module_name = self.resolve_name(module_name, pkg, level)

            # For __import__, when the name variable is of the form package.module,
            # normally, the top-level package (the name up till the first dot) is
            # returned, not the module named by module_name. However, when a
            # non-empty fromlist argument is given, the module named by name is
            # returned. Therefore, we set the source correctly here.
            if not fromlist:
                top_level_module_name = module_name.partition(".")[0]
                source = self.import_source(top_level_module_name)
            else:
                source = self.import_source(module_name)

        if self.exec_recorder:
            self.exec_recorder.add_local_mod(recorded_name, value)

        if istype(value, (types.ModuleType, DummyModule)):
            self.push(PythonModuleVariable(value, source=source))
        else:
            unimplemented(f"IMPORT_NAME {typestr(value)}")

    def IMPORT_FROM(self, inst):
        self.DUP_TOP(inst)
        self._load_attr(inst)

    def load_builtin(self, inst):
        if inst.argval not in self.f_builtins:
            raise NameError(f"name '{inst.argval}' is not defined")
        val = self.f_builtins[inst.argval]

        if callable(val):
            self.push(VariableBuilder(self, GlobalSource(inst.argval))(val))
        else:
            assert is_builtin_constant(val)
            self.push(ConstantVariable.create(value=val))

    def jump(self, inst):
        self.instruction_pointer = self.indexof[inst.target]

    JUMP_FORWARD = jump
    JUMP_ABSOLUTE = jump

    POP_JUMP_IF_FALSE = generic_jump(operator.not_, False)
    POP_JUMP_IF_TRUE = generic_jump(operator.truth, False)
    JUMP_IF_FALSE_OR_POP = generic_jump(operator.not_, True)
    JUMP_IF_TRUE_OR_POP = generic_jump(operator.truth, True)

    def SETUP_LOOP(self, inst):
        # only exists in python<=3.7
        self.block_stack.append(BlockStackEntry(inst.target))

    def SETUP_EXCEPT(self, inst):
        # only exists in python<=3.7
        self.block_stack.append(BlockStackEntry(inst.target))

    def POP_BLOCK(self, inst):
        self.block_stack.pop()

    def SETUP_WITH(self, inst):
        self.setup_or_before_with(inst)

    def SETUP_FINALLY(self, inst):
        self.block_stack.append(BlockStackEntry(inst.target))

    def BEGIN_FINALLY(self, inst):
        self.push(None)

    def WITH_CLEANUP_START(self, inst):
        exit, exc = self.popn(2)
        assert exc is None
        self.push(exc)
        self.push(exit.call_function(self, [ConstantVariable.create(None)] * 3, {}))

    def WITH_CLEANUP_FINISH(self, inst):
        self.popn(2)
        self.push(None)

    def CALL_FINALLY(self, inst):
        """
        pushes the address of the next instruction onto the stack and increments
        bytecode counter by delta
        """
        # Python 3.8 only
        addr = self.indexof[self.next_instruction]
        self.push(ConstantVariable.create(addr))
        self.instruction_pointer = self.indexof[inst.target]

    def END_FINALLY(self, inst):
        # Python 3.8 only
        # https://docs.python.org/3.8/library/dis.html#opcode-END_FINALLY
        tos = self.pop()
        if isinstance(tos, ConstantVariable):
            self.instruction_pointer = tos.as_python_constant()
        else:
            pass

    def POP_FINALLY(self, inst):
        # Python 3.8 only
        preserve_tos = inst.argval
        if preserve_tos:
            tos = self.pop()
        _ = self.pop()
        if preserve_tos:
            self.push(tos)  # type: ignore[possibly-undefined]

    def FOR_ITER(self, inst):
        it = self.pop().realize()
<<<<<<< HEAD
        try:
            val = it.next_variable(self)
            self.push(it)
            self.push(val)
        except (StopIteration, exc.UserStopIteration):
            self.jump(inst)

    def RAISE_VARARGS(self, inst):
        if inst.arg == 0:
            unimplemented("re-raise")
        elif inst.arg == 1:
            val = self.pop()
            if (
                isinstance(val, BuiltinVariable) and val.fn is StopIteration
            ) or isinstance(val, variables.StopIterationVariable):
                raise exc.UserStopIteration()
            unimplemented(f"raise {exc}")
=======
        if isinstance(it, (variables.ListIteratorVariable, variables.IteratorVariable)):
            try:
                val, next_iter = it.next_variables(self)
                self.push(next_iter)
                self.push(val)
            except StopIteration:
                # leave iterator upon exhaustion in 3.12
                if sys.version_info >= (3, 12):
                    # CPython 3.12 actually jumps to the instruction after the END_FOR
                    # and performs the action of END_FOR as part of FOR_ITER. We jump
                    # to the END_FOR and run it, so we need to make sure 2 values are
                    # on the stack for it to pop.
                    self.push(it)
                    self.push(ConstantVariable.create(None))
                self.jump(inst)
>>>>>>> 782996ab
        else:
            unimplemented("raise ... from ...")

    def COMPARE_OP(self, inst):
        self.push(compare_op_handlers[inst.argval](self, self.popn(2), {}))

    def GET_ITER(self, inst):
        self.call_function(BuiltinVariable(iter), [self.pop()], {})

    @break_graph_if_unsupported(push=1)
    def CALL_FUNCTION(self, inst):
        args = self.popn(inst.argval)
        fn = self.pop()
        self.call_function(fn, args, {})

    @break_graph_if_unsupported(push=1)
    def CALL_FUNCTION_EX(self, inst):
        kwargsvars: VariableTracker
        if inst.argval == 0:
            kwargsvars = ConstDictVariable({})
            argsvars = self.pop()
        elif inst.argval == 1:
            kwargsvars = self.pop()
            argsvars = self.pop()
        else:
            unimplemented("CALL_FUNCTION_EX")
        fn = self.pop()
        if sys.version_info >= (3, 11):
            null = self.pop()
            assert isinstance(null, NullVariable)

        if (
            isinstance(fn, GetAttrVariable)
            and isinstance(fn.obj, TensorVariable)
            and fn.name == "view"
            and isinstance(argsvars, (ConstantVariable, TensorVariable))
        ):
            # Hack to handle special case in some bert models.  Converts
            # x.view(*shape) into x.view(shape), which is correct for view()
            # but not generally.  See test_transpose_for_scores().
            argsvars = TupleVariable([argsvars])

        if not isinstance(
            argsvars, BaseListVariable
        ) and argsvars.has_unpack_var_sequence(self):
            argsvars = TupleVariable(argsvars.unpack_var_sequence(self))

        if not isinstance(argsvars, BaseListVariable) or not isinstance(
            kwargsvars, ConstDictVariable
        ):
            unimplemented(f"non-static call {typestr(argsvars)} {typestr(kwargsvars)}")

        # Map to a dictionary of str -> VariableTracker
        kwargsvars = kwargsvars.keys_as_python_constant()
        self.call_function(fn, argsvars.items, kwargsvars)

    @break_graph_if_unsupported(push=1)
    def CALL_FUNCTION_KW(self, inst):
        argnames = self.pop()
        args = self.popn(inst.argval)
        fn = self.pop()
        assert isinstance(argnames, TupleVariable) and argnames.is_python_constant()
        argnames = argnames.as_python_constant()
        args, kwargs_list = args[: -len(argnames)], args[-len(argnames) :]
        kwargs = dict(zip(argnames, kwargs_list))
        assert len(kwargs) == len(argnames)
        self.call_function(fn, args, kwargs)

    def LOAD_METHOD_SUPER(self, inst):
        self.CALL_FUNCTION(dataclasses.replace(inst, argval=2))
        arg = inst.argval[0]
        argval = self.code_options["co_names"][arg]
        if sys.version_info < (3, 11):
            self._load_attr(dataclasses.replace(inst, argval=argval))
        else:
            self.LOAD_METHOD(dataclasses.replace(inst, argval=argval))

    def LOAD_ATTR_SUPER(self, inst):
        self.CALL_FUNCTION(dataclasses.replace(inst, argval=2))
        arg = inst.argval[0]
        argval = self.code_options["co_names"][arg]
        self._load_attr(dataclasses.replace(inst, argval=argval))

    def LOAD_METHOD(self, inst):
        self._load_attr(inst)
        obj = self.pop()
        if sys.version_info >= (3, 11):
            # always follow the NULL + fn convention, since if obj
            # is actually a method, self is already bound to it, so it
            # doesn't need to be passed in as an arg.
            self.PUSH_NULL(inst)
            self.push(obj)
        else:
            self.push(obj)
            self.push(None)

    def CALL_METHOD(self, inst):
        args = self.popn(inst.argval)
        dummy = self.pop()
        assert dummy is None
        fn = self.pop()
        self.call_function(fn, args, {})

    def _load_attr(self, inst):
        obj = self.pop()
        result = BuiltinVariable(getattr).call_function(
            self, [obj, ConstantVariable.create(inst.argval)], {}
        )
        self.push(result)

    def LOAD_ATTR(self, inst):
        if sys.version_info >= (3, 12):
            if inst.arg % 2:
                self.LOAD_METHOD(inst)
                return
        self._load_attr(inst)

    def STORE_ATTR(self, inst):
        speculation = self.speculate()
        if speculation.failed:
            return self.store_attr_graph_break(inst)
        val, obj = self.popn(2)

        if isinstance(obj, NNModuleVariable):
            # We don't allow side effects during export
            # https://github.com/pytorch/torchdynamo/issues/1475
            assert (
                not self.export
            ), f"Mutating module attribute {inst.argval} during export."

        try:
            BuiltinVariable(setattr).call_function(
                self, [obj, ConstantVariable.create(inst.argval), val], {}
            )
            return
        except Unsupported as e:
            if not self.should_compile_partial_graph():
                raise
            log.debug("STORE_ATTR triggered compile", exc_info=True)
            e.remove_from_stats()
            e.add_to_stats("graph_break")
        speculation.fail_and_restart_analysis()

    def store_attr_graph_break(self, inst):
        self.output.compile_subgraph(
            self, reason=GraphCompileReason("store_attr", [self.frame_summary()])
        )
        self.output.add_output_instructions([copy.copy(inst)])
        self.popn(2)
        self.output.add_output_instructions(
            self.create_call_resume_at(self.next_instruction)
        )

    def DELETE_ATTR(self, inst):
        obj = self.pop()
        BuiltinVariable(delattr).call_function(
            self, [obj, ConstantVariable.create(inst.argval)], {}
        )

    def create_call_resume_at(self, offset):
        raise AssertionError(
            f"create_call_resume_at not overridden by subclass {type(self)}"
        )

    def should_compile_partial_graph(self) -> bool:
        raise AssertionError(
            f"should_compile_partial_graph not overridden by subclass {type(self)}"
        )

    @break_graph_if_unsupported(push=0)
    def STORE_SUBSCR(self, inst):
        val, obj, key = self.popn(3)
        result = obj.call_method(self, "__setitem__", [key, val], {})

    def BUILD_TUPLE(self, inst):
        items = self.popn(inst.argval)
        self.push(TupleVariable(items))

    def BUILD_SLICE(self, inst):
        items = self.popn(inst.argval)
        self.push(SliceVariable(items))

    def BUILD_LIST(self, inst):
        items = self.popn(inst.argval)
        self.push(ListVariable(items, mutable_local=MutableLocal()))

    def BUILD_SET(self, inst):
        if config.inject_BUILD_SET_unimplemented_TESTING_ONLY:
            unimplemented("missing: BUILD_SET")
        items = self.popn(inst.argval)
        new_set = SetVariable(items, mutable_local=MutableLocal())
        self.push(new_set)

    def BUILD_LIST_UNPACK(self, inst, cls=ListVariable):
        seqs = self.popn(inst.argval)
        items = list()
        for seq in seqs:
            try:
                items.extend(seq.unpack_var_sequence(self))
            except NotImplementedError:
                unimplemented(f"BUILD_LIST_UNPACK {seq}")
        self.push(cls(items, mutable_local=MutableLocal()))

    def BUILD_TUPLE_UNPACK(self, inst):
        self.BUILD_LIST_UNPACK(inst, cls=TupleVariable)

    BUILD_TUPLE_UNPACK_WITH_CALL = BUILD_TUPLE_UNPACK

    def BUILD_MAP(self, inst):
        items = self.popn(inst.argval * 2)
        d = dict(zip(items[::2], items[1::2]))
        self.push(ConstDictVariable(d, mutable_local=MutableLocal()))

    def BUILD_MAP_UNPACK(self, inst):
        items = self.popn(inst.argval)
        # ensure everything is a dict
        items = [BuiltinVariable(dict).call_function(self, [x], {}) for x in items]
        result = dict()
        for x in items:
            assert isinstance(x, ConstDictVariable)
            result.update(x.items)
        self.push(
            ConstDictVariable(
                result,
                mutable_local=MutableLocal(),
            )
        )

    BUILD_MAP_UNPACK_WITH_CALL = BUILD_MAP_UNPACK

    def BUILD_CONST_KEY_MAP(self, inst):
        keys = self.pop()
        values = self.popn(inst.argval)
        assert isinstance(keys, TupleVariable)
        assert keys.is_python_constant()

        keys = keys.unpack_var_sequence(self)
        assert len(keys) == len(values)

        self.push(
            ConstDictVariable(
                dict(zip(keys, values)),
                mutable_local=MutableLocal(),
            )
        )

    def MAP_ADD(self, inst):
        k, v = self.popn(2)
        assert inst.argval > 0
        obj = self.stack[-inst.arg].realize()
        assert isinstance(obj, ConstDictVariable)
        obj.call_method(self, "__setitem__", (k, v), {})  # type: ignore[arg-type]

    def SET_ADD(self, inst):
        v = self.pop()
        assert inst.argval > 0
        obj = self.stack[-inst.arg]
        assert isinstance(obj, SetVariable)
        assert obj.mutable_local
        return obj.call_method(self, "add", [v], {})

    def LIST_APPEND(self, inst):
        v = self.pop()
        assert inst.argval > 0
        obj = self.stack[-inst.arg].realize()
        assert isinstance(obj, ListVariable)
        assert obj.mutable_local
        self.output.side_effects.mutation(obj)
        obj.items.append(v)

    def MAKE_FUNCTION(self, inst):
        flags = inst.arg
        old_stack = list(self.stack)
        if sys.version_info < (3, 11):
            fn_name = self.pop()
        code = self.pop()
        if sys.version_info >= (3, 11):
            # MAKE_FUNCTION behavior actually changed in 3.11, see
            # https://github.com/python/cpython/pull/93189/
            assert hasattr(code.value, "co_qualname")  # type: ignore[attr-defined]
            fn_name = ConstantVariable.create(value=code.value.co_qualname)  # type: ignore[attr-defined]
        defaults = None
        closure = None
        annotations = None
        kwdefaults = None

        if flags & 0x08:
            closure = self.pop()
        if flags & 0x04:
            annotations = self.pop()
        if flags & 0x02:
            kwdefaults = self.pop()
        if flags & 0x01:
            defaults = self.pop()

        self.push(
            NestedUserFunctionVariable(
                fn_name,
                code,
                self.f_globals,
                defaults,
                kwdefaults,
                annotations,
                closure,
                closure_scope=self,
            )
        )

    def UNPACK_SEQUENCE(self, inst):
        seq = self.pop()
        if isinstance(seq, TensorVariable):
            val = seq.unpack_var_sequence(self, idxes=range(inst.argval))
        elif isinstance(seq, GetAttrVariable) and isinstance(seq.obj, TensorVariable):
            # x, y = a.shape
            proxy = getattr(seq.obj.as_proxy(), seq.name)
            val = [wrap_fx_proxy(self, proxy[i]) for i in range(inst.argval)]
        elif seq.has_unpack_var_sequence(self):
            val = seq.unpack_var_sequence(self)
        else:
            unimplemented(f"UNPACK_SEQUENCE {seq}")
        if len(val) != inst.argval:
            unimplemented("UNPACK_SEQUENCE length mismatch")
        for i in reversed(val):
            self.push(i)

    def UNPACK_EX(self, inst):
        assert 0 <= inst.argval <= 0xFFFF
        prefix = inst.argval & 0xFF  # low byte
        suffix = inst.argval >> 8  # high byte
        seq = self.pop()
        if seq.has_unpack_var_sequence(self):
            vals = list(seq.unpack_var_sequence(self))
            assert len(vals) >= prefix + suffix
            vals_prefix = vals[:prefix]
            vals_list = vals[prefix : len(vals) - suffix]
            vals_suffix = vals[len(vals) - suffix :]
            for item in reversed(vals_suffix):
                self.push(item)
            self.push(TupleVariable(vals_list))
            for item in reversed(vals_prefix):
                self.push(item)
        else:
            unimplemented(f"UNPACK_EX {seq}")

    def NOP(self, inst):
        pass

    def POP_TOP(self, inst):
        self.pop()

    def ROT_TWO(self, inst):
        a = self.pop()
        b = self.pop()
        self.push(a)
        self.push(b)

    def ROT_THREE(self, inst):
        a = self.pop()
        b = self.pop()
        c = self.pop()
        self.push(a)
        self.push(c)
        self.push(b)

    def ROT_FOUR(self, inst):
        a = self.pop()
        b = self.pop()
        c = self.pop()
        d = self.pop()
        self.push(a)
        self.push(d)
        self.push(c)
        self.push(b)

    def DUP_TOP(self, inst):
        a = self.pop()
        self.push(a)
        self.push(a)

    def DUP_TOP_TWO(self, inst):
        a = self.pop()
        b = self.pop()
        self.push(b)
        self.push(a)
        self.push(b)
        self.push(a)

    def FORMAT_VALUE(self, inst):
        flags = inst.arg
        if (flags & 0x04) == 0x04:
            fmt_spec = self.pop()
        else:
            fmt_spec = ConstantVariable.create("")

        value = self.pop()
        if isinstance(value, SymNodeVariable):
            value = ConstantVariable.create(str(value.sym_num))
        if (flags & 0x03) == 0x01:
            value = BuiltinVariable(str).call_function(self, [value], {})
        elif (flags & 0x03) == 0x02:
            value = BuiltinVariable(repr).call_function(self, [value], {})
        elif (flags & 0x03) == 0x03:
            value = BuiltinVariable(ascii).call_function(self, [value], {})

        fmt_var = ConstantVariable.create("{:" + fmt_spec.as_python_constant() + "}")

        self.call_function(BuiltinVariable(str.format), [fmt_var, value], {})

    def BUILD_STRING(self, inst):
        format_string_parts: List[str] = []
        args: List[VariableTracker] = []
        kwargs: Dict[str, VariableTracker] = {}
        for part in self.popn(inst.arg):
            if isinstance(part, ConstantVariable):
                format_string_parts.append("{}")
                args.append(part)
            elif isinstance(part, variables.StringFormatVariable):
                format_string_parts.append(part.format_string)
                args.extend(part.sym_args)
                if set(kwargs.keys()) & set(part.sym_kwargs.keys()):
                    unimplemented(
                        f"BUILD_STRING key conflict {kwargs} & {part.sym_kwargs}"
                    )
                kwargs.update(part.sym_kwargs)
            else:
                unimplemented(f"BUILD_STRING {part}")
        self.push(
            variables.StringFormatVariable.create(
                "".join(format_string_parts), args, kwargs
            )
        )

    def IS_OP(self, inst):
        assert inst.argval == 0 or inst.argval == 1
        if inst.argval == 0:
            new_argval = "is"
        else:
            new_argval = "is not"
        new_inst = create_instruction("COMPARE_OP", argval=new_argval)
        self.COMPARE_OP(new_inst)

    def CONTAINS_OP(self, inst):
        assert inst.argval == 0 or inst.argval == 1
        left, right = self.popn(2)
        op = inst.argval
        self.push(right.call_method(self, "__contains__", [left], {}))
        if op == 1:
            self.UNARY_NOT(inst)

    def LIST_EXTEND(self, inst):
        v = self.pop()
        assert inst.argval > 0
        obj = self.stack[-inst.arg]
        assert isinstance(obj, ListVariable)
        assert obj.mutable_local
        obj.call_method(self, "extend", [v], {})

    def LIST_TO_TUPLE(self, inst):
        self.push(BuiltinVariable(tuple).call_function(self, [self.pop()], {}))

    def DICT_MERGE(self, inst):
        v = self.pop()
        assert inst.argval > 0
        obj = self.stack[-inst.arg].realize()
        assert isinstance(obj, ConstDictVariable)
        assert obj.mutable_local
        obj.call_method(self, "update", [v], {})

    DICT_UPDATE = DICT_MERGE

    def GEN_START(self, inst):
        self.pop()

    def GET_LEN(self, inst):
        tos = self.stack[-1]
        if tos.is_python_constant():
            self.push(ConstantVariable.create(len(tos.as_python_constant())))
        else:
            self.push(tos.call_method(self, "__len__", [], {}))

    def MATCH_MAPPING(self, inst):
        tos = self.stack[-1]
        assert isinstance(tos, ConstDictVariable)
        if isinstance(tos.items, collections.abc.Mapping):
            self.push(ConstantVariable.create(True))
        else:
            self.push(ConstantVariable.create(False))

    def MATCH_SEQUENCE(self, inst):
        tos = self.stack[-1]
        assert tos.is_python_constant()
        tos_value = tos.as_python_constant()
        if isinstance(tos_value, collections.abc.Sequence) and not isinstance(
            tos_value, (str, bytes, bytearray)
        ):
            self.push(ConstantVariable.create(True))
        else:
            self.push(ConstantVariable.create(False))

    def MATCH_KEYS(self, inst):
        tos = self.stack[-1]
        tos1 = self.stack[-2]
        assert isinstance(tos1, ConstDictVariable)

        if all(k in tos1 for k in tos):  # type: ignore[attr-defined]
            self.push(TupleVariable([tos1.getitem_const(k) for k in tos]))  # type: ignore[attr-defined]
            if sys.version_info < (3, 11):
                self.push(ConstantVariable.create(True))
        else:
            self.push(ConstantVariable.create(None))
            if sys.version_info < (3, 11):
                self.push(ConstantVariable.create(False))

    def LOAD_ASSERTION_ERROR(self, inst):
        unimplemented("assert with non-string message")

    UNARY_POSITIVE = stack_op(operator.pos)
    UNARY_NEGATIVE = stack_op(operator.neg)
    UNARY_NOT = stack_op(operator.not_)
    UNARY_INVERT = stack_op(operator.invert)

    BINARY_POWER = stack_op(operator.pow)
    BINARY_MULTIPLY = stack_op(operator.mul)
    BINARY_MATRIX_MULTIPLY = stack_op(operator.matmul)
    BINARY_FLOOR_DIVIDE = stack_op(operator.floordiv)
    BINARY_TRUE_DIVIDE = stack_op(operator.truediv)
    BINARY_MODULO = stack_op(operator.mod)
    BINARY_REMAINDER = stack_op(operator.mod)
    BINARY_ADD = stack_op(operator.add)
    BINARY_SUBTRACT = stack_op(operator.sub)
    BINARY_SUBSCR = break_graph_if_unsupported(push=1)(stack_op(operator.getitem))
    BINARY_LSHIFT = stack_op(operator.lshift)
    BINARY_RSHIFT = stack_op(operator.rshift)
    BINARY_AND = stack_op(operator.and_)
    BINARY_OR = stack_op(operator.or_)
    BINARY_XOR = stack_op(operator.xor)

    INPLACE_POWER = stack_op(operator.ipow)
    INPLACE_MULTIPLY = stack_op(operator.imul)
    INPLACE_MATRIX_MULTIPLY = stack_op(operator.imatmul)
    INPLACE_FLOOR_DIVIDE = stack_op(operator.ifloordiv)
    INPLACE_TRUE_DIVIDE = stack_op(operator.itruediv)
    INPLACE_MODULO = stack_op(operator.imod)
    INPLACE_REMAINDER = stack_op(operator.imod)
    INPLACE_ADD = stack_op(operator.iadd)
    INPLACE_SUBTRACT = stack_op(operator.isub)
    INPLACE_LSHIFT = stack_op(operator.ilshift)
    INPLACE_RSHIFT = stack_op(operator.irshift)
    INPLACE_AND = stack_op(operator.iand)
    INPLACE_XOR = stack_op(operator.ixor)
    INPLACE_OR = stack_op(operator.ior)

    # 3.11 opcodes
    def RESUME(self, inst):
        if inst.arg == 0:
            self.append_prefix_inst(inst)
            self.accept_prefix_inst = False
        else:
            assert not self.accept_prefix_inst

    if sys.version_info >= (3, 11):

        def BINARY_OP(self, inst):
            return _binary_op_lookup[inst.arg](self, inst)

    def PRECALL(self, inst):
        pass

    def KW_NAMES(self, inst):
        kw_names = self.code_options["co_consts"][inst.arg]
        assert isinstance(kw_names, tuple)
        for name in kw_names:
            assert isinstance(name, str)
        assert self.kw_names is None
        self.kw_names = ConstantVariable.create(value=kw_names)  # type: ignore[assignment]

    def PUSH_NULL(self, inst):
        self.push(NullVariable())

    @break_graph_if_unsupported(push=1)
    def CALL(self, inst):
        # see https://docs.python.org/3.11/library/dis.html#opcode-CALL
        # for convention
        contents = self.popn(inst.arg + 2)
        if isinstance(contents[0], NullVariable):
            fn = contents[1]
            args = []
        else:
            fn = contents[0]
            args = [contents[1]]
        kw_names = self.kw_names.value if self.kw_names else ()
        if kw_names:
            args = args + contents[2 : -len(kw_names)]
            kwargs_list = contents[-len(kw_names) :]
            kwargs = dict(zip(kw_names, kwargs_list))
            assert len(kwargs) == len(kw_names)
        else:
            args = args + contents[2:]
            kwargs = {}
        self.call_function(fn, args, kwargs)
        self.kw_names = None

    def COPY(self, inst):
        self.push(self.stack[-inst.arg])

    def SWAP(self, inst):
        self.stack[-1], self.stack[-inst.arg] = self.stack[-inst.arg], self.stack[-1]

    JUMP_BACKWARD = jump
    JUMP_BACKWARD_NO_INTERRUPT = jump

    POP_JUMP_FORWARD_IF_TRUE = generic_jump(operator.truth, False)
    POP_JUMP_BACKWARD_IF_TRUE = generic_jump(operator.truth, False)
    POP_JUMP_FORWARD_IF_FALSE = generic_jump(operator.not_, False)
    POP_JUMP_BACKWARD_IF_FALSE = generic_jump(operator.not_, False)

    def CACHE(self, inst):
        pass

    def BEFORE_WITH(self, inst):
        self.setup_or_before_with(inst)

    def setup_or_before_with(self, inst):
        ctx = self.pop()
        if not isinstance(ctx, ContextWrappingVariable):
            unimplemented(f"{inst.opname} {ctx}")

        if isinstance(ctx, GenericContextWrappingVariable):
            self.generic_context_manager_depth += 1

        exit = WithExitFunctionVariable(
            ctx,
            inst.target,
        )
        if sys.version_info >= (3, 11):
            # see create_call_resume_at for block stack details
            target = self.next_instruction.exn_tab_entry.target
        else:
            target = inst.target
        if isinstance(self, InstructionTranslator):
            self.block_stack.append(BlockStackEntry(target, len(self.stack), ctx))
        else:
            self.block_stack.append(BlockStackEntry(target))

        self.push(exit)
        self.push(ctx.enter(self))

    def append_prefix_inst(self, inst):
        assert self.accept_prefix_inst
        self.prefix_insts.append(inst)

    def MAKE_CELL(self, inst):
        if sys.version_info >= (3, 12) and not self.accept_prefix_inst:
            # In 3.12+, MAKE_CELL is not longer necessarily a prefix instruction.
            # It can be generated by inlined comprehensions.
            assert isinstance(self.symbolic_locals[inst.argval], NullVariable)
            self.symbolic_locals[
                inst.argval
            ] = self.output.side_effects.track_cell_new()
        else:
            self.append_prefix_inst(inst)

    def COPY_FREE_VARS(self, inst):
        self.append_prefix_inst(inst)

    def RETURN_GENERATOR(self, inst):
        self.append_prefix_inst(inst)

    # 3.12 opcodes
    def BINARY_SLICE(self, inst):
        # BUILD_SLICE
        items = self.popn(2)
        self.push(SliceVariable(items))
        self.BINARY_SUBSCR(inst)

    def STORE_SLICE(self, inst):
        # BUILD SLICE
        items = self.popn(2)
        self.push(SliceVariable(items))
        self.STORE_SUBSCR(inst)

    def END_FOR(self, inst):
        self.popn(2)

    def LOAD_FAST_CHECK(self, inst):
        if isinstance(self.symbolic_locals[inst.argval], NullVariable):
            unimplemented("LOAD_FAST_CHECK on uninitialized variable")
        self.LOAD_FAST(inst)

    def LOAD_FAST_AND_CLEAR(self, inst):
        if inst.argval not in self.symbolic_locals:
            self.push(NullVariable())
        else:
            self.LOAD_FAST(inst)
        self.symbolic_locals[inst.argval] = NullVariable()

    def LOAD_SUPER_ATTR(self, inst):
        super_vt, cls_vt, self_vt = self.popn(3)
        self.call_function(super_vt, [cls_vt, self_vt], {})
        if inst.arg & 1:
            self.LOAD_METHOD(inst)
        else:
            self._load_attr(inst)

    def CALL_INTRINSIC_1(self, inst):
        if inst.argval == 5:
            # INTRINSIC_UNARY_POSITIVE
            self.UNARY_POSITIVE(inst)
        elif inst.argval == 6:
            # INTRINSIC_LIST_TO_TUPLE
            self.push(TupleVariable(self.pop().unpack_var_sequence(self)))
        else:
            unimplemented(f"missing CALL_INTRINSIC_1 operand {inst.argval}")

    def END_SEND(self, inst):
        del self.stack[-2]

    def is_non_empty_graph(self):
        if self.output.count_calls() > 1:
            # perf optimization only
            self.is_non_empty_graph = lambda: True  # type: ignore[method-assign]
            return True
        return False

    def format_frame_summary(self, additional_stack_frames=None):
        if additional_stack_frames is None:
            additional_stack_frames = []
        return "".join(
            traceback.format_list(
                [self.frame_summary()] + list(reversed(additional_stack_frames))
            )
        )

    def frame_summary(self):
        return traceback.FrameSummary(
            getattr(self.f_code, "co_filename", "<unknown>"),
            self.lineno,
            getattr(self.f_code, "co_name", "<unknown>"),
            lookup_line=False,
        )

    def store_global_weakref_by_id(self, prefix, value):
        global_name = self.output.install_global_by_id(prefix, weakref.ref(value))
        install_guard(
            GlobalWeakRefSource(global_name).make_guard(GuardBuilder.WEAKREF_ALIVE)
        )
        return global_name

    @property
    def fake_mode(self):
        return self.output.tracing_context.fake_mode

    def find_symbolic_locals_name(self, tensor_variable):
        for key, value in self.symbolic_locals.items():
            if value is tensor_variable:
                return key
        return None

    @contextlib.contextmanager
    def strict_translation_mode(self):
        self.strict_checks_enabled = True
        try:
            yield
        finally:
            self.strict_checks_enabled = False

    def speculate(self) -> SpeculationEntry:
        return self.speculation_log.next(
            self.f_code.co_filename, self.lineno, self.instruction_pointer
        )

    def __init__(
        self,
        output: OutputGraph,
        instructions: List[Instruction],
        f_locals: Dict[str, Any],
        f_globals: Dict[str, Any],
        f_builtins: Dict[str, Any],
        code_options: Dict[str, Any],
        symbolic_locals: Dict[str, VariableTracker],
        symbolic_globals: Dict[str, VariableTracker],
        f_code: types.CodeType,
        export: bool,
        inline_depth: int,
        speculation_log: SpeculationLog,
    ):
        super().__init__()
        self.speculation_log = speculation_log

        # Mutable state checkpointed by copy_graphstate()
        self.output = output
        self.symbolic_locals = symbolic_locals
        self.symbolic_globals = symbolic_globals
        self.stack = []
        self.instruction_pointer = 0
        self.current_instruction = create_instruction("NOP")
        self.block_stack = []
        # states before SETUP_WITH for checkpointing and fallback
        self.generic_context_manager_depth = 0
        self.lineno = -1
        self.kw_names = None
        self.accept_prefix_inst = True
        self.prefix_insts = []

        # Properties of the input/output code
        self.instructions: List[Instruction] = instructions
        self.indexof: Dict[Instruction, int] = get_indexof(self.instructions)
        self.f_locals: Dict[
            str, Any
        ] = f_locals  # needed for recording accessed locals for replay
        self.f_globals: Dict[str, Any] = f_globals
        self.f_builtins: Dict[str, Any] = f_builtins
        self.code_options: Dict[str, Any] = code_options
        self.f_code: types.CodeType = f_code

        # Execution record for replaying errors
        if config.replay_record_enabled:
            self.exec_recorder = ExecutionRecorder(
                code=f_code, code_options=code_options
            )
        else:
            self.exec_recorder = None
        # Stack of module being parsed, current nn.module is at the end of ordered dict.
        # The first field of tuple is the fully qualified name of current module
        # in original hierarchy.  The second field is the type of current nn.module
        self.nn_module_stack: Dict[str, Tuple[str, Type[Any]]] = {}
        # Flag to indicate whether tracing is used for export.
        self.export = export

        self.current_speculation = None

        self.strict_checks_enabled = False

        if sys.version_info >= (3, 10):
            from .resume_execution import (
                CO_ASYNC_GENERATOR,
                CO_COROUTINE,
                CO_GENERATOR,
                CO_ITERABLE_COROUTINE,
            )

            if f_code.co_flags & (
                CO_GENERATOR | CO_COROUTINE | CO_ITERABLE_COROUTINE | CO_ASYNC_GENERATOR
            ):
                self.push(BuiltinVariable(None))

        self.inline_depth = inline_depth
        self.inconsistent_side_effects = False
        self._constants_cache: List[Optional[VariableTracker]] = [None] * len(
            f_code.co_consts
        )
        linecache.lazycache(f_code.co_filename, f_globals)


class InstructionTranslator(InstructionTranslatorBase):
    mutated_closure_cell_contents: Set[str]

    @staticmethod
    def current_tx() -> "InstructionTranslator":
        return tls.current_tx

    @contextlib.contextmanager
    def set_current_tx(self):
        prior = getattr(tls, "current_tx", None)
        tls.current_tx = self
        try:
            yield
        finally:
            tls.current_tx = prior

    def __init__(
        self,
        instructions: List[Instruction],
        f_code,
        f_locals,
        f_globals,
        f_builtins,
        code_options,
        compiler_fn,
        one_graph,
        export,
        export_constraints,
        mutated_closure_cell_contents: Set[str],
        frame_state,
        speculation_log: SpeculationLog,
    ):
        _step_logger()(
            logging.INFO,
            f"torchdynamo start tracing {f_code.co_name} {code_options['co_filename']}:{code_options['co_firstlineno']}",
        )
        super().__init__(
            output=OutputGraph(
                code_options,
                compiler_fn,
                self,
                export,
                export_constraints,
                frame_state,
                local_scope=f_locals,
                global_scope=f_globals,
                f_code=f_code,
            ),
            instructions=instructions,
            f_locals=f_locals,
            f_globals=f_globals,
            f_builtins=f_builtins,
            code_options=code_options,
            symbolic_locals={},  # set below
            # A global var is inserted only after a STORE_GLOBAL happens to it
            symbolic_globals={},
            f_code=f_code,
            export=export,
            inline_depth=0,
            speculation_log=speculation_log,
        )

        self._throw_if_in_functorch()

        # as soon as we create the tracing context we should keep it active, so any calls
        # into dynamo apis can rely on finding it
        with tracing(self.output.tracing_context), self.set_current_tx():
            self.one_graph: bool = one_graph
            self.export = export
            self.mutated_closure_cell_contents = mutated_closure_cell_contents
            if self.export:
                assert (
                    self.one_graph
                ), "Export without one graph - something has gone wrong."

            vars = list(code_options["co_varnames"])
            cells_and_freevars = [x for x in self.cell_and_freevars() if x not in vars]
            vars.extend(cells_and_freevars)
            cells_and_freevars_set = set(cells_and_freevars)

            self.symbolic_locals = {
                k: variables.LazyVariableTracker.create(
                    f_locals[k],
                    source=LocalSource(k, cell_or_freevar=k in cells_and_freevars_set),
                )
                for k in vars
                if k in f_locals
            }

            self._throw_if_unsupported_optimizer_step()

            self.debug_locals: List[Tuple[VariableTracker, List[VariableTracker]]] = []
            if export:
                # export gets confused if we never realize unused inputs
                # in export mode just eagerly realize everything
                self.symbolic_locals = variables.LazyVariableTracker.realize_all(
                    self.symbolic_locals
                )

            self._freevars_ids = dict()
            for name in self.code_options["co_freevars"]:
                if name in f_locals:
                    self._freevars_ids[name] = id(f_locals[name])

    def _throw_if_unsupported_optimizer_step(self):
        from .variables import OptimizerVariable

        OptimizerVariable.throw_if_unsupported_step(
            self.symbolic_locals, self.code_options["co_name"]
        )

    def _throw_if_in_functorch(self):
        # Fallback to eager in case of a graph break inside vmap
        eager = torch._dynamo.lookup_backend("eager")
        compiler_fn = inspect.getattr_static(
            self.output.compiler_fn, "compiler_fn", self.output.compiler_fn
        )
        ci = torch._C._functorch.peek_interpreter_stack()
        forbidden_keys = (
            torch._C._functorch.TransformType.Vmap,
            torch._C._functorch.TransformType.Grad,
            torch._C._functorch.TransformType.Jvp,
        )
        if ci is not None and ci.key() in forbidden_keys and compiler_fn is not eager:
            # if it reaches here, it means Dynamo failed to inline a functorch function
            name = ci.key().name.lower()
            msg = f"torch.func.{name}(fn) requires the function to be inlined by dynamo"
            unimplemented(msg)

    def get_example_value(self, source: Source):
        if isinstance(source, LocalSource):
            return self.f_locals[source.local_name]
        if isinstance(source, GlobalSource):
            return self.f_globals[source.global_name]
        raise KeyError()

    def run(self):
        super().run()

    def match_nested_cell(self, name, cell):
        """Match a cell in this method to one in a function we are inlining"""
        try:
            value = cell.cell_contents
        except ValueError:
            return None
        # TODO(jansel): check the id of the cell rather than the contents
        if id(value) != self._freevars_ids.get(name):
            return None
        return self.symbolic_locals[name]

    def should_compile_partial_graph(self):
        return (
            all(b.can_restore() for b in self.block_stack)
            and not self.one_graph
            and self.generic_context_manager_depth == 0
        )

    def create_call_resume_at(self, inst):
        self.instruction_pointer = None

        if inst.opname == "RETURN_VALUE":
            return [create_instruction("RETURN_VALUE")]
        elif inst.opname == "RETURN_CONST":
            return [create_instruction("RETURN_CONST", argval=inst.argval)]

        reads = livevars_analysis(self.instructions, inst)
        argnames = tuple(
            k
            for k in self.symbolic_locals.keys()
            if k in reads and k not in self.cell_and_freevars()
        )

        cg = PyCodegen(self)

        # Python does not allow null to be an arg to a function, so
        # we remove nulls from the stack and restore them in the
        # prologue of the resume function

        # sorted list of indices of nulls on the stack
        null_idxes: List[int] = []
        if sys.version_info >= (3, 11):
            # find indices of NullVariables
            for i, var in enumerate(self.stack):
                if isinstance(var, NullVariable):
                    null_idxes.append(i)
            # generate bytecode to pop the nulls
            null_cnt = 0
            for i, var in enumerate(reversed(self.stack)):
                if isinstance(var, NullVariable):
                    for j in range(2, i + 2 - null_cnt):
                        cg.append_output(create_instruction("SWAP", arg=j))
                    cg.extend_output(cg.pop_null())
                    null_cnt += 1

        # we popped all nulls from the stack at runtime,
        # so we should not count NullVariables
        stack_len = len(self.stack) - len(null_idxes)
        nargs = stack_len + len(argnames)

        name = unique_id(f"__resume_at_{inst.offset}")

        new_code: types.CodeType = ContinueExecutionCache.lookup(
            self.f_code,
            self.lineno,
            inst.offset,
            tuple(b.target.offset for b in self.block_stack),
            stack_len,
            argnames,
            tuple(b.resume_fn() for b in self.block_stack),
            tuple(null_idxes),
        )

        # Add original GraphModule context to the resume function to handle
        # the case of a graph break while tracing a GraphModule
        orig_graphmodule_maybe = code_context.get_context(self.f_code).get(
            "orig_graphmodule", lambda: None
        )()
        if orig_graphmodule_maybe is not None:
            code_context.get_context(new_code)["orig_graphmodule"] = weakref.ref(
                orig_graphmodule_maybe
            )

        if new_code.co_freevars:
            cg.make_function_with_closure(name, new_code, True, stack_len)
        else:
            # This is safe: we pre-generate a unique name
            self.output.install_global_unsafe(
                name, types.FunctionType(new_code, self.f_globals, name)
            )
            cg.extend_output(cg.load_function_name(name, True, stack_len))

        cg.extend_output([cg.create_load(k) for k in argnames])
        cg.extend_output(create_call_function(nargs, False))
        cg.append_output(create_instruction("RETURN_VALUE"))
        return cg.get_instructions()

    def symbolic_locals_contain_module_class(self):
        for v in self.symbolic_locals.values():
            if isinstance(v, UserDefinedClassVariable) and issubclass(
                v.as_python_constant(), torch.nn.Module
            ):
                return True
        return False

    def _return(self, inst):
        if (
            self.output.count_calls() == 0
            and not self.inconsistent_side_effects
            and not self.symbolic_locals_contain_module_class()
            and not self.export
        ):
            raise exc.SkipFrame("because no content in function call")
        self.instruction_pointer = None
        _step_logger()(
            logging.INFO,
            f"torchdynamo done tracing {self.f_code.co_name} ({inst.opname})",
        )
        log.debug("%s triggered compile", inst.opname)
        self.output.compile_subgraph(
            self,
            reason=GraphCompileReason(
                "return_value", [self.frame_summary()], graph_break=False
            ),
        )
        return_inst = (
            create_instruction("RETURN_VALUE")
            if inst.opname == "RETURN_VALUE"
            else create_instruction("RETURN_CONST", argval=inst.argval)
        )
        self.output.add_output_instructions([return_inst])
        raise ReturnValueOp()

    def RETURN_VALUE(self, inst):
        self._return(inst)

    def RETURN_CONST(self, inst):
        self._return(inst)


if sys.version_info >= (3, 11):
    _binary_op_lookup = [
        getattr(
            InstructionTranslator,
            opname[3:] if "INPLACE" in opname else f"BINARY_{opname[3:]}",
        )
        for opname, _ in dis._nb_ops  # type: ignore[attr-defined]
    ]


class InliningInstructionTranslator(InstructionTranslatorBase):
    """Trace and inline a called method"""

    symbolic_result: Optional[TensorVariable]

    @classmethod
    def inline_call(cls, parent, func, args, kwargs):
        with patch.dict(counters, {"unimplemented": counters["inline_call"]}):
            return cls.inline_call_(parent, func, args, kwargs)

    @staticmethod
    def check_inlineable(func):
        if func.has_self():
            unimplemented("inline with __self__")

        result = trace_rules.check_verbose(func, is_inlined_call=True)
        if result.skipped:
            from torch._dynamo.variables.misc import produce_trampoline_autograd_apply

            # _origin marks this as coming from an internal dynamo known function that is safe to
            # trace through.
            if hasattr(getattr(func, "fn", None), "_origin") and func.fn._origin in [
                produce_trampoline_autograd_apply,
            ]:
                # Known sound
                return trace_rules.SkipResult(
                    False, "allowlist in dynamo known function"
                )
            fn_qualname = func.fn.__qualname__ if hasattr(func, "fn") else ""
            unimplemented(
                f"'inline in skipfiles: {fn_qualname} | {func.get_name()} {func.get_filename()}, {result.reason}'"
            )

        if isinstance(func, UserFunctionVariable) and inspect.getattr_static(
            func.get_function(), "_torchdynamo_disable", False
        ):
            unimplemented(
                f"call torch._dynamo.disable() wrapped function {func.get_function()}"
            )
        else:
            return result

    @staticmethod
    def inline_call_(
        parent, func: VariableTracker, args: List[VariableTracker], kwargs
    ):
        if isinstance(func, SkipFunctionVariable):
            unimplemented("inline with functions in skip files")
        assert isinstance(
            func,
            (UserFunctionVariable, NestedUserFunctionVariable),
        )
        result = InliningInstructionTranslator.check_inlineable(func)
        assert result.skipped is False
        try:
            sub_locals, closure_cells = func.bind_args(parent, args, kwargs)
        except TypeError as e:
            # Wrap the general TypeError during bind_args() to the internal ArgsMismatchError with detailed info
            raise ArgsMismatchError(  # noqa: TRY200
                "{reason}.\n  func = {func}, args = {args}, kwargs = {kwargs}".format(
                    reason=str(e),
                    func=f"'{func.get_name()}' {func.get_filename()}:{func.get_code().co_firstlineno}",
                    args=[arg.python_type() for arg in args],
                    kwargs=kwargs,
                ),
            )

        for v in itertools.chain(sub_locals.values(), closure_cells.values()):
            if not isinstance(v, VariableTracker):
                unimplemented(f"unconverted arg {v}")

        code: types.CodeType = func.get_code()
        if code.co_name in ("__setitem__", "__setattr__") and not (
            args is not None
            and len(args) > 0
            and isinstance(args[0], variables.CustomizedDictVariable)
        ):
            unimplemented(f"inline {code.co_name}")

        suffix = ""
        # TODO: mlazos, add support for enabling multiple artifact logs
        # with a single alias
        if torch._logging._internal.log_state.is_artifact_enabled("output_code"):
            suffix = f"\n{dis.Bytecode(code).dis()}"
        if sys.version_info >= (3, 11):
            cur_inst = parent.current_instruction
            parent_code = parent.f_code
            header = parent.get_line_of_code_header(lineno=cur_inst.positions.lineno)

            def get_trace_call_log_str():
                line = get_instruction_source_311(parent_code, cur_inst).rstrip()
                return f"TRACE inlined call {code.co_name} from {header}\n{line}"

            trace_call_log.debug("%s", LazyString(get_trace_call_log_str))
        log.debug("INLINING %s%s, %s", code, suffix, result.reason)

        # Detect inline GraphModule calls in order to propagate node metadata,
        # by checking if the first argument (self) is a variable tracking a GraphModule.
        if args and isinstance(args[0], NNModuleVariable):
            module = parent.output.get_submodule(args[0].module_key)
            if isinstance(module, torch.fx.GraphModule):
                # The inline call might not actually be a call to `forward`,
                # but it is enough to add a context for `forward` in case it is called.
                code_context.get_context(module.forward.__code__)[
                    "orig_graphmodule"
                ] = weakref.ref(module)

        tracer: InliningInstructionTranslator
        if is_generator(code):
            tracer = InliningGeneratorInstructionTranslator(
                parent, code, sub_locals, parent.symbolic_globals, closure_cells, func
            )
        else:
            tracer = InliningInstructionTranslator(
                parent, code, sub_locals, parent.symbolic_globals, closure_cells, func
            )

        strict_ctx: Any = contextlib.nullcontext()
        if parent.strict_checks_enabled:
            strict_ctx = tracer.strict_translation_mode()
        try:
            with strict_ctx:
                tracer.run()
        except exc.SkipFrame as e:
            msg = f"SKIPPED INLINING {code}: {e}"
            log.debug(msg)
            raise Unsupported(msg) from e
        except Exception as e:
            log.debug("FAILED INLINING %s", code)
            raise
        assert tracer.symbolic_result is not None
        func.export_freevars(parent, tracer)

        if tracer.f_globals is parent.f_globals:
            # Merge symbolic_globals back if parent and child are in the same namespace
            parent.symbolic_globals.update(tracer.symbolic_globals)

        parent.inconsistent_side_effects |= tracer.inconsistent_side_effects

        log.debug("DONE INLINING %s", code)

        if is_generator(code):
            assert isinstance(tracer, InliningGeneratorInstructionTranslator)
            assert tracer.symbolic_result.as_python_constant() is None
            return ListIteratorVariable(
                tracer.generated_items,
                mutable_local=MutableLocal(),
            )
        else:
            return tracer.symbolic_result

    def __init__(
        self,
        parent: InstructionTranslatorBase,
        code: types.CodeType,
        symbolic_locals: Dict[str, VariableTracker],
        symbolic_globals: Dict[str, VariableTracker],
        closure_cells: Dict[str, VariableTracker],
        funcvar: BaseUserFunctionVariable,
    ):
        f_globals = funcvar.get_globals()  # type: ignore[attr-defined]
        f_builtins = f_globals["__builtins__"]
        if not isinstance(f_builtins, dict):
            f_builtins = f_builtins.__dict__
        instructions = cleaned_instructions(code)
        propagate_line_nums(instructions)
        super().__init__(
            output=parent.output,
            f_locals={},
            f_globals=f_globals,
            f_builtins=f_builtins,
            symbolic_locals=symbolic_locals,
            symbolic_globals=symbolic_globals,
            instructions=instructions,
            code_options={k: getattr(code, k) for k in dir(code)},
            f_code=code,
            export=parent.export,
            inline_depth=parent.inline_depth + 1,
            speculation_log=parent.speculation_log,
        )
        self.parent = parent
        self.symbolic_result = None
        self.closure_cells = closure_cells
        self.nn_module_stack = parent.nn_module_stack.copy()

    @property
    def fake_mode(self):
        return self.parent.fake_mode

    def run_ctx_mgr(self):
        return TracingContext.current_frame(self.parent.frame_summary())

    def STORE_DEREF(self, inst):
        if inst.argval in self.closure_cells:
            cell = self.closure_cells[inst.argval]
            val = self.pop()
            if isinstance(cell, ClosureVariable):
                if not self.output.is_root_tracer():
                    unimplemented(
                        "HigherOrderOperator: Mutating a variable not in the current scope (ClosureVariable)"
                    )
                self.output.root_tx.symbolic_locals[cell.name] = val
            else:
                self.output.side_effects.store_cell(cell, val)
        else:
            maybe_cell = self.symbolic_locals.get(inst.argval)
            if isinstance(
                maybe_cell,
                variables.NewCellVariable,
            ):
                self.output.side_effects.store_cell(
                    self.symbolic_locals[inst.argval], self.pop()
                )
            else:
                if (
                    maybe_cell is not None
                    and maybe_cell.source.name()
                    not in self.output.root_tx.mutated_closure_cell_contents
                ):
                    # Why is the source name here unique?
                    # mutated_closure_cell_contents is a per-frame
                    # concept, and sources identify, e.g., particular
                    # locals from the frame.  If you had two locals,
                    # they'll get different source names, and therefore
                    # differ here.
                    self.output.root_tx.mutated_closure_cell_contents.add(
                        maybe_cell.source.name()
                    )
                    raise exc.UnspecializeRestartAnalysis()
                unimplemented("write to __closure__ while inlining")

    def LOAD_DEREF(self, inst):
        if inst.argval in self.closure_cells:
            cell = self.closure_cells[inst.argval]
            if isinstance(cell, ClosureVariable):
                self.push(self.output.root_tx.symbolic_locals[cell.name])
            else:
                self.push(self.output.side_effects.load_cell(cell))
        else:
            maybe_sym_local = self.symbolic_locals.get(inst.argval, None)
            if isinstance(maybe_sym_local, variables.NewCellVariable):
                self.push(self.output.side_effects.load_cell(maybe_sym_local))
            else:
                super().LOAD_DEREF(inst)

    def LOAD_CLOSURE(self, inst):
        assert inst.argval in self.cell_and_freevars()
        if inst.argval in self.closure_cells:
            self.push(self.closure_cells[inst.argval])
        else:
            self.push(InlinedClosureVariable(name=inst.argval))

    def check_replace_is_safe(self, oldvar):
        if not is_side_effect_safe(oldvar.mutable_local):
            unimplemented(
                "HigherOrderOperator: Mutating a variable not in the current scope (replace_all)"
            )

    def should_compile_partial_graph(self):
        return False  # inlining functions is all-or-nothing

    def create_call_resume_at(self, offset):
        unimplemented("cant resume while inlining")

    def RETURN_VALUE(self, inst):
        self.symbolic_result = self.pop()  # type: ignore[assignment]
        self.instruction_pointer = None
        raise ReturnValueOp()

    def RETURN_CONST(self, inst):
        self.symbolic_result = self._load_const(inst)
        self.instruction_pointer = None
        raise ReturnValueOp()


class InliningGeneratorInstructionTranslator(InliningInstructionTranslator):
    generated_items: List[VariableTracker]

    def __init__(self, *args, **kwargs):
        super().__init__(*args, **kwargs)
        self.generated_items = []

    def YIELD_VALUE(self, inst: Instruction):
        self.generated_items.append(self.pop())
        # TODO(jansel): figure out why this is needed, it isn't in the docs for YIELD_VALUE
        self.push(ConstantVariable.create(None))

    def GET_YIELD_FROM_ITER(self, inst):
        tos = self.stack[-1]
        if not isinstance(tos, ListIteratorVariable):
            self.pop()
            res = BuiltinVariable(iter).call_function(self, [tos], {})
            self.push(res)
        return self.YIELD_FROM(inst)

    def YIELD_FROM(self, inst):
        while True:
            tos = self.stack[-1].realize()
            if isinstance(tos, ConstantVariable) and tos.value is None:
                self.pop()
                return
            try:
                val = tos.next_variable(self)
                self.push(val)
                # TODO(voz): Unclear if we need the push None in YIELD_VALUE?
                self.YIELD_VALUE(inst)
                self.pop()
                self.push(tos)
            except (StopIteration, exc.UserStopIteration):
                # TODO(jansel): do we need a self.pop() here?
                return

    def SEND(self, inst):
        assert len(self.stack) >= 2
        val = self.pop()
        tos = self.stack[-1]
        if isinstance(tos, ListIteratorVariable):
            if isinstance(val, ConstantVariable) and val.value is None:
                self.push(val)
                self.instruction_pointer = self.indexof[inst.target]
            else:
                # invoke send
                # Unreachable code - if you hit this, you are implementing generator support and have
                # lifted the `unimplemented("generator")` in frame conversion. This codepath handles
                # subgenerator and lines up with this line in Python 3.11
                # https://github.com/python/cpython/blob/3.11/Python/ceval.c#L2597
                unimplemented("Unreachable sub-generator code")
        else:
            unimplemented(f"SEND {typestr(tos)}")<|MERGE_RESOLUTION|>--- conflicted
+++ resolved
@@ -1183,12 +1183,19 @@
 
     def FOR_ITER(self, inst):
         it = self.pop().realize()
-<<<<<<< HEAD
         try:
             val = it.next_variable(self)
             self.push(it)
             self.push(val)
         except (StopIteration, exc.UserStopIteration):
+            # leave iterator upon exhaustion in 3.12
+            if sys.version_info >= (3, 12):
+                # CPython 3.12 actually jumps to the instruction after the END_FOR
+                # and performs the action of END_FOR as part of FOR_ITER. We jump
+                # to the END_FOR and run it, so we need to make sure 2 values are
+                # on the stack for it to pop.
+                self.push(it)
+                self.push(ConstantVariable.create(None))
             self.jump(inst)
 
     def RAISE_VARARGS(self, inst):
@@ -1201,23 +1208,6 @@
             ) or isinstance(val, variables.StopIterationVariable):
                 raise exc.UserStopIteration()
             unimplemented(f"raise {exc}")
-=======
-        if isinstance(it, (variables.ListIteratorVariable, variables.IteratorVariable)):
-            try:
-                val, next_iter = it.next_variables(self)
-                self.push(next_iter)
-                self.push(val)
-            except StopIteration:
-                # leave iterator upon exhaustion in 3.12
-                if sys.version_info >= (3, 12):
-                    # CPython 3.12 actually jumps to the instruction after the END_FOR
-                    # and performs the action of END_FOR as part of FOR_ITER. We jump
-                    # to the END_FOR and run it, so we need to make sure 2 values are
-                    # on the stack for it to pop.
-                    self.push(it)
-                    self.push(ConstantVariable.create(None))
-                self.jump(inst)
->>>>>>> 782996ab
         else:
             unimplemented("raise ... from ...")
 
