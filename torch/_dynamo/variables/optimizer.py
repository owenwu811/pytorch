# mypy: ignore-errors

import weakref
from typing import Dict, List

import torch
from torch.utils._pytree import tree_map_only

from ..exc import unimplemented, Unsupported

from ..guards import GuardBuilder, install_guard
from ..source import (
    AttrSource,
    ConstDictKeySource,
    GetItemSource,
    GlobalWeakRefSource,
    GradSource,
)
from ..utils import GLOBAL_KEY_PREFIX

from .base import VariableTracker
from .constant import ConstantVariable
from .dicts import ConstDictVariable
from .lists import ListVariable
from .misc import GetAttrVariable
from .user_defined import UserDefinedObjectVariable


class ArgMappingException(Exception):
    pass


class GuardInstallException(Exception):
    pass


class OptimizerVariable(UserDefinedObjectVariable):
    _nonvar_fields = {
        "grad_to_source",
        "tensor_to_source",
        "static_tensor_names",
        *UserDefinedObjectVariable._nonvar_fields,
    }

    @classmethod
    def throw_if_unsupported_step(cls, symbolic_locals, f_name):
        """
        We don't support calling the step with closure argument, so graph break if
        if that's the case.
        """
        if (
            "closure" in symbolic_locals
            and not isinstance(symbolic_locals["closure"], ConstantVariable)
            and "self" in symbolic_locals
            and isinstance(symbolic_locals["self"], OptimizerVariable)
            and f_name == "step"
        ):
            unimplemented(
                "Optimizer step with closure not supported by torch.compile()"
            )

    def __init__(
        self,
        value,
        grad_to_source=None,
        static_tensor_names=None,
        tensor_to_source=None,
        **kwargs,
    ):
        from ..decorators import mark_static_address

        super().__init__(value, **kwargs)

        for group in self.value.param_groups:
            for p in group["params"]:
                mark_static_address(p)

        self.grad_to_source = grad_to_source or {}
        self.tensor_to_source = tensor_to_source or {}
        self.static_tensor_names = static_tensor_names or set()

    def call_method(
        self,
        tx,
        name,
        args: "List[VariableTracker]",
        kwargs: "Dict[str, VariableTracker]",
    ) -> "VariableTracker":
        """This is an optimization to avoid tracing the very slow initialization of the optimizer"""
        if name == "_init_group":
            try:
                py_args, py_kwargs = self.get_python_args(*args, **kwargs)
                ret_val = self.value._init_group(*py_args, **py_kwargs)
                self.map_sources_and_install_guards(tx)
                self.update_list_args(tx, args, kwargs, py_args, py_kwargs)
                # stash a weak_ptr to optimizer to invalidate code
                # if the optimizer object dies
                mangled_name = f"__optimizer_{id(self.value)}"
                tx.store_global_weakref_by_id(mangled_name, self.value)
                self.create_finalizer(tx)

                # This is currently safe only because the only actual `ret_val`s returned
                # by the `_init_group` of existing optimizers are properties that are invariant
                # to the input tensors (e.g. dtype, layout). Changing these would trigger a
                # recompilation and hence never result in the wrong specialization of `ret_val`.
                return ConstantVariable.create(ret_val)
            except (ArgMappingException, GuardInstallException) as _:
                # trace normally if we can't map args or install guards correctly
                pass

        if name == "step":
            if (
                "closure" in kwargs
                and not isinstance(kwargs["closure"], ConstantVariable)
                or len(args) == 1
                and not isinstance(args[0], ConstantVariable)
            ):
                raise Unsupported(
                    "Optimizer step with closure not supported by torch.compile()"
                )

        return super().call_method(tx, name, args, kwargs)

    def var_getattr(self, tx, name):
        # Note: this allows us to intercept the call in call_method
        # in the typical case, we return a UserMethodVariable
        # which will directly inline
        if name in ("_init_group", "step"):
            return GetAttrVariable(self, name, source=AttrSource(self.source, name))
<<<<<<< HEAD
=======

        if name == "param_groups":
            self._set_capturable(tx)
>>>>>>> b279034e

        return super().var_getattr(tx, name)

    def _set_capturable(self, tx):
        from . import LazyVariableTracker
        from .builder import VariableBuilder

        # Set capturable to True
        for group in self.value.param_groups:
            if "capturable" in group:
                group["capturable"] = True

        param_groups_vt = LazyVariableTracker.realize_all(
            VariableBuilder(tx, AttrSource(self.source, "param_groups"))(
                self.value.param_groups
            )
        )
        for param_group_vt in param_groups_vt.items:
            key = ConstDictVariable._HashableTracker(
                ConstantVariable.create("capturable")
            )
            if key in param_group_vt.items:
                param_group_vt.items[key] = ConstantVariable.create(True)

    def get_python_args(self, *args, **kwargs):
        """Get python values equivalent to the variable tracker args"""

        def map_arg(arg):
            if isinstance(arg, ConstantVariable):
                return arg.as_python_constant()
            elif isinstance(arg, ListVariable) and not arg.items:
                return []
            elif (
                isinstance(arg, ConstDictVariable)
                and isinstance(arg.source, GetItemSource)
                and isinstance(arg.source.base, AttrSource)
                and arg.source.base.member == "param_groups"
            ):
                return self.value.param_groups[arg.source.index]

            raise ArgMappingException()

        new_args = [map_arg(arg) for arg in args]
        new_kwargs = {k: map_arg(v) for k, v in kwargs.items()}

        return new_args, new_kwargs

    def map_sources_and_install_guards(self, tx):
        from ..decorators import mark_static_address
        from .builder import VariableBuilder
        from .lazy import LazyVariableTracker

        self.grad_to_source = {}
        self.tensor_to_source = {}

        # Tracing the _init_group is expensive. But we still have to insert the
        # necessary guards for _init_group. So, we manually handle insertion of
        # guards. We also want to mark all the tensors inside the state dict to
        # be static address.

        # Mark all the tensors in the state dict to be static address. This has
        # to be done first because the variable builder relies on the static
        # address annotation.
        def mark_static(x):
<<<<<<< HEAD
            mark_static_address(x, guard=False)

        tree_map_only(torch.Tensor, mark_static, self.value.state)

        # Recursively realize the variable trackers for optim.state and
        # optim.param_groups, which recursively install the necessary guards.

        # NB: Its necessary to install the guards for optim.state first.
        # optim.state is a dict with parameters as keys. Therefore, we just put
        # ID_MATCH on parameters, instead of TENSOR_MATCH. When we install the
        # guards for param_groups later, VariableTrackerCache just ensures that
        # we directly return the cached tensor variable tracker without
        # inserting the TENSOR_MATCH guard.
        state_vt = LazyVariableTracker.realize_all(
            VariableBuilder(tx, AttrSource(self.source, "state"))(self.value.state)
        )

        param_groups_vt = LazyVariableTracker.realize_all(
            VariableBuilder(tx, AttrSource(self.source, "param_groups"))(
                self.value.param_groups
            )
        )

=======
            mark_static_address(x)

        tree_map_only(torch.Tensor, mark_static, self.value.state)

        # Recursively realize the variable trackers for optim.state and
        # optim.param_groups, which recursively install the necessary guards.
        param_groups_vt = LazyVariableTracker.realize_all(
            VariableBuilder(tx, AttrSource(self.source, "param_groups"))(
                self.value.param_groups
            )
        )

        state_vt = VariableBuilder(tx, AttrSource(self.source, "state"))(
            self.value.state
        )

        # We need to realize the top level state dict to populate
        # the guard locals
        state_vt.realize()

>>>>>>> b279034e
        # Populate self.grad_to_source and self.tensor_to_source so that we can
        # manually update_list_args
        for g_ind, (group, group_vt) in enumerate(
            zip(self.value.param_groups, param_groups_vt.items)
        ):
            # we assume here that all params within a param group
            # are initialized similarly
            if len(group["params"]) > 0:
                for param in group["params"]:
                    if param.grad is not None:
                        key_index = None
                        for i, k in enumerate(self.value.state.keys()):
                            if k is param:
                                key_index = i
                                break
                        if key_index:
                            state_source = AttrSource(self.source, "state")
                            LazyVariableTracker.realize_all(
                                VariableBuilder(
                                    tx,
                                    GetItemSource(
                                        state_source,
                                        ConstDictKeySource(state_source, key_index),
                                    ),
                                )(self.value.state[param])
                            )
                            break

            group_source = group_vt.source
            params_vt = group_vt.getitem_const(ConstantVariable.create("params"))
            for p_ind, (p, p_vt) in enumerate(
                zip(group["params"], params_vt.unpack_var_sequence(tx))
            ):
                param_source = p_vt.source
                self.tensor_to_source[p] = param_source
<<<<<<< HEAD
                grad_source = AttrSource(
                    param_source,
                    "grad",
                )
=======
                grad_source = GradSource(
                    param_source,
                    "grad",
                )

>>>>>>> b279034e
                if p.grad is not None:
                    self.grad_to_source[p.grad] = grad_source
                else:
                    install_guard(grad_source.make_guard(GuardBuilder.CONSTANT_MATCH))

        # We have to again iterate over the state dict to collect the
        # tensor_to_source dict. This is used for the finalizer.
        state_source = AttrSource(self.source, "state")
        for idx, (p, value) in enumerate(self.value.state.items()):
            p_state_source = GetItemSource(
                state_source, ConstDictKeySource(state_source, idx)
            )
            for k, v in value.items():
                if (
                    isinstance(v, torch.Tensor)
                    and v not in self.grad_to_source
                    and v not in self.tensor_to_source
                ):
                    self.tensor_to_source[v] = GetItemSource(p_state_source, k)

    def wrap_tensor(self, tx, tensor_value):
        """Wrap state tensor in a TensorVariable"""
        from ..decorators import mark_static_address
        from .builder import VariableBuilder

        # If we have a source for a tensor already use it,
        # if we have not seen a tensor before, stash and use a
        # global weak ref source, since it must be an optimizer tensor
        # that we have missed

        if tensor_value in self.tensor_to_source:
            # mark these tensors as static for cudagraphs
            mark_static_address(tensor_value)
            builder = VariableBuilder(tx, self.tensor_to_source[tensor_value])
            self.static_tensor_names.add(tx.output.module_key_name(builder.name))
        elif tensor_value in self.grad_to_source:
            builder = VariableBuilder(tx, self.grad_to_source[tensor_value])
        else:
            # mark these tensors as static for cudagraphs
            mark_static_address(tensor_value)

            global_name = tx.store_global_weakref_by_id(GLOBAL_KEY_PREFIX, tensor_value)
            builder = VariableBuilder(tx, GlobalWeakRefSource(global_name))
            self.static_tensor_names.add(tx.output.module_key_name(builder.name))

        result = builder(tensor_value)
        return result

    def update_list_args(self, tx, args, kwargs, py_args, py_kwargs):
        """Update the args and kwargs to the traced optimizer call"""
        for arg, py_arg in zip(args, py_args):
            if isinstance(arg, ListVariable):
                assert isinstance(
                    py_arg, list
                ), "py_arg should be a list in optimizer variable"
                for i, val in enumerate(py_arg):
                    tx.output.side_effects.mutation(arg)
                    if isinstance(val, torch.Tensor):
                        arg.items.append(self.wrap_tensor(tx, val))
                    else:
                        from .builder import SourcelessBuilder, VariableBuilder

                        if arg.source:
                            arg.items.append(
                                VariableBuilder(tx, GetItemSource(arg.source, i))(val)
                            )
                        else:
                            arg.items.append(SourcelessBuilder.create(tx, val))

    def create_finalizer(self, tx):
        names_to_delete = self.static_tensor_names
        value = self.value
        tc = tx.output.tracing_context

        def init_finalizer(gm):
            def clear_static_tensor_refs():
                for name in names_to_delete:
                    gm._buffers.pop(name, None)
                    gm._parameters.pop(name, None)
                    if tc.params_flat:
                        tc.params_flat.clear()

            weakref.finalize(value, clear_static_tensor_refs)

        tx.output.add_graph_finalizer(init_finalizer)<|MERGE_RESOLUTION|>--- conflicted
+++ resolved
@@ -127,12 +127,9 @@
         # which will directly inline
         if name in ("_init_group", "step"):
             return GetAttrVariable(self, name, source=AttrSource(self.source, name))
-<<<<<<< HEAD
-=======
 
         if name == "param_groups":
             self._set_capturable(tx)
->>>>>>> b279034e
 
         return super().var_getattr(tx, name)
 
@@ -197,31 +194,6 @@
         # to be done first because the variable builder relies on the static
         # address annotation.
         def mark_static(x):
-<<<<<<< HEAD
-            mark_static_address(x, guard=False)
-
-        tree_map_only(torch.Tensor, mark_static, self.value.state)
-
-        # Recursively realize the variable trackers for optim.state and
-        # optim.param_groups, which recursively install the necessary guards.
-
-        # NB: Its necessary to install the guards for optim.state first.
-        # optim.state is a dict with parameters as keys. Therefore, we just put
-        # ID_MATCH on parameters, instead of TENSOR_MATCH. When we install the
-        # guards for param_groups later, VariableTrackerCache just ensures that
-        # we directly return the cached tensor variable tracker without
-        # inserting the TENSOR_MATCH guard.
-        state_vt = LazyVariableTracker.realize_all(
-            VariableBuilder(tx, AttrSource(self.source, "state"))(self.value.state)
-        )
-
-        param_groups_vt = LazyVariableTracker.realize_all(
-            VariableBuilder(tx, AttrSource(self.source, "param_groups"))(
-                self.value.param_groups
-            )
-        )
-
-=======
             mark_static_address(x)
 
         tree_map_only(torch.Tensor, mark_static, self.value.state)
@@ -242,7 +214,6 @@
         # the guard locals
         state_vt.realize()
 
->>>>>>> b279034e
         # Populate self.grad_to_source and self.tensor_to_source so that we can
         # manually update_list_args
         for g_ind, (group, group_vt) in enumerate(
@@ -278,18 +249,11 @@
             ):
                 param_source = p_vt.source
                 self.tensor_to_source[p] = param_source
-<<<<<<< HEAD
-                grad_source = AttrSource(
-                    param_source,
-                    "grad",
-                )
-=======
                 grad_source = GradSource(
                     param_source,
                     "grad",
                 )
 
->>>>>>> b279034e
                 if p.grad is not None:
                     self.grad_to_source[p.grad] = grad_source
                 else:
