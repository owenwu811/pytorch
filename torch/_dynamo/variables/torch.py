--- conflicted
+++ resolved
@@ -47,36 +47,17 @@
 
 log = logging.getLogger(__name__)
 
-<<<<<<< HEAD
-supported_ctx_manager_classes = {
-    torch.profiler.profiler.profile,
-    torch.autograd.profiler.profile,
-    torch.autograd.profiler.record_function,
-    torch._C.DisableTorchFunctionSubclass,
-    torch._functorch.vmap.vmap_increment_nesting,
-    torch._functorch.eager_transforms.grad_increment_nesting,
-    torch._functorch.eager_transforms.jvp_increment_nesting,
-    torch.autograd.forward_ad._set_fwd_grad_enabled,
-    torch.autograd.forward_ad.dual_level,
-    torch._functorch.eager_transforms.enable_inplace_requires_grad,
-    torch.amp.autocast_mode.autocast,
-    torch.autograd.grad_mode.enable_grad,
-    torch.autograd.grad_mode.inference_mode,
-    torch.autograd.grad_mode.no_grad,
-    torch.autograd.grad_mode.set_grad_enabled,
-    torch.autograd.graph.disable_saved_tensors_hooks,
-    torch.cpu.amp.autocast_mode.autocast,
-    torch.cuda.amp.autocast_mode.autocast,
-}
-=======
 supported_ctx_manager_classes = dict.fromkeys(
     [
         torch.profiler.profiler.profile,
+        torch.autograd.forward_ad._set_fwd_grad_enabled,
+        torch.autograd.forward_ad.dual_level,
         torch.autograd.profiler.profile,
         torch.autograd.profiler.record_function,
         torch._C.DisableTorchFunctionSubclass,
         torch._functorch.vmap.vmap_increment_nesting,
         torch._functorch.eager_transforms.grad_increment_nesting,
+        torch._functorch.eager_transforms.jvp_increment_nesting,
         torch._functorch.eager_transforms.enable_inplace_requires_grad,
         torch.amp.autocast_mode.autocast,
         torch.autograd.grad_mode.enable_grad,
@@ -88,7 +69,6 @@
         torch.cuda.amp.autocast_mode.autocast,
     ]
 )
->>>>>>> cd949d13
 
 
 REWRITE_OPS_TO_TENSOR_SIZE_METHOD = dict.fromkeys(
