--- conflicted
+++ resolved
@@ -1504,12 +1504,6 @@
         torch._utils._element_size,
         torch.seed,
         operator.mod,
-<<<<<<< HEAD
-        torch._functorch.eager_transforms._treespec_compare,
-=======
-        torch._C._functorch._vmap_increment_nesting,
-        torch._C._functorch._vmap_decrement_nesting,
->>>>>>> 11d00436
         torch._functorch.vmap._validate_and_get_batch_size,
         torch._C._functorch.maybe_current_level,
         torch._C._is_fwd_grad_enabled,
