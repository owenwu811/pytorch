import collections
import dis
import functools
import itertools
import logging
import os
import random
import sys
import threading
import time
<<<<<<< HEAD
=======
import traceback
>>>>>>> b279034e
import types
import typing
import weakref
from typing import Any, Callable, Dict, List, Optional, Set

from torch.fx._lazy_graph_module import (  # type: ignore[attr-defined]
    _use_lazy_graph_module,
)
from torch.utils._traceback import CapturedTraceback

try:
    import numpy as np
except ModuleNotFoundError:
    np = None  # type: ignore[assignment]

import torch
import torch._logging
from torch._guards import compile_context, CompileContext, CompileId, tracing
from torch._logging import structured
<<<<<<< HEAD
from torch._utils_internal import signpost_event
=======
from torch._utils_internal import compiletime_sl_profile_meta, signpost_event
>>>>>>> b279034e
from torch.fx.experimental.symbolic_shapes import (
    ConstraintViolationError,
    GuardOnDataDependentSymNode,
)
from torch.fx.graph_module import _forward_from_src as original_forward_from_src
from torch.nn.parallel.distributed import DistributedDataParallel
from torch.utils._python_dispatch import _disable_current_modes
from torch.utils._traceback import format_traceback_short

from . import config, exc, trace_rules
from .backends.registry import CompilerFn
from .bytecode_analysis import remove_dead_code, remove_pointless_jumps
from .bytecode_transformation import (
    check_inst_exn_tab_entries_valid,
    Instruction,
    is_generator,
    propagate_inst_exn_table_entries,
    transform_code_object,
)
from .cache_size import (
    CacheSizeRelevantForFrame,
    compute_cache_size,
    exceeds_cache_size_limit,
    is_recompilation,
)
from .eval_frame import always_optimize_code_objects, skip_code, TorchPatcher
from .exc import (
    augment_exc_message,
    BackendCompilerFailed,
    format_error_msg,
    InternalTorchDynamoError,
    TorchRuntimeError,
    UncapturedHigherOrderOpError,
    unimplemented,
    Unsupported,
)
from .guards import (
    CheckFunctionManager,
    get_and_maybe_log_recompilation_reason,
    GuardedCode,
)
from .hooks import Hooks
from .output_graph import OutputGraph
from .replay_record import ExecutionRecord
from .symbolic_convert import InstructionTranslator, SpeculationLog
from .trace_rules import is_numpy
from .types import BytecodeHook
from .utils import (
    CleanupManager,
    CompilationMetrics,
    counters,
    dynamo_timed,
    format_bytecode,
    frame_phase_timing,
    gen_record_file_name,
    increment_frame,
    is_namedtuple,
    istype,
    LazyString,
    maybe_cprofile,
    orig_code_map,
    record_compilation_metrics,
    reset_graph_break_dup_checker,
    setup_compile_debug,
    troubleshooting_url,
    write_record_to_file,
)

log = logging.getLogger(__name__)
bytecode_log = torch._logging.getArtifactLogger(__name__, "bytecode")
graph_break_log = torch._logging.getArtifactLogger(__name__, "graph_breaks")
GlobalStateGuard = torch._C._dynamo.guards.GlobalStateGuard

compile_lock = threading.RLock()


class Tracker:
    def __init__(self):
        self.seen = []
        self.seen_ids = set()

    def add(self, strong_obj):
        idx = id(strong_obj)
        if idx not in self.seen_ids:
            obj = weakref.ref(strong_obj, lambda _: self.seen_ids.remove(idx))
            self.seen.append(obj)
            self.seen_ids.add(idx)

    def __contains__(self, item):
        return id(item) in self.seen_ids

    def clear(self):
        self.seen.clear()
        self.seen_ids.clear()


input_codes = Tracker()
output_codes = Tracker()

initial_global_state: Optional[GlobalStateGuard] = None


@functools.wraps(original_forward_from_src)
def fx_forward_from_src_skip_result(*args, **kwargs):
    # we monkey patch FX to prevent infinite loop of trying to convert
    # our generated code
    result: types.FunctionType = original_forward_from_src(*args, **kwargs)
    skip_code(result.__code__)
    return result


def preserve_global_state(fn):
    """
    Context manager to:
        1) Save/restore torch.is_grad_enabled() state
        2) Save/restore python random state
        3) Save/restore torch random state
        4) Monkey patch torch.fx.graph_module._forward_from_src
    """

    @functools.wraps(fn)
    def _fn(*args, **kwargs):
        guards = GlobalStateGuard()
        prior_grad_mode = torch.is_grad_enabled()
        prior_inference_mode = torch.is_inference_mode_enabled()
        prior_deterministic = torch.are_deterministic_algorithms_enabled()
        prior_warn_only = torch.is_deterministic_algorithms_warn_only_enabled()
        py_rng_state = random.getstate()
        torch_rng_state = torch.random.get_rng_state()
        if torch.cuda.is_available():
            cuda_rng_state = torch.cuda.get_rng_state()
        allow_tf32 = torch._C._get_cublas_allow_tf32()
        prior_fwd_from_src = torch.fx.graph_module._forward_from_src
        torch.fx.graph_module._forward_from_src = fx_forward_from_src_skip_result
        cleanup = setup_compile_debug()
        try:
            return fn(*args, **kwargs)
        finally:
            cleanup.close()
            torch._C._set_grad_enabled(prior_grad_mode)
            torch.torch.autograd.grad_mode._enter_inference_mode(prior_inference_mode)
            torch.use_deterministic_algorithms(
                prior_deterministic, warn_only=prior_warn_only
            )
            random.setstate(py_rng_state)
            torch.random.set_rng_state(torch_rng_state)
            if torch.cuda.is_available():
                torch.cuda.set_rng_state(cuda_rng_state)  # type: ignore[possibly-undefined]
            torch._C._set_cublas_allow_tf32(allow_tf32)
            torch.fx.graph_module._forward_from_src = prior_fwd_from_src
            assert (
                guards.check()
            ), f"Global {guards.reason()}state changed while dynamo tracing, please report a bug"

    _fn._torchdynamo_orig_callable = fn  # type: ignore[attr-defined]
    return _fn


@TorchPatcher.suppress_torch_distributed_warnings
def has_tensor_in_frame(frame):
    """Check if the frame has torch.* related bits"""
    # Check if the function was decorated using torch._dynamo.optimize
    if frame.f_code in always_optimize_code_objects:
        return True

    # Check if there is global import of torch.*
    for co_name in frame.f_code.co_names:
        if co_name in frame.f_globals:
            obj = frame.f_globals[co_name]
            if isinstance(obj, types.ModuleType) and (
                obj.__name__.startswith("torch.") or obj is torch
            ):
                return True
            # ... or a global import of numpy.*
            if np and config.trace_numpy and (obj is np or is_numpy(obj)):
                return True

    seen_ids: Dict[int, bool] = dict()

    def has_tensor(obj):
        """Recursively check if the obj has a tensor"""
        obj_id = id(obj)
        if obj_id in seen_ids:
            return seen_ids[obj_id]
        seen_ids[obj_id] = False

        if isinstance(obj, (torch.Tensor, torch.nn.Module)) or (
            istype(obj, type) and issubclass(obj, torch.nn.Module)
        ):
            seen_ids[obj_id] = True
            return seen_ids[obj_id]
        elif (
            config.trace_numpy
            and np
            and (istype(obj, np.ndarray) or isinstance(obj, np.generic))
        ):
            seen_ids[obj_id] = True
            return seen_ids[obj_id]
        elif istype(obj, (list, tuple)):
            seen_ids[obj_id] = any(has_tensor(v) for v in obj)
            return seen_ids[obj_id]
        elif istype(obj, dict):
            # Some packages like pytest can be updated during runtime. So, make a
            # copy of values to avoid issues like "RuntimeError: dictionary
            # changed size during iteration"
            values = list(obj.values())
            seen_ids[obj_id] = any(has_tensor(v) for v in values)
            return seen_ids[obj_id]
        elif istype(obj, (str, int, float, type(None), bool)):
            seen_ids[obj_id] = False
            return seen_ids[obj_id]
        elif is_namedtuple(obj) and hasattr(obj, "_fields"):
            seen_ids[obj_id] = any(has_tensor(getattr(obj, v)) for v in obj._fields)
            return seen_ids[obj_id]
        else:
            # if config.debug:
            #     print(
            #         f"Assuming that object of type {type(obj)} does not have a tensor"
            #     )
            return False

    # Check if the passed arguments are of type Tensor
    for value in frame.f_locals.values():
        if has_tensor(value):
            return True

    log.debug(
        "skipping because no torch.* %s \
            %s %s",
        frame.f_code.co_name,
        frame.f_code.co_filename,
        frame.f_code.co_firstlineno,
    )

    return False


def exception_handler(e, code, frame=None, export=False):
    record_filename = None
    if hasattr(e, "exec_record"):
        record_filename = gen_record_file_name(e, code)
        write_record_to_file(record_filename, e.exec_record)
        e.record_filename = record_filename

    augment_exc_message(e, export=export)


FRAME_COUNTER = 0
FRAME_COMPILE_COUNTER: typing.Counter[int] = collections.Counter()


def convert_frame_assert(
    compiler_fn: CompilerFn,
    one_graph: bool = True,
    export: bool = False,
    export_constraints=None,
):
    """Fully convert a frame into an FX graph"""
    reset_graph_break_dup_checker()

    def _convert_frame_assert(
        frame: types.FrameType, cache_entry, hooks: Hooks, frame_state, *, skip: int = 0
    ):
        increment_frame()

        code = frame.f_code

        cache_size = compute_cache_size(frame, cache_entry)
        recompile_reasons = None
        if is_recompilation(cache_size):
            recompile_reasons = get_and_maybe_log_recompilation_reason(
                cache_entry, frame
            )

        input_codes.add(code)
        if code in output_codes:
            return None
        if (
            os.environ.get("TORCHDYNAMO_DEBUG_FUNCTION")
            and os.environ.get("TORCHDYNAMO_DEBUG_FUNCTION") != code.co_name
        ):
            return None
        if code.co_name == "<genexpr>" and code.co_filename.endswith(
            (
                "transformers/file_utils.py",
                "transformers/utils/generic.py",
                "diffusers/utils/outputs.py",
            )
        ):
            # not needed, but cleans up torchbench error stats
            return None
        if code.co_name == "__setattr__":
            # setattr could be tricky to handle generally,
            # but also not likely useful to compile- skip the whole frame
            return None
        if code.co_name == "__init__" and code.co_filename.startswith(
            os.path.dirname(torch.optim.__file__)
        ):
            # optimizer support is still incomplete see
            # test_state_dict in test/dynamo/test_optimizers.py
            return None

        # Check if the frame is generated by an exec builtin call
        # TODO - Running exec generated frame seems propagates f_globals to the
        # next frames.
        if code.co_name == "<module>" and code.co_filename == "<string>":
            return None

        if (
            code.co_name == "<lambda>"
            and code.co_filename == "<string>"
            and not bool(frame.f_builtins)
        ):
            # namedtuple subclass constructor. Empty builtins cause issue with
            # len keyword in LIST_LEN guard.
            return None

        if is_generator(code):
            unimplemented("generator")
        exceeded, limit_type = exceeds_cache_size_limit(cache_size)
        if exceeded:

            def format_func_info(code):
                return f"'{code.co_name}' ({code.co_filename}:{code.co_firstlineno})"

            def format_guard_failures():
                assert recompile_reasons, "TODO(whc) any other recompile reasons?"
                return recompile_reasons[-1]

            log.warning(
                "torch._dynamo hit config.%s (%s)\n"
                "   function: %s\n"
                "   last reason: %s\n"
                'To log all recompilation reasons, use TORCH_LOGS="recompiles".\n'
                "To diagnose recompilation issues, see %s.",
                limit_type,
                getattr(config, limit_type),
                format_func_info(code),
                format_guard_failures(),
                troubleshooting_url,
            )
            unimplemented(f"{limit_type} reached")

        if not has_tensor_in_frame(frame):
            return None

        global initial_global_state
        initial_global_state = GlobalStateGuard()

        global FRAME_COUNTER
        if "_id" not in frame_state:
            frame_state["_id"] = FRAME_COUNTER
            FRAME_COUNTER += 1
        frame_id = frame_state["_id"]

        frame_compile_id = FRAME_COMPILE_COUNTER[frame_id]
        FRAME_COMPILE_COUNTER[frame_id] += 1

        compile_id = CompileId(frame_id, frame_compile_id)

        signpost_event(
            "dynamo",
            "_convert_frame_assert._compile",
            {
                "co_name": code.co_name,
                "co_filename": code.co_filename,
                "co_firstlineno": code.co_firstlineno,
                "cache_size": cache_size.num_cache_entries_with_same_id_matched_objs,
                "accumulated_cache_size": cache_size.num_cache_entries,
            },
        )

        return _compile(
            frame.f_code,
            frame.f_globals,
            frame.f_locals,
            frame.f_builtins,
            compiler_fn,
            one_graph,
            export,
            export_constraints,
            hooks,
            cache_size,
            frame,
            frame_state=frame_state,
            compile_id=compile_id,
            skip=skip + 1,
        )

    _convert_frame_assert._torchdynamo_orig_callable = compiler_fn  # type: ignore[attr-defined]

    def _clone_with_backend(backend):
        return convert_frame_assert(backend, one_graph, export, export_constraints)

    _convert_frame_assert._clone_with_backend = _clone_with_backend  # type: ignore[attr-defined]
    return _convert_frame_assert


from collections import OrderedDict

from torch.utils.hooks import RemovableHandle

# we have to use `OrderedDict` to make `RemovableHandle` work.
_bytecode_hooks: Dict[int, BytecodeHook] = OrderedDict()


def register_bytecode_hook(hook: BytecodeHook) -> RemovableHandle:
    """Register hooks for bytecode generated by Dynamo. The hook can do some
    logging, as well as return a new code object to be used. Please refer
    to `BytecodeHook` for the hook signature.
    """
    handle = RemovableHandle(_bytecode_hooks)
    _bytecode_hooks[handle.id] = hook
    return handle


@compiletime_sl_profile_meta(phase_name="_compile")
@_use_lazy_graph_module(config.use_lazy_graph_module)
@maybe_cprofile
def _compile(
    code: types.CodeType,
    globals: Dict[str, object],
    locals: Dict[str, object],
    builtins: Dict[str, object],
    compiler_fn: CompilerFn,
    one_graph: bool,
    export: bool,
    export_constraints,
    hooks: Hooks,
    cache_size: CacheSizeRelevantForFrame,
    frame: Optional[types.FrameType] = None,
    frame_state=None,
    compile_id=None,
    *,
    skip: int = 0,
) -> Optional[GuardedCode]:
    from torch.fx.experimental.validator import (
        bisect,
        BisectValidationException,
        translation_validation_enabled,
        ValidationException,
    )

    # Time spent compiling this frame before restarting or failing analysis
    dynamo_time_before_restart: float = 0.0
    restart_reasons: set[str] = set()
    output: Optional[OutputGraph] = None
    tracer: Optional[InstructionTranslator] = None
    # This is shared across restarts
    mutated_closure_cell_contents: Set[str] = set()
    speculation_log = SpeculationLog()
    torch._dynamo.callback_handler.run_start_callbacks()

    @preserve_global_state
    def transform(instructions, code_options):
        nonlocal output
        nonlocal tracer
        speculation_log.restart()
        tracer = InstructionTranslator(
            instructions,
            code,
            locals,
            globals,
            builtins,
            code_options,
            compiler_fn,
            one_graph,
            export,
            export_constraints,
            mutated_closure_cell_contents,
            frame_state=frame_state,
            speculation_log=speculation_log,
        )

        try:
            with tracing(tracer.output.tracing_context), tracer.set_current_tx():
                tracer.run()
        except exc.UnspecializeRestartAnalysis:
            speculation_log.clear()
            raise
        except (exc.SpeculationRestartAnalysis, exc.SkipFrame):
            raise
        except Exception:
            if translation_validation_enabled():
                bisect(tracer.output.shape_env)
            raise
        finally:
            tracer.output.call_cleanup_hooks()

        output = tracer.output
        assert output is not None
        assert output.output_instructions
        instructions[:] = output.output_instructions
        code_options.update(output.code_options)

        if config.dead_code_elimination:
            propagate_inst_exn_table_entries(instructions)
            check_inst_exn_tab_entries_valid(instructions)
            instructions[:] = remove_pointless_jumps(remove_dead_code(instructions))

    @dynamo_timed(phase_name="entire_frame_compile")
    def compile_inner(
        code: types.CodeType,
        one_graph: bool,
        hooks: Hooks,
        transform: Callable[[List[Instruction], Dict[str, Any]], Any],
    ) -> Optional[GuardedCode]:
        nonlocal output
        nonlocal dynamo_time_before_restart
        nonlocal restart_reasons
        last_attempt_start_time = start_time = time.time()
        for attempt in itertools.count():
            CompileContext.get().attempt = attempt
            try:
                out_code = transform_code_object(code, transform)
                break
            except exc.RestartAnalysis as e:
                log.info(
                    "Restarting analysis due to %s",
                    LazyString(format_traceback_short, e.__traceback__),
                )
                # If restart reason is None just log the type of the exception
                restart_reasons.add(e.restart_reason or str(type(e)))
                # We now have a new "last attempt", reset the clock
                last_attempt_start_time = time.time()
                if attempt > 100:
                    unimplemented("100+ RestartAnalysis() calls")
            except exc.SkipFrame as e:
                log.debug(
                    "Skipping frame %s %s \
                    %s %s",
                    e,
                    code.co_name,
                    code.co_filename,
                    code.co_firstlineno,
                )
                if one_graph:
                    log.debug("No graph captured with one_graph=True")
                return None

        def log_bytecode(prefix, name, filename, line_no, code):
            if bytecode_log.isEnabledFor(logging.DEBUG):
                bytecode_log.debug(
                    format_bytecode(prefix, name, filename, line_no, code)
                )

        log_bytecode(
            "ORIGINAL BYTECODE",
            code.co_name,
            code.co_filename,
            code.co_firstlineno,
            code,
        )
        log_bytecode(
            "MODIFIED BYTECODE",
            code.co_name,
            code.co_filename,
            code.co_firstlineno,
            out_code,  # type: ignore[possibly-undefined]
        )

        for hook in _bytecode_hooks.values():
            hook_output = hook(code, out_code)
            if hook_output is not None:
                out_code = hook_output

        orig_code_map[out_code] = code
        output_codes.add(out_code)
        dynamo_time_before_restart = last_attempt_start_time - start_time
        assert output is not None

        # Tests for new code objects.
        # The rationale for these tests can be found in torch/csrc/dynamo/eval_frame.c
        # Only test once the code object is created.
        # They are not tested during runtime.

        def count_args(code):
            import inspect

            return (
                code.co_argcount
                + code.co_kwonlyargcount
                + bool(code.co_flags & inspect.CO_VARARGS)
                + bool(code.co_flags & inspect.CO_VARKEYWORDS)
            )

        total_argcount_old = count_args(code)
        total_argcount_new = count_args(out_code)
        msg = "arg mismatch: "
        msg += f"old code object has args {code.co_varnames[:total_argcount_old]}, "
        msg += f"new code object has args {out_code.co_varnames[:total_argcount_new]}"
        assert (
            code.co_varnames[:total_argcount_old]
            == out_code.co_varnames[:total_argcount_new]
        ), msg

        msg = "free var mismatch: "
        msg += f"old code object has free var {code.co_freevars}, "
        msg += f"new code object has free var {out_code.co_freevars}"
        assert code.co_freevars == out_code.co_freevars, msg

        msg = "cell var mismatch: "
        msg += f"old code object has cell var {code.co_cellvars}, "
        msg += f"new code object has cell var {out_code.co_cellvars}"
        assert code.co_cellvars == out_code.co_cellvars, msg

        # Skipping Dynamo on a frame without any extracted graph.
        # This does not affect eager functionality. But this is necessary
        # for export for cases where Dynamo-reconstructed bytecode can create
        # new function frames, confusing export in thinking that there
        # are extra graphs now.

        if output.export and output.is_empty_graph():
            return None

        assert output.guards is not None
        CleanupManager.instance[out_code] = output.cleanups
        check_fn = CheckFunctionManager(
            output,
            hooks.guard_fail_fn if hooks else None,
        )

        guarded_code = GuardedCode(out_code, check_fn.check_fn)

        if not output.is_empty_graph() and hooks.guard_export_fn is not None:
            # We should not run the guard_export_fn when Dynamo does not
            # generate any graph. This can happen in export when TorchDynamo
            # generated bytecode has some reconstruction logic for mutated
            # variables which can trigger TorchDynamo on the children frames but
            # they are benign and do not generate any new graphs.
            hooks.guard_export_fn(output.guards)

        return guarded_code

    with compile_context(CompileContext(compile_id)):
        log.debug(
            "torchdynamo start compiling %s %s:%s, stack (elided %s frames):\n%s",
            code.co_name,
            code.co_filename,
            code.co_firstlineno,
            skip + 2,
            # -2: omit current frame, omit contextlib decorator
            "".join(CapturedTraceback.extract(skip=2 + skip).format()),
        )
        # -4: -2 as above, plus trace_structured frames
        torch._logging.trace_structured(
            "dynamo_start",
            lambda: {
                "stack": structured.from_traceback(
                    CapturedTraceback.extract(skip=4 + skip).summary()
                )
            },
        )
        start_time = time.time()
        fail_type: Optional[str] = None
        fail_reason: Optional[str] = None
        fail_user_frame_filename: Optional[str] = None
        fail_user_frame_lineno: Optional[int] = None
        try:
            guarded_code = compile_inner(code, one_graph, hooks, transform)
            return guarded_code
        except (
            Unsupported,
            TorchRuntimeError,
            BackendCompilerFailed,
            AssertionError,
            ConstraintViolationError,
            GuardOnDataDependentSymNode,
            ValidationException,
            UncapturedHigherOrderOpError,
            BisectValidationException,
        ) as e:
            fail_type = str(type(e))
            fail_reason = str(e)
            exception_handler(e, code, frame, export=export)
            if e.innermost_user_frame_summary is not None:  # type: ignore[union-attr]
                fail_user_frame_filename = e.innermost_user_frame_summary.filename  # type: ignore[union-attr]
                fail_user_frame_lineno = e.innermost_user_frame_summary.lineno  # type: ignore[union-attr]
            e.compile_id = compile_id  # type: ignore[union-attr]
            raise
        except Exception as e:
            fail_type = str(type(e))
            fail_reason = str(e)
            exception_handler(e, code, frame, export=export)
            if e.innermost_user_frame_summary is not None:  # type: ignore[attr-defined]
                fail_user_frame_filename = e.innermost_user_frame_summary.filename  # type: ignore[attr-defined]
                fail_user_frame_lineno = e.innermost_user_frame_summary.lineno  # type: ignore[attr-defined]
            e.compile_id = compile_id  # type: ignore[attr-defined]
            raise InternalTorchDynamoError(str(e)).with_traceback(
                e.__traceback__
            ) from None
        finally:
            if tracer:
                tracer.output.local_scope = {}

            from .utils import curr_frame

            frame_key = str(curr_frame)
            if (
                fail_reason is None
                and output is not None
                and frame_key in frame_phase_timing
            ):
                guard_count = len(output.guards)
                shape_env_guard_count = len(output.shape_env.guards)
                graph_op_count = output.count_calls()
                graph_node_count = len(output.graph.nodes)
                graph_input_count = len(output.placeholders)
                entire_frame_compile_time = frame_phase_timing[frame_key].get(
                    "entire_frame_compile", None
                )
                backend_compile_time = frame_phase_timing[frame_key].get(
                    "backend_compile", None
                )
                inductor_compile_time = frame_phase_timing[frame_key].get(
                    "inductor_compile", None
                )
                code_gen_time = frame_phase_timing[frame_key].get("code_gen", None)
                non_compliant_ops = {op.__qualname__ for op in output.non_compliant_ops}
                compliant_custom_ops = {
                    op.__qualname__ for op in output.compliant_custom_ops
                }
            else:
                guard_count = None
                shape_env_guard_count = None
                graph_op_count = None
                graph_node_count = None
                graph_input_count = None
                entire_frame_compile_time = None
                backend_compile_time = None
                inductor_compile_time = None
                code_gen_time = None
                non_compliant_ops = set({})
                compliant_custom_ops = set({})
                restart_reasons = set()
                # If compilation failed, the entire time is wasted
                dynamo_time_before_restart = time.time() - start_time

            metrics = CompilationMetrics(
                frame_key,
                code.co_name,
                code.co_filename,
                code.co_firstlineno,
                cache_size.num_cache_entries_with_same_id_matched_objs,
                cache_size.num_cache_entries,
                guard_count,
                shape_env_guard_count,
                graph_op_count,
                graph_node_count,
                graph_input_count,
                start_time,
                entire_frame_compile_time,
                backend_compile_time,
                inductor_compile_time,
                code_gen_time,
                fail_type,
                fail_reason,
                fail_user_frame_filename,
                fail_user_frame_lineno,
                non_compliant_ops,
                compliant_custom_ops,
                restart_reasons,
                dynamo_time_before_restart,
            )
            record_compilation_metrics(metrics)
            torch._dynamo.callback_handler.run_end_callbacks()


def convert_frame(compiler_fn: CompilerFn, hooks: Hooks):
    """Try to convert a frame into an FX graph, if error leave frame unmodified"""
    inner_convert = convert_frame_assert(compiler_fn, one_graph=False)

    def _convert_frame(
        frame: types.FrameType, cache_entry, hooks: Hooks, frame_state, skip: int = 0
    ):
        counters["frames"]["total"] += 1
        try:
            result = inner_convert(
                frame, cache_entry, hooks, frame_state, skip=skip + 1
            )
            counters["frames"]["ok"] += 1
            return result
        except Exception as e:
            # These two exception types are "soft" failure, in the sense that
            # we know this is due to something we didn't implement all the
            # way, scare the user less about it.  That being said, if you
            # are trying to understand why a graph break happened, it's still
            # important to have this information, so offer it.
            #
            # NB: NotImplementedError used to be on this list, but actually
            # it is impossible for it to reach here, as it is converted into
            # InternalTorchDynamoError.  This behavior seemed reasonable
            # to me (ezyang, Aug 2023) so I kept it, but maybe at some point
            # someone wanted these to also get suppressed.  If so, you'll
            # need to make these exceptions not get wrapped

            # We intentionally don't want to suppress error here.
            if isinstance(e, UncapturedHigherOrderOpError):
                raise

            soft_fail = isinstance(e, Unsupported)

            # This is a soft failure. In the sense, the code path reaches here
            # when we do not support graph breaks on bytecodes like LOAD_ATTR,
            # BUILD_SET etc. In such case, we can fallback to eager without
            # scaring users.
            if isinstance(e, Unsupported) and graph_break_log.isEnabledFor(
                logging.DEBUG
            ):
                # Log this message in the graph break. Also use the string
                # "skip: " to tell that the whole frame is falling back to
                # eager.
                with compile_context(CompileContext(e.compile_id)):  # type: ignore[attr-defined]
                    user_stack = e.real_stack
                    user_stack_formatted = "".join(traceback.format_list(user_stack))
                    graph_break_log.debug(
                        "Graph break: skip: from user code at:\n%s",
                        user_stack_formatted,
                        exc_info=True,
                    )

            if not config.suppress_errors and not soft_fail:
                raise

            # Suppress the error.  NB: It's very important to do the
            # suppression logging HERE, where the actual suppression
            # happens. Previously it was somewhere else and so it was
            # possible to accidentally not log at all.
            record_filename = getattr(e, "record_filename", None)
            code = frame.f_code
            error_msg = format_error_msg(e, code, record_filename, frame)

            if soft_fail:
                log.info(error_msg, exc_info=True)
            else:
                log.warning(error_msg, exc_info=True)
        return None

    _convert_frame._torchdynamo_orig_callable = compiler_fn  # type: ignore[attr-defined]
    _convert_frame._clone_with_backend = lambda backend: convert_frame(backend, hooks)  # type: ignore[attr-defined]
    return _convert_frame


# TODO mlazos: add support for same args, or record them
def replay(filename):
    from .backends.debugging import eager

    original_replay_val = config.replay_record_enabled
    config.replay_record_enabled = False
    with open(filename, "rb") as in_file:
        record = ExecutionRecord.load(in_file)
    record.globals = dict(itertools.chain(record.globals.items(), globals().items()))

    try:
        _compile(
            record.code,
            record.globals,
            record.locals,
            record.builtins,
            compiler_fn=eager,
            one_graph=False,
            export=False,
            export_constraints=None,
            hooks=Hooks(),
            cache_size=CacheSizeRelevantForFrame(0, 0),
            frame=None,
            frame_state={},
        )
    finally:
        config.replay_record_enabled = original_replay_val


def first_real_inst_idx(code):
    if sys.version_info < (3, 11):
        return 0
    for inst in dis.get_instructions(code):
        if inst.opname == "RESUME":
            return inst.offset // 2
    raise RuntimeError("RESUME instruction not found in code")


def catch_errors_wrapper(callback, hooks: Hooks):
    @functools.wraps(callback)
    def catch_errors(frame, cache_entry, frame_state):
        assert frame_state is not None

        is_skipfile = trace_rules.check(frame.f_code)
        if (
            # TODO: the first condition is not covered by any test
            frame.f_lasti >= first_real_inst_idx(frame.f_code)
            or is_skipfile
            or config.disable
        ):
            if log.isEnabledFor(logging.DEBUG):
                skip_reason = (
                    "traced frame already"
                    if frame.f_lasti >= first_real_inst_idx(frame.f_code)
                    else (
                        "in skipfiles"
                        if trace_rules.check(frame.f_code)
                        else "dynamo tracing is disabled"
                    )
                )
                if not is_skipfile or config.verbose:
                    log.debug(
                        "skipping: %s (reason: %s, file: %s)",
                        frame.f_code.co_name,
                        skip_reason,
                        frame.f_code.co_filename,
                    )
            return None
        if frame.f_code.co_filename == "<string>" and frame.f_code.co_name == "__new__":
            # nametuple constructor
            return None
        if config._get_optimize_ddp_mode() == "ddp_optimizer":
            ddp_module = DistributedDataParallel._get_active_ddp_module()
            if ddp_module:
                with compile_lock:
                    from torch._dynamo.backends.distributed import DDPOptimizer

                    ddp_optimizer = DDPOptimizer(
                        bucket_bytes_cap=ddp_module.bucket_bytes_cap,
                        backend_compile_fn=callback._torchdynamo_orig_callable,
                    )
                    assert hasattr(
                        callback, "_clone_with_backend"
                    ), "DDPOptimizer only supports callback fns that know how to clone themselves."
                    hijacked_callback = callback._clone_with_backend(
                        ddp_optimizer.compile_fn,
                    )
                    return hijacked_callback(frame, cache_entry, hooks, frame_state)

        with compile_lock, _disable_current_modes():
            # skip=1: skip this frame
            return callback(frame, cache_entry, hooks, frame_state, skip=1)

    catch_errors._torchdynamo_orig_callable = callback  # type: ignore[attr-defined]
    return catch_errors<|MERGE_RESOLUTION|>--- conflicted
+++ resolved
@@ -8,10 +8,7 @@
 import sys
 import threading
 import time
-<<<<<<< HEAD
-=======
 import traceback
->>>>>>> b279034e
 import types
 import typing
 import weakref
@@ -31,11 +28,7 @@
 import torch._logging
 from torch._guards import compile_context, CompileContext, CompileId, tracing
 from torch._logging import structured
-<<<<<<< HEAD
-from torch._utils_internal import signpost_event
-=======
 from torch._utils_internal import compiletime_sl_profile_meta, signpost_event
->>>>>>> b279034e
 from torch.fx.experimental.symbolic_shapes import (
     ConstraintViolationError,
     GuardOnDataDependentSymNode,
