import collections
import contextlib
import dataclasses
import functools
import itertools
import logging
import re
import textwrap
import traceback
from contextlib import nullcontext
from enum import Enum
from functools import partial
from typing import (
    Any,
    Callable,
    ClassVar,
    Dict,
    Iterable,
    List,
    Optional,
    Sequence,
    Set,
    Tuple,
    TYPE_CHECKING,
    Union,
)
from unittest.mock import patch

import sympy
from sympy import Expr, Integer

import torch._export.serde.schema as export_schema

import torch._logging

import torch.fx
import torch.utils._pytree as pytree
from torch._dynamo.device_interface import get_interface_for_device
from torch._dynamo.utils import identity
from torch._export.serde.serialize import GraphModuleSerializer
from torch._higher_order_ops.auto_functionalize import can_auto_functionalize
from torch._prims_common import (
    compute_required_storage_length,
    is_boolean_dtype,
    is_float_dtype,
    make_channels_last_strides_for,
    make_contiguous_strides_for,
    StrideType,
)
from torch._subclasses.fake_tensor import get_schema_info
from torch.fx.experimental.symbolic_shapes import free_unbacked_symbols, SymTypes
from torch.utils._sympy.functions import CleanDiv, FloorDiv, ModularIndexing

from . import config, dependencies
from .codegen.common import index_prevent_reordering
from .dependencies import (
    extract_free_unbacked_symbols,
    extract_input_node_reduction_ranges,
    extract_read_writes,
    var_builder,
)
from .ops_handler import OpCounterCSE
from .utils import (
    argsort,
    cache_on_self,
    convert_shape_to_inductor,
    convert_shape_to_symint,
    developer_warning,
    do_bench,
    get_kernel_metadata,
    is_dynamic,
    pad_listlike,
    sympy_dot,
    sympy_index_symbol,
    sympy_product,
    sympy_subs,
)
from .virtualized import ops, V

if TYPE_CHECKING:
    from .graph import GraphLowering

log = logging.getLogger(__name__)
indent = functools.partial(textwrap.indent, prefix="  ")
aten = torch.ops.aten

""" [Note: Inductor IR]

Inductor's IR is produced by executing 'lowering' code (see lowering.py).  Each
lowering is registered to a particular aten operator, and expects inputs that
correspond to the aten schema.  However, in place of torch Tensor inputs, lowerings
expect Inductor TensorBox inputs.

TensorBox IR represents torch tensors.  Tensors are sometimes single objects owning
storage, and sometimes views of another Tensor's storage.  Mutating tensor operations
(such as add_()) affect the underlying storage and any associated views.  Other operations
(such as .t_()) update metadata about the current view but don't modify the underlying storage.

To model this in Inductor, the IR distinguishes between TensorBox, View, StorageBox and Buffer.

TensorBox is the top level IR construct that any lowering should produce and maps to a torch.Tensor
output from an operation.  But just as torch.Tensors take different forms, TensorBox IR can
reference View IR or directly reference StorageBox IRs.

Some Inductor lowerings produce new sets of 'Box'es, while others (such as .t() or other view ops)
may take an existing TensorBox and point it to a new underlying View IR.

Tensors that directly own storage are represented as a chain of:
TensorBox -> StorageBox -> Buffer
where Buffer is a simple (1D) allocation, and StorageBox introduces the concept of a Layout.

If you mutate the data of such a tensor, we swing the StorageBox pointer to point to a new buffer
(leaving the old buffer unmodified and functionalizing the operation).

Tensors backed by views add one more indirection to the IR.
TensorBox -> View -> StorageBox -> Buffer
In these cases, the underlying StorageBox/Buffer will be shared with the pre-view TensorBox.
"""


def validate_ir(node_or_nodes):
    def _check_tensorbox(nodes):
        # Could expand this to check deeper properties
        # (e.g. TensorBox points to View or StorageBox)
        if isinstance(nodes, (list, tuple)):
            for node in nodes:
                _check_tensorbox(node)
        elif isinstance(nodes, dict):
            for node in nodes.values():
                _check_tensorbox(node)
        else:
            assert isinstance(
                nodes,
                (
                    torch._inductor.ir.ExpandView,
                    DynamicScalar,
                    AssertScalar,
                    TensorBox,
                    sympy.logic.boolalg.Boolean,
                    Expr,
                    EffectfulKernel,
                ),
            ), f"Found {type(nodes)}, which is not a supported top level IR node. See [Note: Inductor IR]"

    # Be picky about the accepted data structure (don't use pytree here)
    _check_tensorbox(node_or_nodes)


def ops_wrapper(name):
    assert isinstance(name, str)

    def fn(*args, **kwargs):
        return getattr(ops, name)(*args, **kwargs)

    return fn


def inverse_reorder(order):
    inv_order = dict(zip(order, range(len(order))))

    def reindex(index):
        assert len(index) == len(inv_order)
        return [index[inv_order[i]] for i in range(len(index))]

    return reindex


def same_reorder(order):
    def reindex(index):
        assert len(index) == len(order)
        return [index[order[i]] for i in range(len(index))]

    return reindex


def fuse_reindexing(reindex1, reindex2):
    def reindex(index):
        return reindex1(reindex2(index))

    return reindex


NHWC_STRIDE_ORDER = [3, 0, 2, 1]


def stride_order2fill_order(order):
    """
    Convert stride order to fill order
    For channel last format,
    stride order = [3, 0, 2, 1] and fill order = [1, 3, 2, 0]
    """
    lookup = {pos: idx for idx, pos in enumerate(order)}
    fill_order = [lookup[i] for i in range(len(order))]
    return fill_order


def get_stride_order(seq: Sequence[int]) -> List[int]:
    """
    Convert strides to stride order
    """
    sorted_idx: List[int] = argsort(seq)
    out = [0 for _ in range(len(seq))]
    for i, elem in enumerate(sorted_idx):
        out[elem] = i
    return out


def ir_node_to_tensor(x, guard_shape=True):
    if x is None:
        return None

    shape_fn: Callable[[Expr], Union[int, Expr]]
    if not guard_shape:
        shape_fn = V.graph.sizevars.size_hint
    else:
        shape_fn = identity
    size = [shape_fn(s) for s in x.get_size()]
    stride: StrideType
    if is_storage_and_layout(x):
        stride = [shape_fn(s) for s in x.get_layout().stride]  # type: ignore[misc]
    else:
        stride = make_contiguous_strides_for(size)  # type: ignore[arg-type]
    dtype = x.get_dtype()
    device = x.get_device()
    size = convert_shape_to_symint(size)
    stride = convert_shape_to_symint(stride)
    t = torch.empty_strided(
        size=size, stride=stride, dtype=dtype, device=device
    ).zero_()
    return t


def may_convert_to_optional(value):
    if isinstance(value, list) and not value:
        # [None] makes sure the cpp wrapper codegen will generate something like
        # {c10::nullopt} instead of {}
        return [None]
    return value


def get_device_type(x):
    if getattr(x, "get_device", None):
        return get_device_type(x.get_device())
    if isinstance(x, torch.device):
        return x.type
    return None


def is_triton(x):
    return get_device_type(x) == "cuda"


def is_cpu(x):
    return get_device_type(x) == "cpu"


class IRNode:
    _current_origins: ClassVar[Set[Any]] = set()

    @staticmethod
    @contextlib.contextmanager
    def current_origins(origins: Set[torch.fx.Node]):
        old = IRNode._current_origins
        IRNode._current_origins = old | origins
        try:
            yield
        finally:
            IRNode._current_origins = old

    def __post_init__(self):
        self.origins = set(self._current_origins)
        self.traceback = traceback.format_stack() if config.debug_ir_traceback else None

    def get_traceback(self):
        return self.traceback

    def common_repr(self):
        origins = f"origins={getattr(self, 'origins', '')}"
        if len(origins) > 64:
            # this can get *very* long
            origins = f"{origins[:61]}..."
        return [origins]

    def str_helper(self, lines):
        lines = lines + self.common_repr()
        lines = indent(",\n".join(map(str, lines)))
        return f"{type(self).__name__}(\n{lines}\n)"

    def is_user_of(self, name):
        return name in self.get_read_names()

    @cache_on_self
    def get_read_names(self):
        return {dep.name for dep in self.get_reads()}

    def get_dtype(self):
        return self.dtype

    def get_layout(self):
        raise NotImplementedError(f"get_layout() is not implemented by {type(self)}!")

    def get_size(self):
        raise NotImplementedError(f"get_size() is not implemented by {type(self)}!")

    def get_numel(self):
        return sympy_product(self.get_size())

    def is_zero_elements(self):
        return V.graph.sizevars.is_expr_static_and_true(sympy.Eq(self.get_numel(), 0))  # type: ignore[arg-type]

    def realize(self):
        """
        If the IRNode refers to data which has not been materialized (e.g.,
        it is a Pointwise/Reduction that could potentially have more
        compute fused into it), realize the IRNode into physical memory,
        ending the possibility of fusing into it, but allowing, e.g., multiple
        users to access the data without having to recompute.

        Check StorageBox.realize for a particularly notable implementation.

        TODO(ezyang): I think, in principle, every IRNode should have an
        implementation of this, and most of the time no-op is OK, but you
        really do have to audit each IRNode for this, so for now, raise
        an error if it's not implemented.  Note that some code in graph.py
        will catch this thrown error and suppress it with a warning.
        """
        raise NotImplementedError(f"realize NYI on {type(self)}")

    def codegen_reference(self, writer=None):
        raise NotImplementedError(f"codegen_reference NYI on {type(self)}")

    # The abstract method declarations below serve to convince mypy that all IRNode instances have these functions
    # defined, while having no effect at runtime. We cannot create stub implementations here because other parts of
    # the code dynamically check for defined attributes.
    get_device: Callable[[], torch.device]
    dtype: torch.dtype
    get_name: Callable[[], str]
    get_reads: Callable[[], Any]
    get_stride: Callable[[], Any]
    get_storage_numel: Callable[[], Any]
    has_exceeded_max_reads: Callable[[], bool]
    make_loader: Callable[[], Callable[[Any], Any]]
    make_indexer: Callable[[], Callable[[Any], Any]]
    mark_reuse: Callable[[int], None]
    realize_hint: Callable[[], None]
    get_unbacked_symbol_uses: Callable[[], Set[sympy.Symbol]]


@dataclasses.dataclass
class Loops(IRNode):
    device: torch.device
    dtype: torch.dtype
    inner_fn: Callable[..., Any]
    ranges: List[Expr]

    def get_unbacked_symbol_uses(self) -> Set[sympy.Symbol]:
        return set().union(
            *(free_unbacked_symbols(e) for e in self.ranges),
            self.inner_fn_free_unbacked_symbols(),
        )

    def __str__(self, names=("ranges",)):
        return self.str_helper(
            [
                f"'{self.device.type}'",
                str(self.dtype),
                self.inner_fn_str(),
            ]
            + [f"{name}={getattr(self, name)}" for name in names]
            + [f"origin_node={self.origin_node!r}"]
        )

    def __post_init__(self):
        super().__post_init__()
        self.origin_node = None

    __repr__ = __str__

    def get_device(self):
        return self.device

    def get_origin_node(self):
        return self.origin_node

    def get_size(self):
        return self.ranges

    def get_pointwise_size(self):
        return self.ranges

    def is_extern(self):
        return False

    @classmethod
    def create(cls, *args, **kwargs):
        origin_node = kwargs.pop("origin_node", None)
        tb = kwargs.pop("traceback", None)
        r = cls(*args, **kwargs)
        r.origin_node = origin_node
        r.traceback = (
            tb or traceback.format_stack() if config.debug_ir_traceback else None
        )
        return TensorBox.create(r)

    @staticmethod
    def _index(ranges, prefix="i"):
        return [
            sympy.Integer(0) if s == 1 else sympy_index_symbol(f"{prefix}{n}")
            for n, s in enumerate(ranges)
        ]

    @cache_on_self
    def inner_fn_opcount(self):
        from .ir import FlexibleLayout

        opcounter = OpCounterCSE(V.MockHandler())

        with V.set_ops_handler(opcounter), patch.object(
            FlexibleLayout, "allow_indexing", True
        ):
            result = self.inner_fn(*self.inner_fn_args())
            return opcounter.op_count

    def inner_fn_args(self):
        return (self._index(self.ranges),)

    def inner_fn_str(self):
        return V.KernelFormatterHandler.ir_to_string(
            self.inner_fn, *self.inner_fn_args()
        )

    def has_large_inner_fn(self):
        return self.inner_fn_opcount() > config.realize_opcount_threshold

    def inner_fn_free_unbacked_symbols(self):
        index = self._index(self.ranges)
        return extract_free_unbacked_symbols(self.inner_fn, index)

    def get_reads(self):
        with patch.object(FlexibleLayout, "allow_indexing", True):
            if self.get_reduction_type():
                return extract_read_writes(
                    self.make_loader(),
                    self.get_size(),
                    self.get_reduction_size(),
                ).reads
            else:
                return extract_read_writes(
                    self.make_loader(),
                    self.get_size(),
                ).reads

    def get_reduction_size(self):
        raise NotImplementedError(
            f"get_reduction_size() is not implemented by {type(self)}!"
        )

    def get_reduction_type(self):
        raise NotImplementedError(
            f"get_reduction_type() is not implemented by {type(self)}!"
        )

    def constant_to_device(self, device):
        raise NotImplementedError(
            f"constant_to_device() is not implemented by {type(self)}!"
        )


def nop_loader_fn(idx, *, dtype):
    if dtype.is_floating_point:
        return ops.constant(float("nan"), dtype)
    else:
        return ops.constant(0, dtype)


class Pointwise(Loops):
    def make_loader(self):
        # Make zero-element loops into a no-op
        if self.is_zero_elements():
            return partial(nop_loader_fn, dtype=self.dtype)

        return self.inner_fn

    def get_reduction_size(self):
        return []

    def get_reduction_type(self):
        return None

    def store_output(self, output_name, indexer, vars):
        loader = self.make_loader()
        return ops.store(output_name, indexer(vars), loader(vars))

    def constant_to_device(self, device):
        """Move this to a given device. Requires that all reads are to constants."""
        loader = self.make_loader()
        loader = patch.object(ConstantBuffer, "override_device", device)(loader)
        return Pointwise(device, self.dtype, loader, self.ranges)


@dataclasses.dataclass
class Scatter(Pointwise):
    output_indexer: Callable[[List[Expr]], Expr]
    scatter_mode: Optional[str] = None

    def constant_to_device(self, device):
        """Move this to a given device. Requires that all reads are to constants."""
        loader = self.make_loader()
        loader = patch.object(ConstantBuffer, "override_device", device)(loader)
        return Scatter(
            device,
            self.dtype,
            loader,
            self.ranges,
            self.output_indexer,
            self.scatter_mode,
        )

    def store_output(self, output_name, indexer, vars):
        loader = self.make_loader()
        return ops.store(
            output_name,
            indexer(self.output_indexer(vars)),
            loader(vars),
            mode=self.scatter_mode,
        )


class ReductionHint(Enum):
    INNER = 0
    OUTER = 1
    OUTER_TINY = 2
    DEFAULT = 3


class TileHint(Enum):
    SQUARE = 0
    DEFAULT = 1


REDUCTION_COMBINE_FN = {
    "any": ops_wrapper("logical_or"),
    "max": ops_wrapper("maximum"),
    "min": ops_wrapper("minimum"),
    "prod": ops_wrapper("mul"),
    "sum": ops_wrapper("add"),
    "xor_sum": ops_wrapper("bitwise_xor"),
}


def get_reduction_combine_fn(reduction_type, dtype, arg_break_ties_left=True):
    if reduction_type in REDUCTION_COMBINE_FN:
        combine_fn = REDUCTION_COMBINE_FN[reduction_type]
    elif reduction_type in {"argmax", "argmin"}:

        def combine_fn(a, b):
            a_value, a_index = a
            b_value, b_index = b

            if reduction_type == "argmin":
                mask = ops.lt(a_value, b_value)
            else:
                mask = ops.gt(a_value, b_value)

            equal = ops.eq(a_value, b_value)
            if is_float_dtype(dtype):
                a_isnan = ops.ne(a_value, a_value)
                b_isnan = ops.ne(b_value, b_value)
                mask = ops.logical_or(mask, ops.gt(a_isnan, b_isnan))
                equal = ops.logical_or(equal, ops.logical_and(a_isnan, b_isnan))

            tie = (
                ops.lt(a_index, b_index)
                if arg_break_ties_left
                else ops.gt(a_index, b_index)
            )
            mask = ops.logical_or(mask, ops.logical_and(equal, tie))
            return (
                ops.where(mask, a_value, b_value),
                ops.where(mask, a_index, b_index),
            )

    elif reduction_type == "welford_combine":

        def combine_fn(a, b):
            a_mean, a_m2, a_weight = a
            b_mean, b_m2, b_weight = b

            delta = b_mean - a_mean
            new_weight = a_weight + b_weight
            w2_over_w = b_weight / new_weight
            return (
                a_mean + delta * w2_over_w,
                a_m2 + b_m2 + delta * delta * a_weight * w2_over_w,
                new_weight,
            )

    else:
        raise NotImplementedError(f"unknown reduction_type={reduction_type}")

    return combine_fn


@dataclasses.dataclass
class Reduction(Loops):
    reduction_ranges: List[Expr]
    reduction_type: str
    # self.dtype represents the dst dtype
    src_dtype: torch.dtype
    reduction_hint: ReductionHint

    def __str__(self):
        return Loops.__str__(  # type: ignore[call-arg]
            self, names=("ranges", "reduction_ranges", "reduction_type")
        )

    def __repr__(self):
        return self.__str__()

    def get_unbacked_symbol_uses(self) -> Set[sympy.Symbol]:
        return super().get_unbacked_symbol_uses() | set().union(
            *(free_unbacked_symbols(e) for e in self.reduction_ranges)
        )

    def get_reduction_size(self):
        return self.reduction_ranges

    def get_reduction_type(self):
        return self.reduction_type

    def store_reduction(self, output_name, indexer, vars, reduction_vars):
        value = ops.reduction(
            self.dtype,
            self.src_dtype,
            self.reduction_type,
            self.inner_fn(vars, reduction_vars),
        )
        return ops.store_reduction(output_name, indexer(vars), value)

    def index_length(self):
        return len(self.ranges) + len(self.reduction_ranges)

    def inner_fn_args(self):
        index = self._index(self.ranges)
        rindex = self._index(self.reduction_ranges, "r")
        return (index, rindex)

    def inner_fn_free_unbacked_symbols(self):
        index = self._index(self.ranges)
        rindex = self._index(self.reduction_ranges, "r")
        return extract_free_unbacked_symbols(self.inner_fn, index, rindex)

    def constant_to_device(self, device):
        """Move this to a given device. Requires that all reads are to constants."""
        loader = self.make_loader()
        loader = patch.object(ConstantBuffer, "override_device", device)(loader)
        return Reduction(
            device,
            self.dtype,
            loader,
            self.ranges,
            self.reduction_ranges,
            self.reduction_type,
            self.src_dtype,
            ReductionHint.DEFAULT,
        )

    @staticmethod
    def num_splits(
        device,
        dst_dtype,
        src_dtype,
        inner_fn,
        ranges,
        reduction_ranges,
        reduction_type,
        reduction_numel,
        input_node: Optional[IRNode] = None,
    ):
        def _is_static(x):
            return isinstance(x, (int, sympy.Integer))

        reduction_numel_hint = V.graph.sizevars.symbolic_hint(reduction_numel)
        numel_hint = V.graph.sizevars.symbolic_hint(sympy_product(ranges))

        should_split = (
            is_triton(device)
            and reduction_type
            not in {
                "argmax",
                "argmin",
            }
            and config.split_reductions
            # We don't support unbacked symints
            and _is_static(reduction_numel_hint)
            and _is_static(numel_hint)
        )
        if not should_split:
            return ReductionHint.DEFAULT, 1

        device_interface = get_interface_for_device(get_device_type(device))
        num_sm = device_interface.Worker.get_device_properties(
            device
        ).multi_processor_count
        min_elements_per_thread = 32
        max_elements_per_thread = 512
        threads_per_sm = 2048
        min_elements_per_device = min_elements_per_thread * num_sm * threads_per_sm
        max_elements_per_device = max_elements_per_thread * num_sm * threads_per_sm

        def inner_reduction_splits(reduction_numel_hint, numel_hint):
            # do heuristics that's close to eager mode for split inner reduction
            # we leak reduction autotune configs here, and will need to refactor to avoid this later
            num_warps = 8
            num_threads = 32 * num_warps
            if numel_hint >= 2 * num_sm:  # don't split if there are enough outputs
                return 1
            if reduction_numel_hint <= 8192:
                return 1
            if reduction_numel_hint * numel_hint <= min_elements_per_device:
                split_size = min_elements_per_thread
            elif reduction_numel_hint * numel_hint < max_elements_per_device:
                target_blocks = num_sm * threads_per_sm // (2 * num_threads)
                blocks_per_output = (target_blocks + numel_hint - 1) // numel_hint
                tmp_split_size = (
                    reduction_numel_hint + num_threads * blocks_per_output - 1
                ) // (num_threads * blocks_per_output)
                divisors = sympy.divisors(reduction_numel_hint)
                closest = min(divisors, key=lambda x: abs(x - tmp_split_size))
                if abs(closest - tmp_split_size) < 30:
                    # prefer even splits, but never smalle than min_elements_per_thread
                    split_size = max(closest, min_elements_per_thread)
                else:
                    split_size = tmp_split_size
            else:
                divisors = sympy.divisors(reduction_numel_hint)
                closest = min(divisors, key=lambda x: abs(x - max_elements_per_thread))
                if abs(closest - max_elements_per_thread) < 50:
                    # prefer even splits
                    split_size = closest
                else:
                    split_size = max_elements_per_thread
            return (reduction_numel_hint + split_size * num_threads - 1) // (
                split_size * num_threads
            )

        def outer_reduction_splits(reduction_numel_hint, numel_hint):
            # TODO the best heuristic currently has XBLOCK (corresponding to numel_hint) 128
            # extend to even smaller number of outputs
            num_warps = 8
            num_threads = num_warps * 32
            rvals_per_thread = 4  # comes from heuristics, refactor to not leak here
            xvals_per_block = 128
            xblocks = (numel_hint + xvals_per_block - 1) // xvals_per_block
            if reduction_numel_hint * numel_hint < min_elements_per_device:
                split_size = min_elements_per_thread
            elif reduction_numel_hint * numel_hint < max_elements_per_device:
                target_blocks = num_sm * threads_per_sm // (num_threads)
                target_blocks = (target_blocks + xblocks - 1) // xblocks
                tmp_split_size = (
                    reduction_numel_hint + rvals_per_thread * target_blocks - 1
                ) // (rvals_per_thread * target_blocks)
                divisors = sympy.divisors(reduction_numel_hint)
                closest = min(divisors, key=lambda x: abs(x - tmp_split_size))
                if abs(tmp_split_size - closest) < 20:
                    split_size = max(closest, min_elements_per_thread)
                else:
                    split_size = tmp_split_size
            else:
                divisors = sympy.divisors(reduction_numel_hint)
                closest = min(divisors, key=lambda x: abs(x - max_elements_per_thread))
                if abs(closest - max_elements_per_thread) < 50:
                    # prefer even splits
                    split_size = closest
                else:
                    split_size = max_elements_per_thread

            return (reduction_numel_hint + rvals_per_thread * split_size - 1) // (
                rvals_per_thread * split_size
            )

        # easy cases
        if numel_hint == 1:
            split = inner_reduction_splits(reduction_numel_hint, numel_hint)
            if split == 1:
                # No need to split.
                return ReductionHint.INNER, split
            if (
                len(ranges) == 0
                and input_node is not None
                and isinstance(input_node, TensorBox)
            ):
                # Only handles the case where keep_dim = False.
                # Otherwise, we need to propagate reduction dim info to the stage where
                # the intermediate loader of the first Reduction is generated.
                new_ranges, new_reduction_ranges = extract_input_node_reduction_ranges(
                    input_node
                )
                if new_ranges is not None and new_reduction_ranges is not None:
                    extracted_numel_hint = V.graph.sizevars.symbolic_hint(
                        sympy_product(new_ranges + new_reduction_ranges)
                    )
                    if reduction_numel_hint == extracted_numel_hint:
                        log.debug(
                            "Use previous IRNode's range and reduction_ranges instead of split. "
                            "current ranges: %s, current reduction ranges: %s, current split: %d, "
                            "new ranges: %s, new reduction ranges: %s",
                            ranges,
                            reduction_ranges,
                            split,
                            new_ranges,
                            new_reduction_ranges,
                        )
                        # If the input_node or its dependent nodes are also Reduction nodes,
                        # use reduction_sizes of this node or its dependent nodes directly.
                        return ReductionHint.INNER, -1
            return ReductionHint.INNER, split
        if (
            reduction_numel_hint <= min_elements_per_thread
            or numel_hint >= num_sm * 2 * 32
        ):
            return ReductionHint.DEFAULT, 1

        r = Reduction(
            device,
            dst_dtype,
            inner_fn,
            ranges,
            reduction_ranges,
            reduction_type,
            src_dtype,
            ReductionHint.DEFAULT,
        )

        def get_read_indices(r):
            cb = ComputedBuffer(
                name=None,
                layout=FlexibleLayout(
                    device=r.get_device(),
                    dtype=r.get_dtype(),
                    size=r.get_size(),
                ),
                data=r,
            )
            read_writes = cb.get_read_writes()
            # try finding the full size producer
            # TODO this will fail for something like ((1, N) * (N, 1)).sum()
            # this would also possibly be wrong for producers with the different contiguity but we hope those cases are rare
            range_vars = [
                r
                for r in read_writes.range_vars
                if isinstance(r, sympy.Expr) and not isinstance(r, sympy.Number)
            ]
            indices = []
            changed = False
            for md in sorted(read_writes.reads, key=lambda x: x.name):
                if all(r in md.index.free_symbols for r in range_vars):
                    indices.append(md.index)
                    if md.name in V.graph.name_to_buffer:
                        buf = V.graph.name_to_buffer[md.name]
                        original_stride = buf.layout.stride
                        buf.decide_layout()
                        if buf.layout.stride != original_stride:
                            changed = True
            return indices, changed

        indices, changed = get_read_indices(r)
        if changed:
            indices, _ = get_read_indices(r)

        if len(indices) == 0:
            # TODO determine splits when all inputs are broadcast
            return ReductionHint.DEFAULT, 1

        (_, reduction_vars), ranges = dependencies.index_vars_squeeze(
            r.get_size(), r.get_reduction_size()
        )
        num_outer = 0
        num_inner = 0
        for i in indices:
            i = V.graph.sizevars.simplify_with_ranges(i, ranges)
            strides = V.graph.sizevars.stride_hints(i, reduction_vars, ranges.keys())
            outer = all(s > 1 for s in strides)
            if outer:
                num_outer += 1
            else:
                num_inner += 1
        if num_inner > num_outer:
            return ReductionHint.INNER, inner_reduction_splits(
                reduction_numel_hint, numel_hint
            )
        else:
            return ReductionHint.OUTER, outer_reduction_splits(
                reduction_numel_hint, numel_hint
            )

    @staticmethod
    def _unroll_reduction_fn(inner_fn, reduction_ranges, reduction_type, src_dtype):
        """Convert inner_fn from a reduction to an pointwise"""
        reduction_ranges = [
            V.graph.sizevars.evaluate_static_shape(x) for x in reduction_ranges
        ]

        combine_fn = get_reduction_combine_fn(reduction_type, src_dtype)

        def fn(index):
            return functools.reduce(
                combine_fn,
                (
                    value_fn(index, rindex)
                    for rindex in itertools.product(
                        *[range(x) for x in reduction_ranges]
                    )
                ),
            )

        if reduction_type in ("argmin", "argmax"):
            flatten_index = FixedLayout(
                None,  # type: ignore[arg-type]
                None,  # type: ignore[arg-type]
                reduction_ranges,
                FlexibleLayout.contiguous_strides(reduction_ranges),
            ).make_indexer()

            def value_fn(index, rindex):
                rindex = [sympy.expand(i) for i in rindex]
                return (
                    inner_fn(index, rindex),
                    ops.index_expr(flatten_index(rindex), torch.int64),
                )

            return lambda index: fn(index)[1]
        else:
            value_fn = inner_fn
            return fn

    @classmethod
    def create(  # type: ignore[override]
        cls,
        device: torch.device,
        dst_dtype: torch.dtype,
        src_dtype: torch.dtype,
        inner_fn: Callable[..., Any],
        ranges: List[Expr],
        reduction_ranges: List[Expr],
        reduction_type: str,
        reduction_hint: ReductionHint = ReductionHint.DEFAULT,
        input_node: Optional[IRNode] = None,
    ):
        reduction_numel = V.graph.sizevars.simplify(sympy_product(reduction_ranges))

        if reduction_numel == 0:
            # N.B. This is a hack to generate the literal of the given type
            # Ideally, we should be fixing `def constant` in triton.py
            # but it breaks due to hardcoded dtypes in other places
            def py_cnst(val):
                return (
                    bool(val)
                    if dst_dtype == torch.bool
                    else float(val)
                    if dst_dtype.is_floating_point
                    else int(val)
                )

            rtypes_to_inits = {
                "sum": py_cnst(0),
                "xor_sum": py_cnst(0),
                "prod": py_cnst(1),
                "any": py_cnst(0),
                # "all" is desugared to `!any(!val)`
            }

            assert (
                reduction_type in rtypes_to_inits.keys()
            ), f"{reduction_type} not supported for zero-dimension tensors!"

            def const_fn(index):
                return ops.constant(rtypes_to_inits[reduction_type], dst_dtype)

            return Pointwise.create(
                device=device,
                dtype=src_dtype,
                inner_fn=const_fn,
                ranges=list(ranges),
            )

        if reduction_numel == 1:
            # this reduction is actually a pointwise op
            if reduction_type in ("argmin", "argmax"):

                def fn(index):
                    return ops.constant(0, dst_dtype)

            else:

                def fn(index):
                    reduction_index = [sympy.Integer(0) for _ in reduction_ranges]
                    return inner_fn(index, reduction_index)

            return Pointwise.create(device, dst_dtype, fn, ranges)

        if (
            isinstance(reduction_numel, sympy.Integer)
            and V.graph.sizevars.size_hint(reduction_numel)
            < config.unroll_reductions_threshold
            and sympy_product(ranges) != 1
        ):
            return Pointwise.create(
                device,
                dst_dtype,
                cls._unroll_reduction_fn(
                    inner_fn, reduction_ranges, reduction_type, src_dtype
                ),
                ranges,
            )

        # triton doesn't support reduce to single element well, so break it up
        hint, split = cls.num_splits(
            device,
            dst_dtype,
            src_dtype,
            inner_fn,
            ranges,
            reduction_ranges,
            reduction_type,
            reduction_numel,
            input_node,
        )
        # intermediate reduction in split can contain complex indexing,
        # and num_splits will fail to correctly set the hint
        # reuse the passed hint if available
        if reduction_hint == ReductionHint.DEFAULT:
            reduction_hint = hint
        if split == -1:
            assert input_node is not None
            new_ranges, new_reduction_ranges = extract_input_node_reduction_ranges(
                input_node  # type: ignore[arg-type]
            )
            assert new_ranges is not None
            assert new_reduction_ranges is not None
            return cls.create_multilayer_existing_ranges(
                device,
                dst_dtype,
                src_dtype,
                inner_fn,
                ranges,
                reduction_ranges,
                new_ranges,
                new_reduction_ranges,
                reduction_type,
                reduction_hint,
            )
        elif split > 1:
            # triton doesn't support reduce to single element well, so break it up
            return cls.create_multilayer(
                device,
                dst_dtype,
                src_dtype,
                inner_fn,
                ranges,
                reduction_ranges,
                reduction_type,
                split,
                reduction_hint,
            )

        return TensorBox.create(
            Reduction(
                device,
                dst_dtype,
                inner_fn,
                ranges,
                reduction_ranges,
                reduction_type,
                src_dtype,
                reduction_hint,
            )
        )

    @staticmethod
    def default_accumulator(reduction_type, dtype):
        if reduction_type in {"max", "argmax"}:
            if is_float_dtype(dtype):
                return float("-inf")
            elif is_boolean_dtype(dtype):
                return 0
            else:
                return torch.iinfo(dtype).min
        if reduction_type in {"min", "argmin"}:
            if is_float_dtype(dtype):
                return float("inf")
            elif is_boolean_dtype(dtype):
                return 1
            else:
                return torch.iinfo(dtype).max

        return {
            "sum": 0,
            "prod": 1,
            "xor_sum": 0,
            "any": 0,
            "welford_reduce": (0, 0, 0),
            "welford_combine": (0, 0, 0),
        }[reduction_type]

    @staticmethod
    def default_value(reduction_type, dtype):
        if reduction_type == "welford_reduce":
            return 0
        return Reduction.default_accumulator(reduction_type, dtype)

    @staticmethod
    def _multilayer_second_step_hint(
        split: int, numel_hint: int, reduction_hint: ReductionHint
    ) -> ReductionHint:
        if split == -1:
            return reduction_hint
        if split <= 512 and numel_hint <= 512 and reduction_hint == ReductionHint.OUTER:
            return ReductionHint.OUTER_TINY
        if (
            split <= 1024
            and numel_hint <= 256
            and reduction_hint == ReductionHint.OUTER
        ):
            return ReductionHint.OUTER_TINY

        return reduction_hint

    @classmethod
    def _multilayer_wrap_loader(
        cls,
        loader,
        reduction_ranges,
        reduction_numel,
        split,
        block_size,
        default,
    ):
        reindex = View.dynamic_reshape_indexer(reduction_ranges, [reduction_numel])
        need_mask = not V.graph.sizevars.is_expr_static_and_true(
            sympy.Eq(reduction_numel % split, 0)  # type: ignore[arg-type]
        )

        def wrapper_fn(index, reduction_index):
            (reduction_index,) = reduction_index
            *new_index, reduction_block = index
            indices = block_size * reduction_block + reduction_index

            def body():
                return loader(new_index, reindex([indices]))

            if need_mask:
                mask = ops.lt(
                    ops.index_expr(indices, torch.int32),
                    ops.index_expr(reduction_numel, torch.int32),
                )
                return ops.masked(mask, body, default)
            else:
                return body()

        return wrapper_fn

    @classmethod
    def _multilayer_wrap_loader_existing_ranges(
        cls,
        loader,
        original_ranges,
        original_reduction_ranges,
        new_ranges,
        new_reduction_ranges,
        default,
    ):
        assert len(original_ranges) == 0, f"{original_ranges}= is not equal to []"
        reindex = View.dynamic_reshape_indexer(
            original_reduction_ranges, tuple(new_ranges) + tuple(new_reduction_ranges)
        )

        def wrapper_fn(index, reduction_index):
            return loader([], reindex(tuple(index) + tuple(reduction_index)))

        return wrapper_fn

    @classmethod
    def create_multilayer_helper(
        cls,
        device: torch.device,
        dst_dtype: torch.dtype,
        src_dtype: torch.dtype,
        wrapper_fn: Callable[..., Any],
        original_ranges: List[Expr],
        original_reduction_ranges: List[Expr],
        new_ranges: List[Expr],
        new_reduction_ranges: List[Expr],
        reduction_type: str,
        split: int,
        reduction_hint: ReductionHint,
    ):
        """
        Break a large reduction up into multiple smaller reductions
        recursively
        """
        # triton will automatically compute reductions in fp32 if reducing over fp16/bf16
        # within the kernel. keep the intermediate in fp32 so as to keep the whole reduction
        # in fp32 and not reduce precision by breaking up the kernel into multiple layers
        intermediate_dtype = (
            dst_dtype
            if dst_dtype not in (torch.float16, torch.bfloat16)
            else torch.float
        )
        intermediate = Reduction.create(
            device,
            intermediate_dtype,
            src_dtype,
            wrapper_fn,
            new_ranges,
            new_reduction_ranges,
            reduction_type,
            reduction_hint,
        )
        intermediate.realize()
        intermediate_loader = intermediate.make_loader()

        def intermediate_fn(index, reduction_index):
            return intermediate_loader([*index, *reduction_index])

        numel_hint = V.graph.sizevars.size_hint(sympy_product(original_ranges))
        reduction_hint = cls._multilayer_second_step_hint(
            split, numel_hint, reduction_hint
        )

        assert original_ranges == new_ranges[: len(original_ranges)]
        return TensorBox.create(
            Reduction(
                device,
                dst_dtype,
                intermediate_fn,
                original_ranges,
                new_ranges[len(original_ranges) :],
                reduction_type,
                src_dtype,
                reduction_hint,
            )
        )

    @classmethod
    def create_multilayer(
        cls,
        device: torch.device,
        dst_dtype: torch.dtype,
        src_dtype: torch.dtype,
        inner_fn: Callable[..., Any],
        ranges: List[Expr],
        reduction_ranges: List[Expr],
        reduction_type: str,
        split: int,
        reduction_hint: ReductionHint,
    ):
        """
        Break a large reduction up into multiple smaller reductions
        recursively
        """
        # TODO(jansel): realize the reduction so we can do dynamic indexing
        reduction_numel = sympy_product(reduction_ranges)
        block_size = FloorDiv(reduction_numel + (split - 1), split)
        default = cls.default_value(reduction_type, dst_dtype)
        wrapper_fn = cls._multilayer_wrap_loader(
            inner_fn, reduction_ranges, reduction_numel, split, block_size, default
        )

        return cls.create_multilayer_helper(
            device,
            dst_dtype,
            src_dtype,
            wrapper_fn,
            ranges,
            reduction_ranges,
            [*ranges, split],  # type: ignore[list-item]
            [block_size],
            reduction_type,
            split,
            reduction_hint,
        )

    @classmethod
    def create_multilayer_existing_ranges(
        cls,
        device: torch.device,
        dst_dtype: torch.dtype,
        src_dtype: torch.dtype,
        inner_fn: Callable[..., Any],
        original_ranges: List[Expr],
        original_reduction_ranges: List[Expr],
        new_ranges: List[Expr],
        new_reduction_ranges: List[Expr],
        reduction_type: str,
        reduction_hint: ReductionHint,
    ):
        """
        Break a large reduction up into multiple smaller reductions
        recursively
        """
        default = cls.default_value(reduction_type, dst_dtype)
        wrapper_fn = cls._multilayer_wrap_loader_existing_ranges(
            inner_fn,
            original_ranges,
            original_reduction_ranges,
            new_ranges,
            new_reduction_ranges,
            default,
        )
        return cls.create_multilayer_helper(
            device,
            dst_dtype,
            src_dtype,
            wrapper_fn,
            original_ranges,
            original_reduction_ranges,
            new_ranges,
            new_reduction_ranges,
            reduction_type,
            -1,
            reduction_hint,
        )


def num_reduction_outputs(reduction_type):
    return 3 if "welford" in reduction_type else 1


class WelfordReduction(Reduction):
    output_index: int

    def __init__(
        self,
        device,
        dtype,
        inner_fns,
        ranges,
        reduction_ranges,
        reduction_type,
        reduction_hint,
        output_index,
    ):
        if len(inner_fns) == 1:
            loader = inner_fns[0]
        else:

            def loader(idx, reduction_idx):
                return tuple(fn(idx, reduction_idx) for fn in inner_fns)

        super().__init__(
            device,
            dtype,
            loader,
            ranges,
            reduction_ranges,
            reduction_type,
            dtype,
            reduction_hint,
        )
        self.output_index = output_index

    def store_reduction(self, output_name, indexer, vars, reduction_vars):
        values = ops.reduction(
            self.dtype,
            self.src_dtype,
            self.reduction_type,
            self.inner_fn(vars, reduction_vars),
        )
        value = values[self.output_index]
        return ops.store_reduction(output_name, indexer(vars), value)

    @classmethod
    def create(  # type: ignore[override]
        cls,
        device: torch.device,
        dtype: torch.dtype,
        inner_fns: Sequence[Callable[..., Any]],
        ranges: List[Expr],
        reduction_ranges: List[Expr],
        reduction_type: str,
        reduction_hint: ReductionHint = ReductionHint.DEFAULT,
    ):
        assert reduction_type in {"welford_reduce", "welford_combine"}

        reduction_numel = V.graph.sizevars.simplify(sympy_product(reduction_ranges))

        def const(val):
            def inner_fn(idx):
                return ops.constant(
                    val,
                    dtype,
                )

            return Pointwise.create(
                device=device,
                dtype=dtype,
                inner_fn=inner_fn,
                ranges=list(ranges),
            )

        if reduction_numel == 0:
            mean = const(0)
            m2 = const(0)
            weight = const(0)
            return mean, m2, weight

        if reduction_numel == 1:

            def copy(loader):
                def inner_fn(idx):
                    reduction_index = [sympy.Integer(0) for _ in reduction_ranges]
                    return loader(idx, reduction_index)

                return Pointwise.create(
                    device=device,
                    dtype=dtype,
                    inner_fn=inner_fn,
                    ranges=list(ranges),
                )

            if reduction_type == "welford_reduce":
                return copy(inner_fns[0]), const(0), const(1)
            else:
                return tuple(copy(fn) for fn in inner_fns)

        # TODO: Unrolled reduction
        # if (
        #     isinstance(reduction_numel, sympy.Integer)
        #     and V.graph.sizevars.size_hint(reduction_numel)
        #     < config.unroll_reductions_threshold
        #     and sympy_product(ranges) != 1
        # ):
        #     return Pointwise.create(
        #         device,
        #         dst_dtype,
        #         cls._unroll_reduction_fn(
        #             inner_fn, reduction_ranges, reduction_type, src_dtype
        #         ),
        #         ranges,
        #     )

        # triton doesn't support reduce to single element well, so break it up
        hint, split = Reduction.num_splits(
            device,
            dtype,
            dtype,
            inner_fns[0],
            ranges,
            reduction_ranges,
            reduction_type=reduction_type,
            reduction_numel=reduction_numel,
        )
        # intermediate reduction in split can contain complex indexing,
        # and num_splits will fail to correctly set the hint
        # reuse the passed hint if available
        if reduction_hint == ReductionHint.DEFAULT:
            reduction_hint = hint
        if split > 1:
            # triton doesn't support reduce to single element well, so break it up
            return cls.create_multilayer(
                device,
                dtype,
                inner_fns,
                ranges,
                reduction_ranges,
                reduction_type,
                split,
                reduction_hint,
            )

        results = [
            TensorBox.create(
                WelfordReduction(
                    device,
                    dtype,
                    inner_fns,
                    ranges,
                    reduction_ranges,
                    reduction_type,
                    reduction_hint,
                    output_idx,
                )
            )
            for output_idx in range(3)
        ]
        for t in results:
            t.realize()
        return results

    @staticmethod
    def default_value(reduction_type, dtype):
        return (0, 0, 0)

    @classmethod
    def create_multilayer(  # type: ignore[override]
        cls,
        device: torch.device,
        dtype: torch.dtype,
        inner_fns: Sequence[Callable[..., Any]],
        ranges: List[Expr],
        reduction_ranges: List[Expr],
        reduction_type: str,
        split: int,
        reduction_hint: ReductionHint,
    ):
        """
        Break a large reduction up into multiple smaller reductions
        recursively
        """
        reduction_numel = sympy_product(reduction_ranges)
        need_mask = not V.graph.sizevars.is_expr_static_and_true(
            sympy.Eq(reduction_numel % split, 0)  # type: ignore[arg-type]
        )

        if need_mask and reduction_type != "welford_combine":
            # If we need mask, then "welford_reduce" doesn't work because
            # masked inputs shouldn't count towards the welford weight

            def constant(idx, reduction_idx, value):
                return ops.constant(value, dtype)

            return cls.create_multilayer(
                device=device,
                dtype=dtype,
                inner_fns=(
                    inner_fns[0],
                    partial(constant, value=0),
                    partial(constant, value=1),
                ),
                ranges=ranges,
                reduction_ranges=reduction_ranges,
                reduction_type="welford_combine",
                split=split,
                reduction_hint=reduction_hint,
            )

        block_size = FloorDiv(reduction_numel + (split - 1), split)
        intermediates = WelfordReduction.create(
            device,
            dtype,
            tuple(
                cls._multilayer_wrap_loader(
                    loader,
                    reduction_ranges,
                    reduction_numel,
                    split,
                    block_size,
                    default=0,
                )
                for loader in inner_fns
            ),
            [*ranges, split],  # type: ignore[list-item]
            [block_size],
            reduction_type,
            reduction_hint,
        )
        for i in intermediates:
            i.realize()

        i_loaders = [i.make_loader() for i in intermediates]

        def intermediate_loader_fn(index, reduction_index, loader):
            return loader([*index, *reduction_index])

        numel_hint = V.graph.sizevars.size_hint(sympy_product(ranges))
        reduction_hint = cls._multilayer_second_step_hint(
            split, numel_hint, reduction_hint
        )
        return WelfordReduction.create(
            device,
            dtype,
            tuple(
                partial(intermediate_loader_fn, loader=i.make_loader())
                for i in intermediates
            ),
            ranges,
            [split],  # type: ignore[list-item]
            # welford_reduce turns one input into three outputs, which are combined with welford_combine
            "welford_combine",
            reduction_hint,
        )


@dataclasses.dataclass
class Scan(Loops):
    scan_ranges: List[Expr]
    size: List[Expr]
    combine_fn: Callable[[Tuple[Any, ...], Tuple[Any, ...]], Tuple[Any, ...]]
    reindex: Callable[[List[Expr], List[Expr]], List[Expr]]
    reduction_hint: ReductionHint
    output_index: int
    # output_index indexes the following three tuples
    inits: Tuple[Union[int, float], ...]
    dtypes: Tuple[torch.dtype, ...]
    inner_fns: Tuple[Callable[..., Any], ...]

    # HACK we mimick reduction

    def get_unbacked_symbol_uses(self) -> Set[sympy.Symbol]:
        # TODO: Can combine_fn/reindex close over unbacked symbols? If so, we
        # need to explicitly represent the closure so we can pull out unbacked
        # symbols here
        return (
            super().get_unbacked_symbol_uses()
            | set().union(*(free_unbacked_symbols(e) for e in self.scan_ranges))
            | set().union(*(free_unbacked_symbols(e) for e in self.size))
        )

    def __post_init__(self):
        assert len(self.ranges) + len(self.scan_ranges) == len(self.size)
        super().__post_init__()

    def store_reduction(self, output_name, indexer, vars, scan_vars):
        idx = self.reindex(vars, scan_vars)
        values = [inner_fn(idx) for inner_fn in self.inner_fns]
        result = ops.scan(self.dtypes, self.combine_fn, values, self.inits)
        return ops.store(output_name, indexer(idx), result[self.output_index])

    def get_reduction_type(self):
        # return self.scan_op
        return "custom"

    def get_reduction_size(self):
        return self.scan_ranges

    def get_size(self):
        return self.size

    def get_pointwise_size(self):
        return self.ranges

    def index_length(self):
        return len(self.ranges) + len(self.scan_ranges)

    def inner_fn_args(self):
        index = self._index(self.ranges)
        rindex = self._index(self.scan_ranges, "r")
        idx = self.reindex(index, rindex)
        return (idx,)

    def inner_fn_free_unbacked_symbols(self):
        index = self._index(self.ranges)
        rindex = self._index(self.scan_ranges, "r")
        idx = self.reindex(index, rindex)
        return extract_free_unbacked_symbols(self.inner_fn, idx)

    @classmethod
    def create(
        cls,
        device: torch.device,
        dtypes: Tuple[torch.dtype, ...],
        inner_fns: Tuple[Callable[[List[Expr]], Any], ...],
        size: List[Expr],
        axis: int,
        combine_fn: Callable[[Tuple[Any, ...], Tuple[Any, ...]], Tuple[Any, ...]],
        inits: Tuple[Union[int, float], ...],
        reduction_hint: ReductionHint = ReductionHint.DEFAULT,
        **kwargs,
    ) -> List[Optional["TensorBox"]]:
        pointwise_ranges = [*size[:axis], *size[axis + 1 :]]
        scan_ranges = [size[axis]]

        if device.type != "cuda":
            # TODO: CPU support
            return [None] * len(dtypes)

        if torch.version.hip is not None and len(dtypes) > 1:
            # TODO: Remove this when ROCm triton adds support for multiple inputs
            return [None] * len(dtypes)

        sizevars = V.graph.sizevars
        scan_numel = sizevars.simplify(sympy_product(scan_ranges))

        assert len(dtypes) == len(inits) == len(inner_fns)

        # Scan with a single element is just a copy
        if sizevars.is_expr_static_and_true(sympy.Le(scan_numel, 1)):  # type: ignore[arg-type]
            return [
                Pointwise.create(
                    device=device,
                    dtype=dtypes[output_index],
                    inner_fn=inner_fns[output_index],
                    ranges=size,
                )
                for output_index in range(len(dtypes))
            ]

        reduction_hint, num_splits = cls.num_splits(
            device=device,
            dtype=dtypes[0],
            inner_fn=inner_fns[0],
            axis=axis,
            pointwise_ranges=pointwise_ranges,
            scan_ranges=scan_ranges,
            combine_fn=combine_fn,
            scan_numel=scan_numel,
        )
        scan_type = Scan if num_splits <= 1 else SplitScan

        if num_splits > 1 and torch.version.hip is not None:
            # Fallback for split-scan on ROCm
            return [None] * len(dtypes)

        if num_splits > 1 and len(dtypes) > 1:
            # Fallback for split-scans for multiple inputs
            return [None] * len(dtypes)

        def reindex(index, scan_index):
            assert len(scan_index) == len(scan_ranges)
            assert len(index) == len(pointwise_ranges)
            return [*index[:axis], *scan_index, *index[axis:]]

        results = [
            TensorBox.create(
                scan_type(
                    device=device,
                    dtype=dtypes[output_index],
                    dtypes=dtypes,
                    inner_fn=inner_fns[output_index],
                    inner_fns=inner_fns,
                    size=size,
                    ranges=pointwise_ranges,
                    scan_ranges=scan_ranges,
                    combine_fn=combine_fn,
                    reindex=reindex,
                    inits=inits,
                    reduction_hint=reduction_hint,
                    output_index=output_index,
                    **kwargs,
                )
            )
            for output_index in range(len(dtypes))
        ]

        for result in results:
            result.realize()

        return results

    @classmethod
    def num_splits(
        cls,
        device: torch.device,
        dtype: torch.dtype,
        inner_fn: Callable[[List[Expr]], Any],
        axis: int,
        pointwise_ranges: List[Expr],
        scan_ranges: List[Expr],
        combine_fn: Callable[[Tuple[Any, ...], Tuple[Any, ...]], Tuple[Any, ...]],
        scan_numel: Expr,
    ):
        # TODO: custom splitting heuristic for scan
        def wrapper_fn(idx, reduction_idx):
            return inner_fn([*idx[:axis], *reduction_idx, *idx[axis:]])

        return Reduction.num_splits(
            device=device,
            dst_dtype=dtype,
            src_dtype=dtype,
            inner_fn=wrapper_fn,
            ranges=pointwise_ranges,
            reduction_ranges=scan_ranges,
            reduction_type="sum",
            reduction_numel=scan_numel,
        )


# This signifies a scan op that should go through TritonSplitScanKernel codgen on CUDA.
@dataclasses.dataclass
class SplitScan(Scan):
    pass


def is_storage_and_layout(x):
    try:
        as_storage_and_layout(x, freeze=False)
        return True
    except NotImplementedError:
        return False


def is_contiguous_storage_and_layout(x):
    try:
        buffer, layout = as_storage_and_layout(x, freeze=False)
        return layout.is_contiguous()
    except NotImplementedError:
        return False


def as_storage_and_layout(x, freeze=True, want_contiguous=False, stride_order=None):
    """Try to simplify x into a StorageBox and a Layout"""
    if isinstance(x, TensorBox):
        return as_storage_and_layout(
            x.data,
            freeze=freeze,
            want_contiguous=want_contiguous,
            stride_order=stride_order,
        )
    if isinstance(x, StorageBox) and isinstance(x.data, Buffer):
        if freeze:
            if want_contiguous:
                x.data.freeze_layout()
                assert x.data.layout.is_contiguous()
            elif stride_order is not None:
                x.data.freeze_layout_with_stride_order(stride_order)
            else:
                x.data.decide_layout()
        return x, x.data.layout
    if isinstance(x, ReinterpretView):
        # making the base of x contiguous or stride_ordered will not necessarily make
        # the ReinterpretView either, so don't pass along those arguments
        buffer, _ = as_storage_and_layout(
            x.data,
            freeze=freeze,
        )
        return buffer, x.layout
    raise NotImplementedError


as_contiguous_storage_and_layout = functools.partial(
    as_storage_and_layout, want_contiguous=True
)


def is_stride_order_storage_and_layout(x, stride_order):
    try:
        buffer, layout = as_storage_and_layout(x, freeze=False)
        return layout.is_stride_ordered(stride_order)
    except NotImplementedError:
        return False


@dataclasses.dataclass
class BaseView(IRNode):
    data: IRNode

    def get_unbacked_symbol_uses(self):
        return self.data.get_unbacked_symbol_uses()

    def make_reindexer(self):
        raise NotImplementedError(f"make_reindexer NYI on {self}")

    def make_indexer(self):
        inner = self.data.make_indexer()
        reindex = self.make_reindexer()

        def indexer(idx):
            return inner(reindex(idx))

        return indexer

    def make_loader(self):
        inner = self.data.make_loader()
        reindex = self.make_reindexer()

        def loader(idx):
            return inner(reindex(idx))

        return loader

    @property
    def dtype(self):
        return self.data.dtype

    def get_layout(self):
        return self.data.get_layout()

    def get_device(self):
        return self.data.get_device()

    def get_origin_node(self):
        return None

    def get_name(self):
        return self.data.get_name()

    def get_pointwise_size(self):
        return self.get_size()

    def mark_reuse(self, users):
        return self.data.mark_reuse(users)

    def has_exceeded_max_reads(self):
        return self.data.has_exceeded_max_reads()

    def realize(self):
        return self.data.realize()

    def realize_hint(self):
        return self.data.realize_hint()

    def get_storage_numel(self):
        return self.data.get_storage_numel()

    def is_extern(self):
        return self.data.is_extern()  # type: ignore[attr-defined]

    def get_reads(self):
        with patch.object(FlexibleLayout, "allow_indexing", True):
            return extract_read_writes(
                self.make_loader(),
                self.get_size(),
            ).reads

    def unwrap_view(self):
        x: IRNode = self
        while isinstance(x, BaseView):
            x = x.data
        return x

    def constant_to_device(self, device):
        """Move this to a given device. Requires that all reads are to constants."""
        loader = self.make_loader()
        loader = patch.object(ConstantBuffer, "override_device", device)(loader)
        return Pointwise(device, self.get_dtype(), loader, self.get_size())


@dataclasses.dataclass
class ExpandView(BaseView):
    size: List[Expr]

    @staticmethod
    def _normalize_size(x, new_size):
        """Replace `-1` with correct sizes"""
        new_size = list(map(sympy.expand, new_size))
        old_size = x.get_size()
        old_size = [None] * (len(new_size) - len(old_size)) + list(old_size)
        assert len(new_size) == len(old_size)
        for i in range(len(new_size)):
            if new_size[i] == -1:
                assert old_size[i] is not None
                new_size[i] = old_size[i]
            elif old_size[i] is None or old_size[i] == 1:
                pass
            else:
                # Expect broadcast compatibility
                new_size[i] = V.graph.sizevars.expect_equals(
                    new_size[i],
                    old_size[i],
                    msg=f"Broadcast failed in ExpandView({x.get_size()}, {new_size}) on dimension {i}",
                )
        return new_size

    @classmethod
    def create(cls, x, new_size):
        new_size = cls._normalize_size(x, new_size)

        if is_storage_and_layout(x):
            storage, old_layout = as_storage_and_layout(x)
            skip = len(new_size) - len(old_layout.size)
            assert skip >= 0
            new_stride = [sympy.Integer(0)] * skip
            for stride, size in zip(old_layout.stride, old_layout.size):
                new_stride.append(stride if size != 1 else sympy.Integer(0))
            new_layout = FixedLayout(
                old_layout.device,
                old_layout.dtype,
                list(new_size),
                new_stride,
                old_layout.offset,
            )
            return ReinterpretView(storage, new_layout)

        return ExpandView(x, new_size)

    def get_size(self):
        return self.size

    def make_reindexer(self):
        target = self.get_size()
        actual = self.data.get_size()
        skip = len(target) - len(actual)

        def reindex(index):
            index = list(index[skip:])
            assert len(index) == len(actual)
            for i in range(len(actual)):
                if actual[i] == 1:
                    # zero out broadcast dimension
                    index[i] = sympy.Integer(0)
            return index

        return reindex


@dataclasses.dataclass
class PermuteView(BaseView):
    dims: List[Expr]

    @classmethod
    def create(cls, x, dims):
        dims = cls._map_neg_dims(dims)
        assert set(dims) == set(range(len(dims)))

        if is_storage_and_layout(x):
            storage, old_layout = as_storage_and_layout(x)
            new_layout = FixedLayout(
                old_layout.device,
                old_layout.dtype,
                [old_layout.size[i] for i in dims],
                [old_layout.stride[i] for i in dims],
                old_layout.offset,
            )
            return ReinterpretView(storage, new_layout)

        return PermuteView(x, dims)

    @classmethod
    def _map_neg_dims(cls, dims):
        return [dim if dim >= 0 else len(dims) + dim for dim in dims]

    def get_size(self):
        assert set(self._map_neg_dims(self.dims)) == set(range(len(self.dims)))
        size = self.data.get_size()
        return [size[i] for i in self.dims]

    def make_reindexer(self):
        inv = {j: i for i, j in enumerate(self.dims)}
        inv = [inv[i] for i in range(len(self.dims))]  # type: ignore[index]
        assert set(inv) == set(range(len(self.dims)))

        def reindex(index):
            return [index[i] for i in inv]

        return reindex


class SqueezeView(BaseView):
    @classmethod
    def create(cls, x, *, dim=None):
        if is_storage_and_layout(x):
            storage, old_layout = as_storage_and_layout(x)
            new_size = []
            new_stride = []
            if dim is not None:
                assert isinstance(dim, int), "expected integer dim argument"
                assert 0 <= dim and dim < len(old_layout.size)

            for i, (size, stride) in enumerate(zip(old_layout.size, old_layout.stride)):
                if dim is None:
                    if size != 1:
                        new_size.append(size)
                        new_stride.append(stride)
                else:
                    if i != dim:
                        new_size.append(size)
                        new_stride.append(stride)
                    else:
                        assert size == 1, "expected squeezed size to be 1"

            new_layout = FixedLayout(
                old_layout.device,
                old_layout.dtype,
                new_size,
                new_stride,
                old_layout.offset,
            )
            return ReinterpretView(storage, new_layout)

        if dim is None:
            # redirect to a generic view
            return View.create(x, [s for s in x.get_size() if s != 1])
        else:
            assert x.get_size()[dim] == 1
            return View.create(x, [s for i, s in enumerate(x.get_size()) if i != dim])

    @staticmethod
    def squeezer(size: Tuple[sympy.Expr, ...]):
        new_size = [s for s in size if s != 1]
        not_one = [i for i, s in enumerate(size) if s != 1]
        length = len(size)

        def reindex(index: List[sympy.Expr]) -> Tuple[sympy.Expr, ...]:
            assert len(index) == len(not_one), f"{index} {not_one}"
            new_index = [sympy.Integer(0)] * length
            for idx, s in zip(not_one, index):
                new_index[idx] = s
            return tuple(new_index)

        return new_size, reindex

    def __init__(self, data):
        raise AssertionError("use SqueezeView.create()")


@dataclasses.dataclass
class GenericView(BaseView):
    size: List[Expr]
    reindex: Callable[..., Any]

    def make_reindexer(self):
        return self.reindex

    def reindex_str(self):
        index_old = [sympy_index_symbol(f"i{n}") for n in range(len(self.size))]
        index_new = list(self.reindex(index_old))
        return f"lambda {', '.join(map(str, index_old))}: {index_new}"

    def __str__(self):
        return self.str_helper(
            [self.data, f"size={self.size}", f"reindex={self.reindex_str()}"]
        )

    __repr__ = __str__

    @classmethod
    def create(cls, x, new_size, reindex):
        return cls(x, list(new_size), reindex)

    def get_size(self):
        return self.size


@dataclasses.dataclass
class View(GenericView):
    @staticmethod
    def handle_negative_index(idx, size):
        idx = sympy.expand(idx)
        size = sympy.expand(size)
        evaluate_expr = V.graph.sizevars.shape_env.evaluate_expr
        if evaluate_expr(sympy.Lt(idx, 0)):
            idx = idx + size
        return idx

    @classmethod
    def create(cls, x, new_size):
        assert isinstance(new_size, (tuple, list))
        old_size, new_size = cls.resolve_negative_size(x.get_size(), new_size)

        # Skip pointless views
        if V.graph.sizevars.statically_known_list_equals(old_size, new_size):
            return x

        unbacked_symbols_in_sizes = False
        if (
            len(free_unbacked_symbols(old_size)) > 0
            or len(free_unbacked_symbols(new_size)) > 0
        ):
            unbacked_symbols_in_sizes = True

        if 0 in new_size:

            def fake_reindex(index):
                return tuple([0] * len(old_size))

            return cls(x, list(new_size), fake_reindex)
        # TODO: a new class for FixedTransferLayout that output layout is constrained by input layout
        elif is_contiguous_storage_and_layout(x) or unbacked_symbols_in_sizes:
            if unbacked_symbols_in_sizes and (not is_contiguous_storage_and_layout(x)):
                # realize x; otherwise, the dynamic_reshape_indexer below will fail
                # due to the size_hint's inability to process unbacked SymInts
                x = ExternKernel.realize_input(x)

            storage, old_layout = as_contiguous_storage_and_layout(x)
            new_layout = FixedLayout(
                old_layout.device,
                old_layout.dtype,
                new_size,
                FlexibleLayout.contiguous_strides(new_size),
                old_layout.offset,
            )
            return ReinterpretView(storage, new_layout)

        reindex = cls.dynamic_reshape_indexer(old_size, new_size)
        return cls(x, list(new_size), reindex)

    @staticmethod
    def resolve_negative_size(old_size, new_size):
        new_size = [V.graph.sizevars.simplify(x) for x in new_size]
        old_size = [V.graph.sizevars.simplify(x) for x in old_size]

        new_size = list(new_size)
        for i in range(len(new_size)):
            if new_size[i] == -1:
                new_size[i] = sympy.Integer(1)
                new_size[i] = CleanDiv(sympy_product(old_size), sympy_product(new_size))
                break

        V.graph.sizevars.guard_equals(sympy_product(old_size), sympy_product(new_size))
        return old_size, new_size

    @classmethod
    def dynamic_reshape_indexer(cls, old_size, new_size):
        try:
            reindex = cls._dynamic_reshape_indexer(old_size, new_size)
        except (AssertionError, IndexError):
            # optimistic algorithm failed, lets do a fallback
            flat = [sympy_product(old_size)]
            reindex1 = cls._dynamic_reshape_indexer(old_size, flat)
            reindex2 = cls._dynamic_reshape_indexer(flat, new_size)
            reindex = fuse_reindexing(reindex1, reindex2)
        return reindex

    @staticmethod
    def _dynamic_reshape_indexer(old_size, new_size):
        """
        Perform a reshape entirely by modifying indexing math
        """
        size_hint = V.graph.sizevars.size_hint
        vars = [sympy_index_symbol(f"view{i}") for i in range(len(new_size))]

        stack_new = list(zip(vars, new_size))
        stack_old = list(old_size)

        view_expr = []
        while stack_new and stack_old:
            size_old = stack_old.pop()
            var, size_new = stack_new.pop()
            if size_old == 1:
                view_expr.append(sympy.Integer(0))
                stack_new.append((var, size_new))  # re-add
            elif size_new == 1:
                stack_old.append(size_old)  # re-add
            elif size_hint(size_new) == size_hint(size_old):
                view_expr.append(var)
                V.graph.sizevars.guard_equals(size_new, size_old)
            elif size_hint(size_new) < size_hint(size_old):
                while size_hint(size_new) < size_hint(size_old):
                    var2, size_new2 = stack_new.pop()
                    var = var2 * size_new + var
                    size_new = size_new * size_new2
                view_expr.append(var)
                V.graph.sizevars.guard_equals(size_new, size_old)
            elif size_hint(size_new) > size_hint(size_old):
                divisor = sympy.Integer(1)
                modulus = size_old
                view_expr.append(ModularIndexing(var, divisor, modulus))
                divisor = divisor * modulus
                while size_hint(size_new) > size_hint(size_old):
                    modulus = stack_old.pop()
                    view_expr.append(ModularIndexing(var, divisor, modulus))
                    divisor = divisor * modulus
                    size_old = size_old * modulus
                V.graph.sizevars.guard_equals(size_new, size_old)
            else:
                raise AssertionError()

        while stack_old:
            size_old = stack_old.pop()
            V.graph.sizevars.guard_equals(size_old, 1)  # type: ignore[arg-type]
            view_expr.append(sympy.Integer(0))

        while stack_new:
            var, size_new = stack_new.pop()
            V.graph.sizevars.guard_equals(size_new, 1)  # type: ignore[arg-type]

        view_expr.reverse()
        assert len(view_expr) == len(old_size)

        def reindex(index):
            assert len(index) == len(vars), (len(index), len(vars))
            replacements = dict(zip(vars, index))
            return tuple(sympy_subs(x, replacements) for x in view_expr)  # type: ignore[arg-type]

        return reindex


@dataclasses.dataclass
class ReinterpretView(BaseView):
    """Pretend our storage has a different layout"""

    layout: "Layout"

    def __post_init__(self):
        super().__post_init__()
        if isinstance(self.data, BaseView):
            self.data = self.data.unwrap_view()

    def __str__(self):
        return self.str_helper(
            [
                self.data,
                self.layout,
            ]
        )

    __repr__ = __str__

    def get_name(self):
        return self.data.get_name()

    def get_device(self):
        return self.layout.device

    def get_origin_node(self):
        return None

    @property
    def dtype(self):
        return self.layout.dtype

    def get_size(self):
        return list(self.layout.size)

    def get_stride(self):
        return list(self.layout.stride)

    def make_loader(self):
        def loader(index):
            indexer = self.layout.make_indexer()
            return ops.load(self.get_name(), indexer(index))

        return loader

    def make_indexer(self):
        return self.layout.make_indexer()

    def get_layout(self):
        return self.layout

    def freeze_layout(self):
        pass

    def get_unbacked_symbol_uses(self) -> Set[sympy.Symbol]:
        return (
            free_unbacked_symbols(self.layout.size)
            | free_unbacked_symbols(self.layout.stride)
            | free_unbacked_symbols(self.layout.offset)
        )

    def codegen_reference(self, writer=None):
        # reinterpret_tensor is similar to as_strided except:
        # - offset is added to the existing offset (rather than replacing it)
        # - view tracking is disabled similar to unsafe_view
        return V.graph.wrapper_code.codegen_reinterpret_view(
            self.data,
            self.layout.size,
            self.layout.stride,
            self.layout.offset,
            writer,
        )


class SliceView(View):
    @classmethod
    def normalize_start_end(cls, x, dim, start, end):
        """
        Normalize start and end such that both are in the range
        [0, x.get_size()[dim]] and start <= end.
        """
        sizevars = V.graph.sizevars
        dim_size = x.get_size()[dim]

        if any(free_unbacked_symbols(x) for x in (start, end, dim_size)):

            def clamp(x, lower, upper):
                return sympy.Min(sympy.Max(x, lower), upper)

        else:

            def clamp(x, lower, upper):
                return sizevars.evaluate_min(sizevars.evaluate_max(x, lower), upper)

        def clamp_wrap(val, lower, upper, default):
            if val is None:
                return default
            val = cls.handle_negative_index(val, dim_size)
            return clamp(val, lower, upper)

        start = clamp_wrap(start, 0, dim_size, 0)
        end = clamp_wrap(end, start, dim_size, dim_size)
        return start, end

    @classmethod
    def create(cls, x, dim, start, end, step=1, clamp=True):
        step = sympy.expand(step)
        assert step > 0
        try:
            if start == 0 and end >= 2**63 - 1 and step == 1:
                return x
        except TypeError:
            pass

        sizevars = V.graph.sizevars
        new_size = list(x.get_size())

        # NB: Ordinarily we default to clamping.
        # We only don't clamp for split_with_sizes. For split_with_sizes, sizes should be already valid
        # failing in this situation is ok, since invalid sizes could trigger silent errors.
        if clamp:
            start, end = cls.normalize_start_end(x, dim, start, end)

        new_size[dim] = FloorDiv(end - start + (step - 1), step)

        if is_storage_and_layout(x):
            # Fast path
            storage, old_layout = as_storage_and_layout(x)
            new_stride = list(old_layout.stride)
            new_stride[dim] = new_stride[dim] * step
            new_layout = FixedLayout(
                old_layout.device,
                old_layout.dtype,
                new_size,
                new_stride,
                old_layout.offset + old_layout.stride[dim] * start,
            )
            return ReinterpretView(storage, new_layout)

        def reindex(index):
            assert len(index) == len(new_size), f"wrong ndim {index} {new_size}"
            index = list(index)
            index[dim] = index[dim] * step + start
            return index

        # redirect to a generic view
        return SliceView(x, size=new_size, reindex=reindex)


class BaseConstant(IRNode):
    dtype: torch.dtype
    device: torch.device

    def get_size(self):
        return ()

    def get_device(self):
        return self.device

    def get_origin_node(self):
        return None

    def mark_reuse(self, users):
        pass

    def has_exceeded_max_reads(self):
        return False

    def get_reads(self):
        return ()

    def is_extern(self):
        return False


@dataclasses.dataclass
class Constant(BaseConstant):
    value: Any
    dtype: torch.dtype
    device: torch.device

    def make_loader(self):
        def loader(index):
            return ops.constant(self.value, self.dtype)

        return loader

    def realize(self):
        pass

    def constant_to_device(self, device):
        return Constant(self.value, self.dtype, device)


@dataclasses.dataclass
class IndexingConstant(BaseConstant):
    index: Any
    dtype: torch.dtype
    device: torch.device

    def make_loader(self):
        def loader(index):
            return ops.index_expr(self.index, self.dtype)

        return loader

    def constant_to_device(self, device):
        return IndexingConstant(self.index, self.dtype, device)


def is_contiguous_strides_for_shape(stride, shape):
    return all(
        size == 1 or left == right
        for left, right, size in zip(
            stride, FlexibleLayout.contiguous_strides(shape), shape
        )
    )


@dataclasses.dataclass
class Layout(IRNode):
    def __init__(
        self,
        device: torch.device,
        dtype: torch.dtype,
        size: List[Expr],
        stride: Optional[Sequence[Union[Expr, int]]],
        offset: Expr = Integer(0),
    ):
        assert stride is None or len(size) == len(
            stride
        ), f"size={size}, stride={stride}"
        self.device = device
        self.dtype = dtype
        assert all(isinstance(s, (Expr, int)) for s in size)
        self.size = size
        self._stride = stride
        self.offset = offset

    @property
    def stride(self):
        return self._stride

    def __str__(self):
        offset = ""
        if self.offset != 0:
            offset = f", offset={self.offset}"
        return (
            f"{type(self).__name__}('{self.device.type}', {self.dtype}, "
            f"size={self.size}, stride={self.stride}{offset})"
        )

    __repr__ = __str__

    def is_contiguous(self):
        return is_contiguous_strides_for_shape(self.stride, self.size)

    def is_channels_last_contiguous(self):
        ndim = len(self.size)
        if ndim not in [4, 5]:
            return False
        for left, right, size in zip(
            self.stride, make_channels_last_strides_for(self.size), self.size  # type: ignore[arg-type]
        ):
            if size != 1 and left != right:
                return False
        return True

    def is_transposed(self):
        for left, right, size in zip(
            self.stride,
            reversed(FlexibleLayout.contiguous_strides(self.size)),
            self.size,
        ):
            if size != 1 and left != right:
                return False
        return True

    def is_stride_ordered(self, order):
        assert len(self.stride) == len(order)

        # ignore dimensions of size 1, they dont affect layout
        non_1_indices = [
            i
            for i, dim in enumerate(self.size)
            if V.graph.sizevars.size_hint(dim, fallback=2) != 1
        ]

        stride = [self.stride[i] for i in non_1_indices]
        order = [order[i] for i in non_1_indices]

        def sorted_indices(arr):
            sorted_arr = sorted(arr)
            return [sorted_arr.index(element) for element in arr]

        # since we may have removed dimensions, need to re-sort & re-index order
        order = sorted_indices(order)

        # reorder the stride given order
        stride_ordered = [-1] * len(order)
        for i in range(len(order)):
            stride_ordered[order[i]] = V.graph.sizevars.size_hint(stride[i])
        # check if it is in ascending order
        for i in range(len(order) - 1):
            if stride_ordered[i] > stride_ordered[i + 1]:
                return False
        return True

    def is_channels_last_stride_ordered(self):
        # create channels_last order(NCHW, NCDHW, the C is the first order).
        order = [0] + list(reversed(range(1, len(self.stride) - 1)))
        order = [len(order)] + order
        return self.is_stride_ordered(order)

    def as_fixed(self):
        return FixedLayout(
            self.device,
            self.dtype,
            self.size,
            self.stride,
            self.offset,
        )

    def make_indexer(self):
        assert (
            FlexibleLayout.allow_indexing
        ), f"convert {type(self).__name__} to FixedLayout first"
        return self.as_fixed().make_indexer()

    def __eq__(self, other) -> bool:
        return (
            self.device == other.device
            and self.dtype == other.dtype
            and self.size == other.size
            and self.stride == other.stride
            and self.offset == other.offset
        )

    def storage_size(self) -> sympy.Expr:
        return compute_required_storage_length(self.size, self.stride, self.offset)  # type: ignore[arg-type, return-value]


class FixedLayout(Layout):
    """A Tensor layout we cannot change"""

    def __init__(
        self,
        device: torch.device,
        dtype: torch.dtype,
        size: Union[List[Expr], List[int]],
        stride: Optional[Sequence[Union[Expr, int]]] = None,
        offset: Union[Expr, int] = Integer(0),
    ):
        if stride is None:
            stride = FlexibleLayout.contiguous_strides(size)
        super().__init__(
            device,
            dtype,
            size,  # type: ignore[arg-type]
            stride,
            offset,  # type: ignore[arg-type]
        )

    def make_indexer(self):
        """A closure containing math to read a given element"""

        def indexer(index):
            assert len(index) == len(self.stride) == len(self.size)
            result = self.offset
            for idx, stride, sz in zip(index, self.stride, self.size):
                if sz != 1:
                    result = result + idx * stride
            return result

        return indexer


class FlexibleLayout(Layout):
    """A Tensor layout we are allowed to change"""

    allow_indexing = False

    @staticmethod
    def contiguous_strides(sizes):
        if len(sizes) == 0:
            return []
        reversed_strides = [sympy.Integer(1)]
        for size in reversed(sizes[1:]):
            reversed_strides.append(size * reversed_strides[-1])
        return list(reversed(reversed_strides))

    @staticmethod
    def fill_ordered(sizes, order):
        """
        Create a stride based on the order the dimensions should be filled in.

        In this format, channels last would be:
            [1, 3, 2, 0]
        """
        assert set(range(len(sizes))) == set(order)
        next_stride = sympy.Integer(1)
        strides = [None] * len(order)

        for i in order:
            strides[i] = next_stride
            next_stride = next_stride * sizes[i]
        return strides

    @staticmethod
    def stride_ordered(sizes, order):
        """
        Create a stride based on the sorted order of a permuted range.

        In this format, channels last would be:
            [3, 0, 2, 1]
        """
        assert set(range(len(sizes))) == set(order)
        fill_order = stride_order2fill_order(order)
        return FlexibleLayout.fill_ordered(sizes, fill_order)

    @staticmethod
    def same_ordered(sizes, stride):
        """
        Create a stride that has the same stride order as given stride

        For example, if given stride is [1000, 1, 100, 10],
        the fill order should be [1, 3, 2, 0]
        """
        assert len(sizes) == len(stride)
        stride = [V.graph.sizevars.size_hint(x) for x in stride]
        fill_order = sorted(range(len(stride)), key=stride.__getitem__)
        return FlexibleLayout.fill_ordered(sizes, fill_order)

    def as_stride_order(self, order):
        return FixedLayout(
            self.device,
            self.dtype,
            self.size,
            self.stride_ordered(self.size, order),
            self.offset,
        )

    def as_fill_order(self, order):
        return FixedLayout(
            self.device,
            self.dtype,
            self.size,
            self.fill_ordered(self.size, order),
            self.offset,
        )

    def as_same_order(self, stride):
        return FixedLayout(
            self.device,
            self.dtype,
            self.size,
            self.same_ordered(self.size, stride),
            self.offset,
        )

    def __init__(self, device, dtype, size, stride_order=None):
        if stride_order:
            strides = FlexibleLayout.fill_ordered(size, stride_order)
        else:
            strides = FlexibleLayout.contiguous_strides(size)
        super().__init__(device, dtype, size, strides)


class NonOwningLayout(Layout):
    """Is a view into the storage of another tensor"""

    def __init__(self, view: Union[BaseView, "TensorBox"]):
        layout = view.get_layout()
        super().__init__(
            layout.device,
            layout.dtype,
            layout.size,
            layout.stride,
        )
        self.view = view

    def make_indexer(self):
        return self.as_fixed().make_indexer()

    def maybe_guard_aligned(self):
        offset = self.view.get_layout().offset
        if offset == 0:
            return True
        from .compile_fx import ALIGNMENT

        return V.graph.sizevars.statically_known_multiple_of(offset, ALIGNMENT)  # type: ignore[arg-type]


class NoneLayout(IRNode):
    # This is janky, I figured out what fields to populate by just running
    # the model I was interested in and adding properties/methods as needed.
    # This doesn't inherit from Layout because Layout assumes you have stuff
    # like sizes, but I don't really have anything here.
    #
    # If you have an ir.Node with NoneLayout, you probably need to setup
    # dependencies manually in scheduler

    def __init__(self, device):
        self.device = device
        self.size = [0]
        self.stride = [0]

    def storage_size(self):
        return 0

    def as_fixed(self):
        return self


class MutationLayoutSHOULDREMOVE(Layout):
    def __init__(self, target: IRNode):
        super().__init__(
            target.get_device(),
            target.get_dtype(),
            target.get_size(),
            None,
        )
        self.target = target
        name = self.get_buffer().get_name()
        V.graph.mark_buffer_mutated(name)

    @Layout.stride.getter  # type: ignore[attr-defined]
    def stride(self):
        return self.real_layout().stride

    def storage_size(self) -> sympy.Expr:
        return self.real_layout().storage_size()

    def get_buffer(self) -> "Buffer":
        def unwrap_views(target):
            if isinstance(target, MutationLayoutSHOULDREMOVE):
                return unwrap_views(target.target)
            if isinstance(target, BaseView):
                return unwrap_views(target.unwrap_view())
            if isinstance(target, MutableBox):
                return unwrap_views(target.data)
            return target

        result = unwrap_views(self.target)
        assert isinstance(
            result, Buffer
        ), "MutationLayoutSHOULDREMOVE must refer to a buffer"
        return result

    def real_layout(self):
        return self.get_buffer().layout

    @classmethod
    def realize_into(cls, src, dst, unsafe_alias=False):
        dst.realize()
        # NOTE: We must realize users of `dst` before we realize `src`, since
        # realization order determines scheduling order. Otherwise, src's
        # mutation would be scheduled before the existing users of dst!
        V.graph.mark_buffer_mutated(dst.get_name())

        if isinstance(src, TensorBox):
            src = src.data

        # We copy the contents of src into dst. In most cases this should
        # be fused into a single kernel by the scheduler.
        # NOTE: We cannot change src's layout to mutate dst directly as this
        # would alias src to dst, which is not correct as further mutations to
        # dst would effect users of src. However if there are no more users of
        # dst, we can alias src to dst.
        src.realize_hint()

        if not unsafe_alias:
            src = Pointwise.create(
                device=src.get_device(),
                dtype=src.get_dtype(),
                inner_fn=src.make_loader(),
                ranges=[
                    V.graph.sizevars.guard_equals(a, b)
                    for a, b in zip(src.get_size(), dst.get_size())
                ],
            ).data

        src.realize()
        assert isinstance(src.data.layout, FlexibleLayout)
        src.data.layout = MutationLayoutSHOULDREMOVE(dst)
        return src.data

    def as_fixed(self):
        return self

    def make_indexer(self):
        return self.target.make_indexer()


@dataclasses.dataclass
class Buffer(IRNode):
    # Name is sometimes None; e.g., ForceInPlace, where there isn't
    # a meaningful name
    name: Optional[str]
    layout: Layout

    # Multi-output buffers will define 'outputs: List[Buffer]'. Confusingly,
    # MultiOutput does NOT define this!

    def __post_init__(self):
        super().__post_init__()
        self.origin_node = None

    def make_indexer(self):
        return self.layout.make_indexer()

    def get_name(self) -> str:
        assert self.name
        return self.name

    def get_device(self):
        return self.layout.device

    def get_origin_node(self):
        return self.origin_node

    @property
    def dtype(self):
        return getattr(self.layout, "dtype", None)

    def get_size(self):
        return list(self.layout.size)

    def get_stride(self):
        return list(self.layout.stride)

    def get_offset(self):
        return self.layout.offset

    def get_layout(self):
        return self.layout

    def get_storage_numel(self):
        return self.get_numel()

    def is_extern(self):
        return False

    def freeze_layout(self):
        if not isinstance(self.layout, (MultiOutputLayout, NonOwningLayout)):
            self.layout = self.layout.as_fixed()

    def freeze_layout_with_stride_order(self, order):
        assert isinstance(self.layout, FlexibleLayout)
        self.layout = self.layout.as_stride_order(order)

    def freeze_layout_with_fill_order(self, order):
        assert isinstance(self.layout, FlexibleLayout)
        self.layout = self.layout.as_fill_order(order)

    def freeze_layout_with_same_order(self, stride):
        assert isinstance(self.layout, FlexibleLayout)
        self.layout = self.layout.as_same_order(stride)

    def is_zero_elements(self):
        return V.graph.sizevars.is_expr_static_and_true(sympy.Eq(self.get_numel(), 0))  # type: ignore[arg-type]

    def make_loader(self):
        # Loading from a zero-element buffer is a no-op
        if self.is_zero_elements():
            return partial(nop_loader_fn, dtype=self.get_dtype())

        def loader(index):
            indexer = self.layout.make_indexer()
            return ops.load(self.name, indexer(index))

        return loader

    def is_no_op(self):
        return False

    def codegen_reference(self, writer=None):
        return self.get_name()

    def decide_layout(self):
        pass

    def get_inputs_that_alias_output(self):
        if isinstance(self.layout, NonOwningLayout):
            return [self.layout.view.get_name()]
        return ()

    def get_mutation_names(self):
        if isinstance(self.layout, MutationLayoutSHOULDREMOVE):
            return [self.layout.target.get_name()]
        return ()

    def get_read_writes(self):
        with patch.object(FlexibleLayout, "allow_indexing", True):
            return extract_read_writes(
                self.make_loader(),
                self.get_size(),
            )

    def get_reads(self):
        return self.get_read_writes().reads

    def get_unbacked_symbol_defs(self) -> Set[sympy.Symbol]:
        """
        Returns the unbacked symbols which are defined by this IR node,
        because this is a data-dependent IR node, or item()
        """
        # So this is a little unusual.  In principle, you could imagine
        # defining a MultiOutputLayout buffer so that it DOES define
        # unbacked symints.  However, we can't easily tell what symints
        # such a buffer defines, because MultiOutputLayout doesn't actually
        # define any useful information about what it returns.
        #
        # An easier and better approach is to delay the symint allocation
        # to the MultiOutput IR nodes, which are when we actually extract
        # out the buffers and know what their sizes are.
        #
        # There are two subleties here:
        #
        # 1. Suppose you have a kernel that produces out1: (i0,), out2: (i0,)
        #    Both of these actually count as defs!  The scheduler will just
        #    arbitrarily pick one of these as the canonical definer and
        #    ensure it stays live.  It's not a big deal if we pick the
        #    wrong one because tuple accesses are cheap, and all this means
        #    is we accidentally keep a MultiOutput node live when it wasn't
        #    strictly necessary.
        #
        # 2. Suppose you have a MultiOutput buffer whose size is (i0,), but
        #    the MultiOutputLayout buffer it is projecting from isn't actually
        #    dynamic; it has i0 as one of the arguments.  We cannot tell this
        #    directly from MultiOutput, we have to look at the input buffer's
        #    uses to work this out.  No big deal.
        if isinstance(self.layout, (NoneLayout, MultiOutputLayout)):
            return set()

        # This kernel defines all unbacked symbols... that it didn't get in as
        # arguments!
        defs = (
            free_unbacked_symbols(self.get_size())
            | free_unbacked_symbols(self.get_stride())
            | free_unbacked_symbols(self.get_offset())
        )
        return defs - self.get_unbacked_symbol_uses()

    def get_unbacked_symbol_uses(self) -> Set[sympy.Symbol]:
        """
        Returns the unbacked symbols which are required to be in scope in
        order to successfully perform codegen for this buffer.  For example,
        a buffer that corresponds to an extern kernel call that takes i0 as
        an argument would return {i0} here.  This is used to generate necessary
        dependencies that ensure we actually bind i0 in codegen before you
        try to use it.

        Note that this is NOT transitive; in particular, if this buffer takes
        in as input another buffer with dynamic shape (e.g., (i0,)), we will
        not report it here, because you will already have a dependency
        on that buffer, which will eventually have a dependency on i0 if
        necessary.
        """
        return set()

    def codegen_unbacked_symbol_defs(self, wrapper):
        # NB: If it is possible for other ir node types to return unbacked
        # symints, you need to make sure their codegen calls this method.
        # Don't forget to update get_unbacked_symbol_defs too.
        symbols_to_define = self.get_unbacked_symbol_defs()
        for i, s in enumerate(self.get_size()):
            if s in symbols_to_define:
                wrapper.writeline(
                    f"{wrapper.codegen_unbacked_symbol_decl(s)} = {self.get_name()}.size({i}){wrapper.ending}"
                )
                symbols_to_define.remove(s)
        for i, s in enumerate(self.get_stride()):
            if s in symbols_to_define:
                wrapper.writeline(
                    f"{wrapper.codegen_unbacked_symbol_decl(s)} = {self.get_name()}.stride({i}){wrapper.ending}"
                )
                symbols_to_define.remove(s)
        if (s := self.get_offset()) in symbols_to_define:
            wrapper.writeline(
                f"{wrapper.codegen_unbacked_symbol_decl(s)} = {self.get_name()}.storage_offset(){wrapper.ending}"
            )
            symbols_to_define.remove(s)
        assert (
            not symbols_to_define
        ), f"unbacked symint {s} not written out, check comment above"

    def realize(self):
        pass

    def get_workspace_size(self):
        """
        Gets extra global memory size needed by this buffer.
        Some algorithms (e.g. group gemm) may require extra global memory in the generated code.
        """
        return 0

    def should_allocate(self):
        # Returns False by default.
        return False


class InputBuffer(Buffer):
    pass


class ConstantBuffer(InputBuffer):
    override_device: Optional[torch.device] = None

    def make_loader(self):
        def loader(index):
            indexer = self.layout.make_indexer()
            return ops.load(
                V.graph.constant_name(self.get_name(), self.override_device),
                indexer(index),
            )

        return loader

    def constant_to_device(self, device):
        return ConstantBuffer(
            V.graph.constant_name(self.get_name(), device), self.layout
        )


class NoneAsConstantBuffer(IRNode):
    def get_unbacked_symbol_uses(self) -> Set[sympy.Symbol]:
        return set()

    def codegen_reference(self, writer=None):
        return V.graph.wrapper_code.none_str


class ShapeAsConstantBuffer(IRNode):
    def __init__(self, shape):
        super().__init__()
        self.shape = shape

    def get_unbacked_symbol_uses(self) -> Set[sympy.Symbol]:
        return free_unbacked_symbols(self.shape)

    def codegen_reference(self, writer=None):
        return V.graph.wrapper_code.expr_printer(V.graph.sizevars.simplify(self.shape))


@dataclasses.dataclass
class ComputedBuffer(Buffer):
    data: Loops

    def get_computed_buffer_name(self):
        """
        Returns self.name if it exists, otherwise returns the name of the data node if that exists.
        If neither exist, returns None.
        """
        if self.name is not None:
            return self.name
        if hasattr(self.data, "name"):
            return self.data.name
        return None

    @cache_on_self
    def num_reads(self):
        return len(self.get_read_writes().reads)

    def get_read_writes(self):
        with patch.object(FlexibleLayout, "allow_indexing", True):
            if self.data.get_reduction_type():
                return extract_read_writes(
                    self.get_store_function(),
                    self.data.get_pointwise_size(),
                    self.data.get_reduction_size(),
                )
            else:
                return extract_read_writes(
                    self.get_store_function(),
                    self.data.get_size(),
                )

    def get_unbacked_symbol_uses(self) -> Set[sympy.Symbol]:
        # Ordinarily, we'd like to just peek at the arguments list,
        # but ComputedBuffers have no argument list.
        #
        # Morally, this logic needs to be synchronized with the
        # KernelArgs.size calls, which are responsible for making symbols make
        # there way as kernel arguments (and it is precisely passing in one of
        # those symbols that establishes a dependency).  However, we haven't
        # started codegen yet so we can't directly reuse that logic.
        #
        # For now, I'm just yoloing with the size of the buffer.  Not sure if
        # it is enough.
        #
        # One thing you might wonder is if this is enough for a ComputedBuffer
        # denoting a reduction over i0.  Empirically, it is enough, but for an
        # unusual reason: we only need accurate dependencies for item() call,
        # but it's impossible to end up with a reduction over i0 from an
        # item() call without a regular non-reduction buffer first.
        return (
            free_unbacked_symbols(self.get_size())
            | free_unbacked_symbols(self.get_stride())
            | free_unbacked_symbols(self.get_offset())
            | self.data.get_unbacked_symbol_uses()
        )

    def make_loader(self):
        # Inline constants and index_expressions
        if (
            hasattr(self.data, "make_loader")
            and self.name not in V.graph.mutated_buffers
            and self.num_reads() == 0
        ):
            # can be inlined
            return self.data.make_loader()
        return super().make_loader()

    def get_store_function(self):
        indexer = self.layout.as_fixed().make_indexer()
        if isinstance(self.data, (Reduction, Scan)):
            return partial(self.data.store_reduction, self.name, indexer)
        else:
            assert isinstance(self.data, Pointwise)
            return partial(self.data.store_output, self.name, indexer)

    def get_fill_order(self):
        """
        If our layout is still flexible, try to determine the stride order based on stride orders of reads.

        TODO(jansel): A better algorithm here would look at downstream consumers of this
                      value and try to do global graph-level layout optimization.
                      This is also something just begging to be autotuned.
        """
        if isinstance(self.layout, FlexibleLayout):
            (index_vars, reduction_vars), _ = dependencies.index_vars_squeeze(
                self.data.get_pointwise_size(), self.data.get_reduction_size()
            )
            reads = self.get_read_writes().reads
            reads_bufs = [
                V.graph.name_to_buffer[r.name]
                if r.name in V.graph.name_to_buffer.keys()
                else None
                for r in reads
            ]
            # only consider reads to buffer of same size
            # ignore StarDeps because they don't contribute stride information
            assert all(
                isinstance(r, (dependencies.StarDep, dependencies.MemoryDep))
                for r in reads
            )
            reads = [
                sympy_subs(
                    r.index, {v: sympy.Integer(0) for v in reduction_vars if v != 0}
                )
                for r in reads
                if isinstance(r, dependencies.MemoryDep)
            ]

            if reads:
                if isinstance(self.data, Scan):
                    indices = self.data.reindex(index_vars, reduction_vars)
                else:
                    indices = index_vars
                stride_lengths = [
                    V.graph.sizevars.stride_hints(expr, indices) for expr in reads  # type: ignore[arg-type]
                ]
                from .scheduler import pick_loop_order

                return pick_loop_order(stride_lengths, self.get_size())

        return None

    def decide_layout(self):
        if isinstance(self.layout, FlexibleLayout):
            order = self.get_fill_order()
            if order:
                self.freeze_layout_with_fill_order(order)
            else:
                self.freeze_layout()

    @cache_on_self
    def get_default_sizes_body(self):
        args, var_ranges = dependencies.index_vars_squeeze(
            self.data.get_pointwise_size(), self.data.get_reduction_size(), prefix="q"
        )
        with patch.object(ConstantBuffer, "override_device", self.get_device()):
            body = LoopBody(
                self.get_store_function(),
                (args if self.get_reduction_type() else args[:1]),
                var_ranges,
            )
        index_vars = []
        reduce_vars: List[Any] = []
        index_size = []
        reduce_size = []
        for v, s in var_ranges.items():
            if v in args[0]:
                assert not reduce_vars
                index_vars.append(v)
                index_size.append(s)
            else:
                assert v in args[1]
                reduce_vars.append(v)
                reduce_size.append(s)
        return (index_size, reduce_size), body, (index_vars, reduce_vars)

    def simplify_and_reorder(
        self,
        extra_indexing_constraints: Optional[Tuple[Dict[Any, Any], List[Any]]] = None,
    ):
        """
        This is a main place where we do loop transformations in a
        backend-agnostic way.

        Here we:
            1) Remove any 1 dimensions
            2) Fuse contiguous dimensions together
            3) Reorder dimensions based on stride orders

        Optional argument extra_indexing_constraints can be used to append additional
        indexing expressions to existing ones derived from buffer's body. This can be useful
        to fuse scheduler nodes with compatible ranges, e.g. (s0*s1*...,) and (s0, s1, s2, ...)
        on CPU by preventing indexing simplifications and obtaining index/reduce ranges for
        the scheduler node compatible with other nodes.
        """
        (
            (index_size, reduce_size),
            body,
            (index_vars, reduce_vars),
        ) = self.get_default_sizes_body()

        index_formulas = [*body.indexing_exprs.values()]
        if extra_indexing_constraints is not None:
            assert (
                isinstance(extra_indexing_constraints, tuple)
                and len(extra_indexing_constraints) == 2
            )
            extra_indexing_ranges, extra_indexing_expr = extra_indexing_constraints
            assert isinstance(extra_indexing_ranges, dict)
            assert isinstance(extra_indexing_expr, list)
            assert all(isinstance(f, Expr) for f in extra_indexing_expr)

            expected_var_ranges = body.var_ranges
            assert expected_var_ranges == extra_indexing_ranges, (
                expected_var_ranges,
                extra_indexing_ranges,
            )
            # remove already existing expressions
            extra_indexing_expr = [
                e for e in extra_indexing_expr if e not in index_formulas
            ]
            index_formulas += extra_indexing_expr

        reads_bufs = [
            V.graph.name_to_buffer[reads_name]
            if reads_name in V.graph.name_to_buffer.keys()
            else None
            for reads_name in body.reads_name2expr.keys()
        ]
        memory_addrs = [
            *body.reads_name2expr.values(),
            *body.writes_name2expr.values(),
        ]

        # the reordering_reindex in reads' simplify_reorder_and_tile
        reordering_reindex = [same_reorder(range(len(index_vars)))] * len(memory_addrs)
        for i, reads_buf in enumerate(reads_bufs):
            if isinstance(reads_buf, ComputedBuffer) and hasattr(
                reads_buf, "iter_reordering_reindex"
            ):
                reordering_reindex[i] = reads_buf.iter_reordering_reindex  # type: ignore[has-type]

        def simplify_and_reorder(x_vars, support_vars, sizes, reordering_reindex=None):
            sizes, reindex0, reindex1 = self._apply_loop_reordering(
                x_vars, support_vars, sizes, memory_addrs, reordering_reindex
            )
            # for NHWC: reindex0([0,1,2,3]) = [0,2,3,1], reindex1([0,1,2,3]) = [0,3,2,1]
            x_vars = reindex0(x_vars)
            sizes, reindex2, prune = V.graph.sizevars._simplify_loops(
                x_vars,
                sizes,
                index_prevent_reordering(index_formulas, x_vars, sizes),
            )
            x_vars = prune(x_vars)
            # sizes, reindex1, prune = _simplify_loops(x_vars, sizes, index_formulas)
            # x_vars = prune(x_vars)
            # sizes, reindex2 = self._apply_loop_reordering(x_vars, sizes, memory_addrs)
            reindex = fuse_reindexing(reindex1, reindex2)
            return sizes, reindex, reindex1

        support_vars = index_vars + reduce_vars
        iter_ranges, iter_reindex, iter_reordering_reindex = simplify_and_reorder(
            index_vars, support_vars, index_size, reordering_reindex
        )
        reduce_ranges, reduce_reindex, _ = simplify_and_reorder(
            reduce_vars, support_vars, reduce_size
        )

        # remember the reordering if not have loop collapse.
        if len(iter_ranges) == len(index_vars):
            self.iter_reordering_reindex = iter_reordering_reindex
        # retrace the loop body with simplification and reordering applied
        (iter_vars, reduce_vars), var_ranges = dependencies.index_vars_no_squeeze(
            iter_ranges, reduce_ranges, prefix="z"
        )
        body = LoopBody(
            body, [iter_reindex(iter_vars), reduce_reindex(reduce_vars)], var_ranges
        )
        return (iter_ranges, reduce_ranges), body

    @staticmethod
    def _apply_loop_reordering(
        index_vars,
        support_vars,
        sizes,
        memory_addrs,
        reordering_reindex=None,
        priority_idx=None,
    ):
        """
        Shuffle the order of loops around to hopefully improve performance.
        """
        from .scheduler import pick_loop_order

        if priority_idx is None:
            priority_idx = []

        try:
            strides = [
                V.graph.sizevars.stride_hints(expr, index_vars, support_vars)
                for expr in memory_addrs
            ]
            assert len(strides) == len(memory_addrs) and len(strides[0]) == len(
                index_vars
            )
            # consider both layout(strides) and reordering(reordering_reindex)
            if reordering_reindex is not None:
                for i in range(len(memory_addrs)):
                    try:
                        strides[i] = reordering_reindex[i](strides[i])
                    # if len(order) != len(strides), do not reorder
                    except AssertionError:
                        pass
            order = list(reversed(pick_loop_order(strides, sizes, priority_idx)))
        except Exception:
            if config.debug:
                log.warning(
                    "Did not simplify complex index:\n%s\n%s",
                    dict(zip(index_vars, sizes)),
                    memory_addrs,
                )
            order = list(range(len(sizes)))
        sizes = [sizes[i] for i in order]
        return sizes, same_reorder(order), inverse_reorder(order)

    def get_reduction_size(self):
        return self.data.get_reduction_size()

    def get_reduction_type(self):
        return self.data.get_reduction_type()

    def is_no_op(self):
        return self.data.is_zero_elements()

    def should_allocate(self):
        return True

    def constant_to_device(self, device):
        """Move this to a given device. Requires that all reads are to constants."""
        return self.data.constant_to_device(device)


class TemplateBuffer(Buffer):
    """
    Represents a Triton (in the future other type) of template operator
    that we can fuse an epilogue onto.
    """

    def __init__(self, layout, inputs, make_kernel_render):
        super().__init__(name=None, layout=layout)
        self.inputs = InputsKernel.unwrap_storage(inputs)
        self.make_kernel_render = make_kernel_render
        self.name = V.graph.register_buffer(self)

    def get_read_writes(self):
        return self.normalized_read_writes()

    def normalized_read_writes(self):
        name = self.get_name()
        indexer = self.layout.make_indexer()

        def dummy(index, rindex):
            assert len(rindex) == 0
            return ops.store(name, indexer(index), "fake")

        deps = dependencies.extract_read_writes(
            dummy, self.get_size(), (), normalize=True
        )
        deps.reads = {dependencies.StarDep(x.get_name()) for x in self.inputs}
        return deps

    def get_reduction_size(self):
        return 1

    def get_reduction_type(self):
        return None

    def is_no_op(self):
        return False

    def should_allocate(self):
        return True

    def simplify_and_reorder(
        self,
        extra_indexing_constraints: Optional[Tuple[Dict[Any, Any], List[Any]]] = None,
    ):
        return (
            (
                self.get_size(),
                (),
            ),
            None,
        )


class TritonTemplateBuffer(TemplateBuffer):
    pass


PrimitiveInfoType = Union[int, float, bool, str, List[Union[int, str, float, bool]]]


class ChoiceCaller:
    """
    Represents a possible choice used in autotune_process.py.
    During autotuning, self.benchmark() is first called to get benchmark result,
    and if this choice is selected, self.output_node() is called to get the output_node.

    Children classes: TritonTemplateCaller, CUDATemplateCaller.
    """

    def __init__(self, name, input_nodes, layout):
        super().__init__()
        self.name = name
        self.layout = layout
        self.input_nodes = input_nodes

    def benchmark(self, *args, out) -> float:
        algo = self.to_callable()
        return do_bench(lambda: algo(*args, out=out))

    def call_name(self) -> str:
        raise NotImplementedError()

    def to_callable(self):
        raise NotImplementedError()

    def hash_key(self) -> str:
        raise NotImplementedError()

    def output_node(self) -> "TensorBox":
        raise NotImplementedError()

    def info_dict(self) -> Dict[str, Union[PrimitiveInfoType, List[PrimitiveInfoType]]]:
        """Information returned here is logged to the autotune log file when that is enabled."""
        return {}


class TritonTemplateCallerBase(ChoiceCaller):
    def get_make_kernel_render(self) -> Any:
        raise NotImplementedError()


class MultiTemplateBuffer(TritonTemplateBuffer):
    """
    Represents a Buffer with multiple backing implementation choices.

    Choices can be TritonTemplates or ExternKernels. During scheduling if there is a potential
    epilogue we will benchmark each of the choices with the epilogue to determine an implementation.
    Otherwise, the fastest base choice will be chosen.
    """

    def __init__(
        self,
        layout: Layout,
        inputs: List[IRNode],
        choice_timings: Callable[[], Dict[ChoiceCaller, float]],
    ):
        super().__init__(layout=layout, inputs=inputs, make_kernel_render=None)
        self._choice_timings_fn = choice_timings
        self._choice_timings: Optional[Dict[ChoiceCaller, float]] = None
        self.original_inputs = inputs

    @property
    def choice_timings(self) -> Dict[ChoiceCaller, float]:
        if self._choice_timings is None:
            self._choice_timings = self._choice_timings_fn()
        return self._choice_timings

    @contextlib.contextmanager
    def swap_as_triton_caller(self, caller: TritonTemplateCallerBase):
        assert isinstance(caller, torch._inductor.select_algorithm.TritonTemplateCaller)
        assert self.layout == caller.layout

        render = self.make_kernel_render
        self.make_kernel_render = caller.get_make_kernel_render()
        try:
            yield
        finally:
            self.make_kernel_render = render

    def finalize_as_triton_caller(self, caller: TritonTemplateCallerBase):
        assert isinstance(caller, torch._inductor.select_algorithm.TritonTemplateCaller)
        assert self.layout.size == caller.layout.size
        assert self.layout.stride == caller.layout.stride
        self.make_kernel_render = caller.get_make_kernel_render()

    def get_min_choice(self) -> Tuple[ChoiceCaller, float]:
        min_choice = min(self.choice_timings, key=self.choice_timings.get)  # type: ignore[arg-type]
        return (min_choice, self.choice_timings[min_choice])


class CUDATemplateBuffer(TemplateBuffer):
    def __init__(
        self,
        layout,
        inputs,
        make_kernel_render,
        workspace_size: int,
        template: "CUDATemplate",  # type: ignore[name-defined]  # noqa: F821
    ):
        super().__init__(layout, inputs, make_kernel_render)
        # Global memory (in bytes) needed for this template.
        self.workspace_size = workspace_size
        self.template = template

    def get_workspace_size(self):
        return self.workspace_size if self.workspace_size is not None else 0


@dataclasses.dataclass
class InputsKernel(Buffer):
    inputs: List[Buffer]

    def get_read_writes_input(self, x):
        return dependencies.StarDep(x.get_name())

    def get_read_writes(self):
        star_dep = []
        for input in self.inputs:
            if isinstance(input, list):
                star_dep.extend([self.get_read_writes_input(x) for x in input])
            else:
                star_dep.append(self.get_read_writes_input(input))

        return dependencies.ReadWrites(
            set(star_dep),
            {dependencies.StarDep(self.get_name())},
            set(),
            [],
            None,
            op_counts=collections.Counter(),
        )

    @classmethod
    def unwrap_storage_for_input(cls, x):
        if isinstance(x, TensorBox):
            x = x.data
        if isinstance(x, StorageBox):
            x = x.data
        if isinstance(x, BaseView) and not isinstance(x, ReinterpretView):
            x = ExternKernel.realize_input(x)
        if isinstance(x, TensorBox):
            # when converting to ReinterpretView fails in the
            # realize_input call above, the result will be wrapped
            # into TensorBox / StorageBox pair as a result of the
            # cls.copy_input call; so we should unwrap recursively
            return cls.unwrap_storage_for_input(x)
        assert isinstance(x, (Buffer, ReinterpretView)), x
        return x

    @staticmethod
    def unwrap_storage(inputs):
        inputs_new = []
        for x in inputs:
            if isinstance(x, list):
                x = [InputsKernel.unwrap_storage_for_input(i) for i in x]
            else:
                x = InputsKernel.unwrap_storage_for_input(x)
            inputs_new.append(x)
        return inputs_new

    def is_extern(self):
        return True


class NopKernel(InputsKernel):
    def is_no_op(self):
        return True


class ConcatKernel(NopKernel):
    """
    There isn't actually a real kernel for concat, we just change the
    storage for the upstream data.
    """

    @classmethod
    def create(cls, inputs, dim):
        device = inputs[0].get_device()
        dtype = inputs[0].get_dtype()
        new_size = list(inputs[0].get_size())
        offsets_start = [0]
        offsets_end = [new_size[dim]]
        assert 0 <= dim < len(new_size)
        for i in range(1, len(inputs)):
            input_size = inputs[i].get_size()
            offsets_start.append(new_size[dim])
            assert len(input_size) == len(new_size)
            assert inputs[i].get_dtype() == dtype
            assert inputs[i].get_device() == device
            for j in range(len(new_size)):
                if j == dim:
                    new_size[j] = new_size[j] + input_size[j]
                else:
                    new_size[j] = V.graph.sizevars.guard_equals(
                        new_size[j], input_size[j]
                    )
            offsets_end.append(new_size[dim])

        output_stride = FlexibleLayout.contiguous_strides(new_size)
        # If any of the inputs is in CL format, use CL format for the output
        for i in range(len(inputs)):
            x = inputs[i]
            if is_storage_and_layout(x):
                layout = x.get_layout()
                if (
                    isinstance(layout, FixedLayout)
                    and layout.is_channels_last_contiguous()
                ):
                    # use CL stride for the output
                    output_stride = make_channels_last_strides_for(new_size)
                    break

        concat_kernel = ConcatKernel(
            name=None,
            layout=FixedLayout(
                device=device,
                dtype=dtype,
                size=new_size,
                stride=output_stride,
            ),
            inputs=[],
        )
        kernel = StorageBox(concat_kernel)
        buffer_names = []
        for i in range(len(inputs)):
            input_buffer = cls.realize_into(
                inputs[i],
                SliceView.create(kernel, dim, offsets_start[i], offsets_end[i]),
            )
            concat_kernel.inputs.append(input_buffer)

            if isinstance(inputs[i].data, BaseView):
                input_unwrapped = inputs[i].data.unwrap_view()
            else:
                input_unwrapped = inputs[i].data

            if (
                input_unwrapped.is_input_buffer()
                and inputs[i].get_device().type == "cuda"
                and not is_dynamic(input_buffer)
            ):
                buffer_names.append(input_buffer.get_name())

        if len(buffer_names) > 1:
            V.graph.register_list(buffer_names)

        concat_kernel.name = V.graph.register_buffer(concat_kernel)
        concat_kernel.inputs = cls.unwrap_storage(concat_kernel.inputs)

        return kernel

    @classmethod
    def can_realize_into_without_copy(cls, src):
        if isinstance(src, TensorBox):
            # unwrap a TensorBox
            return cls.can_realize_into_without_copy(src.data)

        return isinstance(src.data.layout, FlexibleLayout) and not isinstance(
            src.data, ExternKernelAlloc
        )

    @classmethod
    def realize_into(cls, src, dst):
        # Attempt to turn this into a ReinterpretView rather than assert.
        # This has concessions around layout, as as_storage_and_layout
        # can cause us to go from flexible to fixed layout.
        if not isinstance(dst, ReinterpretView):
            if is_storage_and_layout(dst):
                storage, layout = as_storage_and_layout(dst)
                dst = ReinterpretView(storage, layout)
        assert isinstance(dst, ReinterpretView), dst
        if isinstance(src, TensorBox):
            # unwrap a TensorBox
            return cls.realize_into(src.data, dst)
        if isinstance(src, StorageBox):
            src.realize()
            # ExternKernelAlloc has specific requirements for output layout, should create a copy
            assert hasattr(src.data, "layout")
            if cls.can_realize_into_without_copy(src):
                src.data.layout = NonOwningLayout(dst)
                return src.data
        # introduce a copy
        pw = Pointwise.create(
            device=src.get_device(),
            dtype=src.get_dtype(),
            inner_fn=src.make_loader(),
            ranges=[
                V.graph.sizevars.guard_equals(a, b)
                for a, b in zip(src.get_size(), dst.get_size())
            ],
        )
        return cls.realize_into(pw, dst)

    def should_allocate(self):
        return True


@dataclasses.dataclass
class ExternKernel(InputsKernel):
    constant_args: Tuple[Any, ...] = ()
    kwargs: Dict[str, Any] = dataclasses.field(default_factory=dict)
    output_view: Optional[ReinterpretView] = None
    python_kernel_name: Optional[str] = None
    cpp_kernel_name: Optional[str] = None
    # FIXME: in some cases we sill need to explicitly pass in ordered_kwargs_for_cpp_kernel
    # We shouldn't need to do this since the information can be retrieved from op_overload._schema.
    ordered_kwargs_for_cpp_kernel: Iterable[str] = dataclasses.field(
        default_factory=list
    )
    op_overload: Optional[
        Union[torch._ops.OpOverload, torch._ops.HigherOrderOperator]
    ] = None
    arg_properties: Optional[List[Dict[str, Any]]] = None
    kwarg_properties: Optional[Dict[str, Dict[str, Any]]] = None

    def __init__(
        self,
        name,
        layout,
        inputs,
        constant_args=(),
        kwargs=None,
        output_view=None,
        python_kernel_name=None,
        cpp_kernel_name=None,
        ordered_kwargs_for_cpp_kernel=(),
        op_overload=None,
    ):
        super().__init__(
            name,
            layout,
            inputs,
        )
        self.constant_args = constant_args
        self.kwargs = kwargs if kwargs else {}
        self.output_view = output_view
        self.python_kernel_name = python_kernel_name
        self.cpp_kernel_name = cpp_kernel_name
        self.ordered_kwargs_for_cpp_kernel = ordered_kwargs_for_cpp_kernel
        self.op_overload = op_overload
        self.collect_arg_kwarg_properties()

    def collect_arg_kwarg_properties(self):
        # if self.op_overload is torch._ops.OpOverload, we can use its schema to collect additional
        # information for args and kwargs, e.g. type and default value, to help with the cpp wrapper codegen
        if (
            isinstance(self.op_overload, torch._ops.OpOverload)
            and not self.ordered_kwargs_for_cpp_kernel
        ):
            self.ordered_kwargs_for_cpp_kernel = [
                x.name for x in self.op_overload._schema.arguments if x.kwarg_only
            ]
        self.arg_properties = (
            [
                {
                    "name": x.name,
                    "type": x.real_type,
                    "default_value": x.default_value,
                }
                for x in self.op_overload._schema.arguments
                if not x.kwarg_only
            ]
            if isinstance(self.op_overload, torch._ops.OpOverload)
            else [{} for i in range(len(self.inputs))]
        )
        self.kwarg_properties = (
            {
                x.name: {"type": x.real_type, "default_value": x.default_value}
                for x in self.op_overload._schema.arguments
                if x.kwarg_only
            }
            if isinstance(self.op_overload, torch._ops.OpOverload)
            else {}
        )

    def decide_layout(self):
        if isinstance(self.layout, FlexibleLayout):
            self.apply_constraint()
            self.freeze_layout()

    def codegen_comment(self, wrapper):
        origin_str, detailed_origin_str = get_kernel_metadata(self, wrapper)
        if origin_str:
            wrapper.writeline(origin_str)

    def codegen(self, wrapper):
        raise NotImplementedError()

    def get_kernel_name(self):
        return self.cpp_kernel_name if V.graph.cpp_wrapper else self.python_kernel_name

    @staticmethod
    def copy_input(x):
        pw = Pointwise.create(
            device=x.get_device(),
            dtype=x.get_dtype(),
            inner_fn=x.make_loader(),
            ranges=x.get_size(),
            origin_node=x.get_origin_node(),
            traceback=x.get_traceback(),
        )
        pw.realize()
        return pw

    @classmethod
    def process_kernel(cls, kernel, *args, **kwargs):
        binded_args = {"args": args, "kwargs": kwargs}

        args_flat, args_spec = pytree.tree_flatten(binded_args)

        is_arg_tensor = []
        tensor_args = []
        non_tensor_args: List[Any] = []
        for arg in args_flat:
            is_arg_tensor.append(isinstance(arg, IRNode))
            if is_arg_tensor[-1]:
                tensor_args.append(arg)
            else:
                if isinstance(arg, sympy.Expr):
                    arg = V.graph.sizevars.shape_env.create_symintnode(arg, hint=None)
                non_tensor_args.append(arg)

        def unflatten_args(new_tensor_args, new_non_tensor_args):
            result = []
            it_tensors = iter(new_tensor_args)
            it_non_tensors = iter(new_non_tensor_args)
            for is_tensor in is_arg_tensor:
                if is_tensor:
                    result.append(next(it_tensors))
                else:
                    result.append(next(it_non_tensors))
            r = pytree.tree_unflatten(result, args_spec)
            return r.get("args", []), r.get("kwargs", {})

        tensor_args = [cls.realize_input(x) for x in tensor_args]

        # freeze layout otherwise our output stride calculation might
        # become incorrect
        for x in tensor_args:
            if is_storage_and_layout(x):
                as_storage_and_layout(x, freeze=True)

        # We don't have generic shape formulas, so just burn in the
        # shapes and run an example input.
        # TODO(jansel): replace this with dynamic shape formulas
        example_args = []

        # We need to retain the constant values of fake tensors that we originally
        # propagated the graph with, because for some operators running without a
        # constant would trigger an error / DataDependentException
        for x in tensor_args:
            if x.get_name() in V.graph.constants:
                example_args.append(V.graph.constants[x.get_name()])
            else:
                example_args.append(ir_node_to_tensor(x, guard_shape=True))

        new_args, new_kwargs = unflatten_args(example_args, non_tensor_args)
        example_output = kernel(*new_args, **new_kwargs)

        example_out_li = (
            [example_output]
            if not isinstance(example_output, (list, tuple))
            else example_output
        )
        for t in example_out_li:
            if isinstance(t, torch.Tensor) and t.is_sparse:
                msg = "sparsity not handled. Please file issue for sparse inference weights."
                if stack_trace := V.graph.current_node.meta.get("stack_trace", None):
                    msg = f"{msg} Found from : \n {stack_trace}"
                V.graph.disable_cudagraphs_reason = msg

        # TODO: Unconditionally do this, not just when example_output has
        # unbacked symbols
        if maybe_free_unbacked_symbols(example_output):
            example_output = V.graph.current_node.meta["val"]

        return example_output, tensor_args, non_tensor_args, unflatten_args

    @classmethod
    def convert_to_reinterpret_view(cls, x):
        """
        In order to pass this to an extern kernel we need a
        ReinterpretView not a View.  This allows us to avoid some
        unneeded copies.
        """
        assert isinstance(x, BaseView)
        if isinstance(x, ReinterpretView):
            return x

        # NOTE: Don't use extract_read_writes here as it fails when
        # make_loader() inlines the computation
        x.unwrap_view().freeze_layout()
        index_args, var_ranges = dependencies.index_vars_squeeze(
            x.get_size(), prefix="r"
        )
        range_vars = index_args[0]
        index = x.make_indexer()(range_vars)

        index = V.graph.sizevars.simplify_with_ranges(index, var_ranges)
        strides = V.graph.sizevars.stride_vars(index, range_vars)
        offset = V.graph.sizevars.offset_var(index, range_vars)
        expected = sympy_dot(range_vars, strides) + offset

        if index != expected:
            log.debug(
                "convert_to_reinterpret_view failed: stride=%s offset=%s index=%s",
                strides,
                offset,
                index,
            )
            raise NotImplementedError()

        return ReinterpretView(
            data=x.data,
            layout=FixedLayout(
                device=x.get_device(),
                dtype=x.get_dtype(),
                size=x.get_size(),
                stride=strides,
                offset=offset,
            ),
        )

    @classmethod
    def realize_input(cls, x):
        if x is None or isinstance(x, EffectfulKernel):
            return NoneAsConstantBuffer()
        if isinstance(x, (sympy.Expr, sympy.logic.boolalg.Boolean, int)):
            return ShapeAsConstantBuffer(x)
        if isinstance(x, Constant):
            return V.graph.add_tensor_constant(
                torch.tensor(x.value, dtype=x.get_dtype(), device=x.get_device())
            )
        if isinstance(x, ConstantBuffer):
            return x
        if isinstance(x, TensorBox):
            return cls.realize_input(x.data)
        if isinstance(x, ReinterpretView):
            return ReinterpretView(cls.realize_input(x.data), x.get_layout())
        if isinstance(x, BaseView):
            x.realize()
            if is_storage_and_layout(x.unwrap_view()):
                try:
                    return cls.convert_to_reinterpret_view(x)
                except NotImplementedError:
                    pass
        if isinstance(x, StorageBox):
            # TODO(jansel): impose layout preference on realized buffer
            x.realize()
            return x
        return cls.copy_input(x)

    @classmethod
    def require_stride1(cls, x):
        if is_storage_and_layout(x):
            if len(x.get_stride()) == 0:
                return x
            for stride in x.get_stride():
                if stride == 1:
                    return x
        return cls.copy_input(x)

    @classmethod
    def require_stride_order(cls, x, order):
        if x.get_numel() == 0:  # Layout doesn't matter
            return x

        # require x to have the layout as strided_ordered as order
        if is_storage_and_layout(x):
            while isinstance(x.get_layout(), NonOwningLayout):
                x = x.get_layout().view
            if isinstance(x.get_layout(), FlexibleLayout):
                # fix flexiblelayout to be FixedLayout with stride_order
                as_storage_and_layout(
                    x, freeze=True, want_contiguous=False, stride_order=order
                )
                return x
            elif isinstance(
                x.get_layout(), FixedLayout
            ) and x.get_layout().is_stride_ordered(order):
                return x
            elif isinstance(x.get_layout(), MutationLayoutSHOULDREMOVE):
                if isinstance(x.get_layout().real_layout(), FlexibleLayout):
                    raise AssertionError(
                        "the MutationLayoutSHOULDREMOVE's real layout shouldn't be FlexibleLayout"
                    )
                elif isinstance(
                    x.get_layout().real_layout(), FixedLayout
                ) and x.get_layout().real_layout().is_stride_ordered(order):
                    return x

        # TODO - Storage to InputBuffer
        if isinstance(x, InputBuffer) and x.get_layout().is_stride_ordered(order):
            return x
        if (
            isinstance(x, TensorBox)
            and isinstance(x.data, BaseView)
            and not isinstance(x.data, ReinterpretView)
            and is_storage_and_layout(x.unwrap_view())
            and not isinstance(x.unwrap_view().data, ExternKernelAlloc)
        ):
            try:
                x.data = cls.convert_to_reinterpret_view(x.data)
                return cls.require_stride_order(x, order)
            except NotImplementedError:
                pass
        x = cls.copy_input(x)
        as_storage_and_layout(x, freeze=True, want_contiguous=False, stride_order=order)
        assert is_stride_order_storage_and_layout(x, order)
        return x

    @classmethod
    def require_channels_last(cls, x):
        return cls.require_stride_order(x, NHWC_STRIDE_ORDER)

    @classmethod
    def require_contiguous(cls, x):
        return cls.require_stride_order(x, list(reversed(range(len(x.get_size())))))

    def apply_constraint(self):
        pass

    def codegen_const_args(self):
        return map(V.graph.wrapper_code.val_to_arg_str, self.constant_args)

    def codegen_args(self):
        args = []
        for i, x in enumerate(self.inputs):
            if isinstance(x, list):
                names = [i.codegen_reference() for i in x]
                codegen_reference = f'[{", ".join(names)}]'
                args.append(codegen_reference)
            else:
                if V.graph.cpp_wrapper:
                    assert self.arg_properties and i < len(
                        self.arg_properties
                    ), "Invalid arg_properties accessing"
                    type_ = self.arg_properties[i].get("type")
                    args.append(
                        V.graph.wrapper_code.val_to_cpp_arg_str(  # type: ignore[arg-type]
                            type_, x
                        )
                    )
                else:
                    args.append(x.codegen_reference())
        args.extend(self.codegen_const_args())
        return args

    def get_kwargs_value(self, arg_name):
        if arg_name in self.kwargs:
            return self.kwargs.get(arg_name)
        if self.kwarg_properties and self.kwarg_properties.get(arg_name):
            return self.kwarg_properties.get(arg_name).get("default_value")  # type: ignore[union-attr]
        else:
            raise AssertionError(f"{arg_name} not in self.kwarg_properties")

    def codegen_kwargs(self):
        if V.graph.cpp_wrapper:
            kwargs = []
            for arg_name in self.ordered_kwargs_for_cpp_kernel:
                v = self.get_kwargs_value(arg_name)
                if isinstance(v, sympy.Expr):
                    kwargs.append(v)
                else:
                    type_ = (
                        self.kwarg_properties.get(arg_name).get("type")  # type: ignore[union-attr]
                        if self.kwarg_properties and arg_name in self.kwarg_properties
                        else None
                    )
                    kwargs.append(
                        V.graph.wrapper_code.val_to_cpp_arg_str(  # type: ignore[arg-type]
                            type_, v
                        )
                    )
        else:
            kwargs = [
                f"{k}={V.graph.wrapper_code.val_to_arg_str(v)}"  # type: ignore[misc]
                for k, v in self.kwargs.items()
            ]
        return kwargs

    def codegen_size_asserts(self, wrapper):
        if config.size_asserts and not V.graph.cpp_wrapper:
            size = V.graph.wrapper_code.codegen_shape_tuple(self.get_size())
            stride = V.graph.wrapper_code.codegen_shape_tuple(self.get_stride())
            wrapper.writeline(
                f"assert_size_stride({self.get_name()}, {size}, {stride})"
            )

    def get_group_stride(self):
        """
        get output sizes and strides, for template_codegen
        """
        _size = self.get_size()
        _stride = self.get_stride()
        # iter_ranges = _size of output tensor, reduce_range = [] because no reduction
        return [_size, []], _stride

    def canonicalize(self):
        """
        Manually get canonicalization of the output index
        """
        # manually generate index formula for conv
        sizevars = V.graph.sizevars
        sizes = self.get_size()
        strides = self.get_stride()
        strides = [sizevars.size_hint(x) for x in strides]
        index_vars = [sympy_index_symbol(f"d{i}") for i in range(len(sizes))]
        # reorder index vars according to stride
        index_order = sorted(range(len(strides)), key=strides.__getitem__, reverse=True)
        lookup = {pos: idx for idx, pos in enumerate(index_order)}
        order = [lookup[i] for i in range(len(lookup))]
        index_vars = [index_vars[i] for i in order]
        indexer = self.make_indexer()
        index = indexer(index_vars)

        new_sizes, reindex, prune = V.graph.sizevars._simplify_loops(
            index_vars, sizes, [index]
        )

        # assign new variables each dimension to deal with numbering mismatches
        # d0, d1, d2 could become d0, d2 -- which won't match d0, d1
        _, add_var = var_builder("c")
        replacement = dict(zip(index_vars, reindex([add_var(x) for x in new_sizes])))

        index = sympy_subs(sympy.expand(index), replacement)  # type: ignore[arg-type]
        return index, tuple(new_sizes)

    def get_unbacked_symbol_uses(self) -> Set[sympy.Symbol]:
        # NB: It's not necessary to check regular inputs as we automatically
        # have dependencies on them
        r = set()
        for arg in self.constant_args:
            r |= maybe_free_unbacked_symbols(arg)
        for arg in self.kwargs.values():
            r |= maybe_free_unbacked_symbols(arg)
        return r

    def __str__(self):
        kernel_name = getattr(self, "python_kernel_name", None)
        lines = [
            f"python_kernel_name={kernel_name!r}",
        ]
        lines += [
            f"{field.name}={getattr(self, field.name)}"
            for field in dataclasses.fields(self)
        ]
        lines.append(f"origin_node={self.origin_node!r}")
        return self.str_helper(lines)

    __repr__ = __str__


@dataclasses.dataclass
class ExternKernelOut(ExternKernel):
    def codegen(self, wrapper):
        self.codegen_comment(wrapper)
        args = [*self.codegen_args(), *self.codegen_kwargs()]
        wrapper.generate_extern_kernel_out(
            self.output_view,
            self.codegen_reference(),
            args,
            self.get_kernel_name(),
        )

    def __init__(
        self,
        layout,
        inputs,
        constant_args=(),
        kwargs=None,
        output_view=None,
        python_kernel_name=None,
        cpp_kernel_name=None,
        ordered_kwargs_for_cpp_kernel=(),
        op_overload=None,
    ):
        super().__init__(
            None,
            layout,
            self.unwrap_storage(inputs),
            constant_args,
            kwargs or {},
            None,
            python_kernel_name,
            cpp_kernel_name,
            ordered_kwargs_for_cpp_kernel,
            op_overload,
        )
        self.name = V.graph.register_buffer(self)

    def should_allocate(self):
        return True


class RandomSeeds(ExternKernelOut):
    def __init__(self, count: int, device: torch.device):
        limits = torch.iinfo(torch.int64)
        super().__init__(
            layout=FixedLayout(
                device=device,
                dtype=torch.int64,
                size=[count],
            ),
            inputs=[],
            constant_args=[limits.min, limits.max, [count]],
            python_kernel_name="aten.randint.low_out",
            cpp_kernel_name="at::randint_out",
        )


class ExternKernelAlloc(ExternKernel):
    def codegen(self, wrapper):
        self.codegen_comment(wrapper)
        args = [*self.codegen_args(), *self.codegen_kwargs()]
        V.graph.wrapper_code.generate_extern_kernel_alloc(self, args)
        if isinstance(self.layout, Layout):
            self.codegen_size_asserts(wrapper)

    def __init__(
        self,
        layout,
        inputs,
        constant_args=(),
        kwargs=None,
        python_kernel_name=None,
        cpp_kernel_name=None,
        ordered_kwargs_for_cpp_kernel=(),
        op_overload=None,
    ):
        super().__init__(
            None,
            layout,
            self.unwrap_storage(inputs),
            constant_args,
            kwargs or {},
            None,
            python_kernel_name,
            cpp_kernel_name,
            ordered_kwargs_for_cpp_kernel,
            op_overload,
        )
        self.name = V.graph.register_buffer(self)

    def should_allocate(self):
        return False

    def apply_constraint(self):
        raise NotImplementedError


class UserDefinedTritonKernel(ExternKernel):
    def get_kernel_and_configs(self):
        from triton.runtime.autotuner import Autotuner

        from torch._higher_order_ops.triton_kernel_wrap import kernel_side_table

        kernel = kernel_side_table.get_kernel(self.kernel_idx)
        configs = []
        if isinstance(kernel, Autotuner):
            configs = kernel.configs
            kernel = kernel.fn
        return kernel, configs

    def codegen(self, wrapper):
        kernel, configs = self.get_kernel_and_configs()

        # Definition of kernel
        new_name, triton_meta = wrapper.define_user_defined_triton_kernel(
            kernel, configs, self.kwargs
        )

        args = self.codegen_kwargs()
        if V.graph.cpp_wrapper:
            # in C++ wrapper, we don't pass constexpr args, as they don't
            # get added as parameters to the PTX code compiled from the
            # user-defined Triton kernel (only non-constexpr args do)
            args = [arg for i, arg in enumerate(args) if i not in kernel.constexprs]

        # Call to kernel
        self.codegen_comment(wrapper)
        wrapper.generate_user_defined_triton_kernel(
            new_name,
            self.grid,
            configs,
            args,
            triton_meta,
        )

    def should_allocate(self):
        return False

    def has_side_effects(self):
        # UserDefinedTritonKernel does not return anything, but rather
        # modifies input in place, do not let it get DCEd
        return True

    def get_unbacked_symbol_defs(self) -> Set[sympy.Symbol]:
        return set()

    def get_mutation_names(self):
        return []

    def __init__(self, *, kernel_idx, grid, kernel_args):
        inputs = []
        kwargs = dict()
        constant_args = []
        for k, v in kernel_args.items():
            if isinstance(v, TensorBox):
                t = InputsKernel.unwrap_storage_for_input(self.realize_input(v))
                inputs.append(t)
                kwargs[k] = t
            else:
                constant_args.append(v)
                kwargs[k] = v

        assert len(inputs) != 0
        device = inputs[0].get_device()

        super().__init__(
            None,
            NoneLayout(device),  # type: ignore[arg-type]
            inputs,
            tuple(constant_args),
            kwargs,
        )
        self.name = V.graph.register_buffer(self)
        self.kernel_idx = kernel_idx
        self.grid = grid

        kernel, _ = self.get_kernel_and_configs()
        # If we are autotuning, not all arguments will be passed
        self.ordered_kwargs_for_cpp_kernel = [
            arg for arg in kernel.arg_names if arg in kernel_args
        ]

        mark_node_as_mutating(
            self, *[a for a in kernel_args.values() if isinstance(a, TensorBox)]
        )

    def get_inputs_that_alias_output(self):
        return [i.get_name() for i in self.inputs]


def mark_node_as_mutating(cur_buffer, *mutated_ops):
    """
    Allows ops in mutated_ops to be marked as being mutated as well as
    indicates to the scheduler that these ops depend on cur_buffer.
    """
    for op in mutated_ops:
        assert isinstance(op, IRNode), op
        V.graph.mark_buffer_mutated(op.get_name())
        assert hasattr(op, "layout")
        MutationOutput(op.layout, op, cur_buffer)


class MutationOutput(ExternKernel):
    def get_mutation_names(self):
        return [self.inputs[0].get_name()]

    def __init__(self, layout, input, parent):
        super().__init__(None, layout, [input, parent], ())
        self.name = V.graph.register_buffer(self)

    def should_allocate(self):
        return False

    def is_no_op(self):
        return True

    def has_side_effects(self):
        return True

    def get_inputs_that_alias_output(self):
        return [self.inputs[0].get_name()]


class InplaceBernoulliFallback(ExternKernel):
    """
    This needs to be a custom class to handle mutation properly
    """

    def codegen(self, wrapper):
        (x,) = (t.codegen_reference() for t in self.inputs)
        wrapper.writeline(
            f"{self.get_kernel_name()}({x}, {', '.join(map(repr, self.constant_args))}){wrapper.ending}"
        )

    def should_allocate(self):
        return False

    def get_mutation_names(self):
        return [self.inputs[0].get_name()]

    def get_unbacked_symbol_defs(self) -> Set[sympy.Symbol]:
        return set()

    def __init__(self, x, *constant_args):
        super().__init__(
            None,
            NoneLayout(x.get_device()),  # type: ignore[arg-type]
            self.unwrap_storage([x]),
            constant_args,
        )
        self.name = V.graph.register_buffer(self)
        self.python_kernel_name = "aten.bernoulli_"
        self.cpp_kernel_name = (
            "aoti_torch_bernoulli_"
            if config.abi_compatible
            else "at::native::bernoulli_"
        )
        mark_node_as_mutating(self, x)


# Used to deal with torch.complex types
class InplaceCopyFallback(ExternKernel):
    """
    This needs to be a custom class to handle mutation properly
    """

    def codegen(self, wrapper):
        (dst, src, non_blocking) = self.codegen_args()
        wrapper.writeline(
            f"{self.get_kernel_name()}({dst}, {src}, {non_blocking}){wrapper.ending}"
        )

    def should_allocate(self):
        return False

    def get_mutation_names(self):
        return [self.inputs[0].get_name()]

    def get_unbacked_symbol_defs(self) -> Set[sympy.Symbol]:
        return set()

    def __init__(
        self,
        layout,
        inputs,
        constant_args,
    ):
        super().__init__(
            None,
            layout,
            inputs,
            constant_args,
            python_kernel_name="aten.copy_",
            cpp_kernel_name=(
                "aoti_torch_copy_" if config.abi_compatible else "at::_ops::copy_::call"
            ),
        )
        self.name = V.graph.register_buffer(self)

    @classmethod
    def create(cls, dst, src, non_blocking: bool = False):
        inputs = [cls.realize_input(t) for t in [dst, src]]
        constant_args = (non_blocking,)
        result = InplaceCopyFallback(
            NoneLayout(dst.get_device()),  # type: ignore[arg-type]
            inputs,
            constant_args,
        )
        mark_node_as_mutating(result, dst)
        return result


class MutatingFirstArgExternKernel(ExternKernel):
    """
    This needs to be a custom class to handle mutation properly
    """

    def codegen(self, wrapper):
        argrefs = [
            *(t.codegen_reference() for t in self.inputs),
            *map(repr, self.constant_args),
        ]
        wrapper.writeline(
            f"{self.get_kernel_name()}({', '.join(argrefs)}){wrapper.ending}"
        )

    def should_allocate(self):
        return False

    def get_mutation_names(self):
        return [self.inputs[0].get_name()]

    def get_unbacked_symbol_defs(self) -> Set[sympy.Symbol]:
        return set()

    def has_side_effects(self):
        return True


class ResizeStorageBytes(MutatingFirstArgExternKernel):
    def __init__(self, variable, new_size):
        assert isinstance(new_size, int), "TODO: dynamic shapes"
        super().__init__(
            None,
            NoneLayout(variable.get_device()),  # type: ignore[arg-type]
            self.unwrap_storage([variable]),
            constant_args=(new_size,),
        )
        V.graph.mark_buffer_mutated(variable.get_name())
        self.name = V.graph.register_buffer(self)
        self.python_kernel_name = "inductor_ops.resize_storage_bytes_"
        self.cpp_kernel_name = "torch::inductor::resize_storage_bytes_"
        V.graph.never_reuse_buffers.add(variable.data.get_name())
        mark_node_as_mutating(self, variable)


class BindNNParameter(ExternKernelAlloc):
    def __init__(self, variable, placeholder):
        variable.freeze_layout()
        super().__init__(
            variable.get_layout(),
            [variable, placeholder],
            python_kernel_name="torch.ops.prims._bind_nn_parameter",
        )
        V.graph.never_reuse_buffers.add(variable.data.get_name())
        V.graph.never_reuse_buffers.add(placeholder.get_name())
        V.graph.never_reuse_buffers.add(self.get_name())
        mark_node_as_mutating(self, variable, placeholder)

    def get_inputs_that_alias_output(self):
        return [self.inputs[0].get_name(), self.inputs[1].get_name()]

    def get_mutation_names(self):
        return [self.inputs[1].get_name()]

    def has_side_effects(self):
        return True


class ScatterFallback(ExternKernel):
    """
    This needs to be a custom class to handle mutation properly.
    This class handles both aten.scatter_ and aten.scatter_reduce_.
    It also handle the case `src` being a scalar properly.
    """

    def codegen(self, wrapper):
        reduce = self.kwargs["reduce"]
        if V.graph.cpp_wrapper:
            # Follow aten/src/ATen/native/ReductionType.h:get_operator_enum
            get_operator_enum = {"add": "sum", "multiply": "prod"}
            if reduce in get_operator_enum:
                reduce = get_operator_enum[reduce]

        if self.src_is_tensor:
            (x, index, src) = (t.codegen_reference() for t in self.inputs)
        else:
            (x, index) = (t.codegen_reference() for t in self.inputs)
            src = self.constant_args[1]
        wrapper.generate_scatter_fallback(
            x,
            [x, self.constant_args[0], index, src],
            self.get_kernel_name(),
            self.python_kernel_name,
            self.src_is_tensor,
            reduce,
            self.codegen_kwargs(),
        )

    def should_allocate(self):
        return False

    def get_cpp_kernel(self):
        reduce = self.kwargs["reduce"]
        if self.python_kernel_name == "aten.scatter_":
            if self.src_is_tensor:
                kernel = (
                    "at::scatter_out" if reduce is None else "at::scatter_reduce_out"
                )
            else:
                assert (
                    reduce is None
                ), "Expect reduce to be None for aten.scatter_ with scalar src"
                kernel = "at::scatter_out"
        else:
            assert (
                reduce is not None
            ), "Expect reduce to be not None for aten.scatter_reduce_"
            kernel = "at::scatter_reduce_out"
        return kernel

    def get_mutation_names(self):
        return [self.inputs[0].get_name()]

    def get_unbacked_symbol_defs(self) -> Set[sympy.Symbol]:
        return set()

    def __init__(
        self,
        op_overload,
        python_kernel_name,
        x,
        dim: int,
        index,
        src,
        *,
        reduce: Optional[str] = None,
        include_self: bool = True,
    ):
        assert python_kernel_name in {"aten.scatter_", "aten.scatter_reduce_"}
        self.src_is_tensor = isinstance(src, TensorBox)

        constant_args: Tuple[Any, ...]
        if self.src_is_tensor:
            tensors = [self.realize_input(t) for t in [x, index, src]]
            constant_args = (dim,)
        else:
            tensors = [self.realize_input(t) for t in [x, index]]
            constant_args = (dim, src)

        super().__init__(
            None,
            NoneLayout(x.get_device()),  # type: ignore[arg-type]
            self.unwrap_storage(tensors),
            constant_args,
            {"reduce": reduce, "include_self": include_self},
            python_kernel_name=python_kernel_name,
            ordered_kwargs_for_cpp_kernel=["reduce", "include_self"],
            op_overload=op_overload,
        )
        self.cpp_kernel_name = self.get_cpp_kernel()
        self.name = V.graph.register_buffer(self)
        mark_node_as_mutating(self, x)


class IndexPutFallback(ExternKernel):
    """
    This needs to be a custom class to handle mutation and indices properly
    """

    def codegen(self, wrapper):
        (x, values, *valid_indices) = (t.codegen_reference() for t in self.inputs)
        indices = []
        iter_valid_indices = iter(valid_indices)
        for i, _ in enumerate(self.indices):
            if self.indices[i] is not None:
                indices.append(next(iter_valid_indices))
            else:
                indices.append(V.graph.wrapper_code.none_str)

        wrapper.generate_index_put_fallback(
            self.get_kernel_name(), x, indices, values, *self.codegen_const_args()
        )

    def should_allocate(self):
        return False

    def get_mutation_names(self):
        return [self.inputs[0].get_name()]

    def get_unbacked_symbol_defs(self) -> Set[sympy.Symbol]:
        return set()

    def __init__(self, op_overload, x, indices, values, accumulate):
        self.indices = indices
        valid_indices = [i for i in indices if i is not None]
        tensors = [self.realize_input(x) for x in [x, values, *valid_indices]]
        cpp_kernel_name = (
            "aoti_torch_index_put_out" if config.abi_compatible else "at::index_put_out"
        )
        super().__init__(
            None,
            NoneLayout(x.get_device()),  # type: ignore[arg-type]
            self.unwrap_storage(tensors),
            (accumulate,),
            python_kernel_name="aten.index_put_",
            cpp_kernel_name=cpp_kernel_name,
            op_overload=op_overload,
        )
        self.name = V.graph.register_buffer(self)
        mark_node_as_mutating(self, x)


class DeviceCopy(ExternKernelOut):
    @classmethod
    def create(cls, x, device):
        if (
            not x.is_extern()
            and all(
                (r.name in V.graph.constants and isinstance(r, dependencies.MemoryDep))
                for r in x.get_reads()
            )
            and not config.aot_inductor.use_runtime_constant_folding
        ):
            return x.constant_to_device(device)

        V.graph.add_device_info(device)
        V.graph.add_device_info(x.get_device())

        developer_warning("DeviceCopy in input program")
        return DeviceCopy(
            FlexibleLayout(
                device=device,
                dtype=x.get_dtype(),
                size=x.get_size(),
            ),
            [cls.realize_input(x)],
        )

    def codegen(self, wrapper):
        args = self.codegen_args()
        assert len(args) == 1
        if self.output_view:
            wrapper.codegen_device_copy(args[0], self.output_view.codegen_reference())
        else:
            wrapper.codegen_device_copy(args[0], self.codegen_reference())


class DynamicScalar(ExternKernel):
    """
    The result of a call to aten._local_scalar_dense.
    """

    def get_reads(self):
        return ()

    def should_allocate(self):
        return False

    # TODO: handle bools carefully
    def __init__(self, sym, data):
        data.realize()
        super().__init__(None, NoneLayout(torch.device("cpu")), self.unwrap_storage([data]))  # type: ignore[arg-type]
        if isinstance(sym, sympy.Symbol):
            self.sym = sym
            self.is_bool = False
        else:
            # Special case for boolean.  For Reasons(TM), we don't represent
            # boolean variables directly in sympy; instead, we generate an
            # indicator integer variable which we then convert to a boolean by
            # testing i0 == 1.  We have to identify the underlying indicator
            # variable, and then bind i0 to the appropriate integer value
            # based on the runtime boolean.
            assert isinstance(sym, sympy.Eq), sym
            assert isinstance(sym.args[0], sympy.Symbol), sym
            assert sym.args[1] == 1, sym
            self.sym = sym.args[0]
            self.is_bool = True

    def get_unbacked_symbol_defs(self) -> Set[sympy.Symbol]:
        return {self.sym}

    def codegen(self, wrapper):
        wrapper.codegen_dynamic_scalar(self)


class AssertScalar(ExternKernel):
    """
    The result of a call to aten._assert_scalar
    """

    def get_reads(self):
        return ()

    def should_allocate(self):
        return False

    def __init__(self, scalar, msg):
        super().__init__(
            # Buffer(name, layotu)
            None,
            NoneLayout(torch.device("cpu")),  # type: ignore[arg-type]
            # InputsKernel(inputs)
            [],
        )  # type: ignore[arg-type]
        self.scalar = scalar
        self.msg = msg

    def has_side_effects(self):
        return True

    def get_unbacked_symbol_uses(self):
        return free_unbacked_symbols(self.scalar)

    def codegen(self, wrapper):
        if V.graph.cpp_wrapper:
            pass
        else:
            wrapper.writeline(
                f"if not {V.graph.wrapper_code.codegen_python_sizevar(self.scalar)}:"
            )
            wrapper.writeline(f"    raise RuntimeError({repr(self.msg)})")
            # No one should ever use this buffer, but for uniformity
            # define the variable and assign it None
            wrapper.writeline(f"{self.get_name()} = None")


@dataclasses.dataclass
class ExternKernelNode:
    name: str
    node: export_schema.Node


has_c_shim = {
    aten._embedding_bag.default,
    aten._fft_c2c.default,
    aten._scaled_dot_product_efficient_attention.default,
    aten._scaled_dot_product_flash_attention.default,
    aten._scaled_mm.default,
    aten.addmm.out,
    aten.bmm.out,
    aten.copy_.default,
    aten.mm.out,
    aten.repeat_interleave.Tensor,
    aten.nonzero.default,
    aten.view.dtype,
    aten.view_as_real.default,
}


def get_aten_cpp_kernel_name(kernel):
    # Calling with the default kernel name can lead to ambiguous behavior like the following example.
    # repeat_interleave(const at::Tensor & repeats, c10::optional<int64_t> output_size=c10::nullopt)
    # repeat_interleave(const at::Tensor & self, int64_t repeats,
    #       c10::optional<int64_t> dim=c10::nullopt, c10::optional<int64_t> output_size=c10::nullopt)
    assert (
        isinstance(kernel, torch._ops.OpOverload) and kernel.namespace == "aten"
    ), "Invalid aten kernel"
    opname = (
        kernel.__name__.split(".")[0]
        if kernel._overloadname == "default"
        else kernel.__name__.replace(".", "_")
    )
    return f"at::_ops::{opname}::call"


class FallbackKernel(ExternKernelAlloc):
    args_default_value: List[Dict[str, Any]]

    def __init__(
        self,
        layout,
        kernel,
        tensor_args,
        nontensor_args,
        unflatten_args,
        kwargs=None,
    ):
        super().__init__(
            layout,
            tuple(tensor_args),
            tuple(nontensor_args),
            op_overload=kernel,
        )
        # We need output buffers for generating kernel arguments in the
        # abi-compatible mode, where we retrieve outputs by pass each individual
        # output through the abi-compatible interface.
        self.outputs: Sequence[Any] = []
        self.use_runtime_dispatch = False

        assert isinstance(
            kernel,
            (
                torch._ops.OpOverload,
                torch._ops.HigherOrderOperator,
            ),
        ), f"Fails to create FallbackKernel for {kernel}: {type(kernel)} not supported"
        self.op_overload = kernel

        self.unflatten_args = unflatten_args
        self.kwargs = {} if kwargs is None else kwargs
        V.graph.warn_fallback(self.python_kernel_name)

        # args that are aliased
        self.alias_names: List[str] = []
        # args that are mutated AND returned from the op
        self.mutation_names: List[str] = []

        if isinstance(self.op_overload, torch._ops.HigherOrderOperator):
            # We assume here that HOPs with FallbackKernel are functional.
            # This may not always be true! HOPs must individually opt-in to
            # FallbackKernel, so please check this if you opt-in.
            return

        if "_c10d_functional" in self.op_overload.name():
            # _c10d_functional kernels are lowered into _CollectiveKernel which
            # derives from FallbackKernel for the cpp codegen. The kernels
            # don't pass the can_auto_functionalize check, but their mutation
            # is handled properly by _CollectiveKernel.
            return

        schema = self.op_overload._schema

        # NOTE: [FallbackKernel supported operators]
        # We only support three types of operators:
        # - functional ops
        # - view ops
        # - inplace aten ops
        # - mutating ops that are auto-functionalizable. That is,
        # the operator may mutate any number of inputs, but its outputs
        # may not alias any of the inputs.
        #
        # The unsupported cases usually do not show up here (because
        # AOTAutograd functionalized them away); the only way for an in-place
        # op to show up here is if a lowering or pass introduced it.
        if torch._library.utils.mutates_and_returns_first_arg(self.op_overload):
            self.mutation_names.append(tensor_args[0].get_name())
            return

        if schema.is_mutable and not can_auto_functionalize(kernel):
            raise NotImplementedError(
                f"NYI: Can't generate FallbackKernel for {kernel}"
            )

        schema_args = schema.arguments
        args, kwargs = self.unflatten_args(self.inputs, self.constant_args)

        def handle_aliasing_and_mutation(info, arg):
            # Assertions to make sure we didn't mismatch args
            if isinstance(info.type, torch.ListType):
                assert isinstance(arg, (list, tuple))
            is_optional_tensor = isinstance(
                info.type, torch.OptionalType
            ) and isinstance(info.type.getElementType(), torch.TensorType)
            if is_optional_tensor or isinstance(info.type, torch.TensorType):
                # PyTorch also accepts None and scalar types for args marked as "Tensor".
                # We're not going to check all of them here.
                assert not isinstance(arg, (tuple, list))

            if arg is None:
                return
            if info.alias_info is None:
                return
            # can_auto_functionalize already filters out mutable List[Tensor].
            # We can support this in the future, but this is very uncommon.
            assert isinstance(info.type, torch.TensorType) or is_optional_tensor
            self.alias_names.append(arg.get_name())
            if info.alias_info.is_write:
                mark_node_as_mutating(self, arg)

        for info, arg in torch._library.utils.zip_schema(schema, args, kwargs):
            handle_aliasing_and_mutation(info, arg)

    def set_cpp_kernel(self, kernel):
        from .codegen.wrapper import get_cpp_op_schema

        assert (
            not kernel._schema.is_mutable
        ), f"mutable {kernel.__name__} is not supported with cpp_wrapper"

        # These checks are here because ops that return aliasing tensors will
        # return type Tensor& instead of Tensor, but codegen will always write
        # type Tensor on the LHS.
        def is_not_write(arg):
            return arg.alias_info is None or not arg.alias_info.is_write

        assert all(
            is_not_write(x) for x in kernel._schema.arguments
        ), f"{kernel.__name__} with alias_info arguments is not supported with cpp_wrapper"
        assert all(
            is_not_write(x) for x in kernel._schema.returns
        ), f"{kernel.__name__} with alias_info returns is not supported with cpp_wrapper"

        self.cpp_kernel_name = kernel._schema.name
        self.cpp_kernel_overload_name = kernel._schema.overload_name
        self.cpp_kernel_key = f"{self.cpp_kernel_name.replace('::', '_')}_{self.cpp_kernel_overload_name}"  # type: ignore[union-attr]

        self.cpp_op_schema = get_cpp_op_schema(kernel)
        self.init_args_default_value(kernel._schema)

    def init_args_default_value(self, schema):
        self.args_default_value = [
            {
                "name": x.name,
                "type": x.real_type,
                "value": x.default_value,
            }
            for x in schema.arguments
            if not x.kwarg_only
        ]

    def get_pos_arg_value(self, pos, kwargs):
        # positional args may be provided in kwargs
        pos_arg_name = self.args_default_value[pos]["name"]
        if pos_arg_name in kwargs:
            log.debug(
                "Found argument %s with value %s from kwargs",
                pos_arg_name,
                kwargs[pos_arg_name],
            )
            return kwargs[pos_arg_name]

        assert hasattr(
            self, "args_default_value"
        ), "self.args_default_value has to be provided"
        assert pos < len(
            self.args_default_value
        ), f"expected the index {pos} to be smaller than len(self.args_default_value): {len(self.args_default_value)}"
        arg_default_value = self.args_default_value[pos]["value"]
        log.debug(
            "Use default value %s for argument %s", arg_default_value, pos_arg_name
        )
        return arg_default_value

    def codegen_args(self):
        @dataclasses.dataclass
        class Shim:
            ref: Any

            def __repr__(self):
                return self.ref

        tensor_args = [Shim(x.codegen_reference()) for x in self.inputs]
        args, kwargs = self.unflatten_args(tensor_args, self.constant_args)
        if V.graph.cpp_wrapper and isinstance(self.op_overload, torch._ops.OpOverload):
            args = [
                V.graph.wrapper_code.val_to_cpp_arg_str(param.real_type, x)
                for param, x in zip(self.op_overload._schema.arguments, args)
            ]
        else:
            args = [V.graph.wrapper_code.val_to_arg_str(x) for x in args]

        # Previously, we want to maintain forward-compatibility by skipping
        # default args in the serialized artifacts in fbcode. However,
        # some of our shim interfaces require default values being set.
        # Discussed with Sherlock offline and we decided to allow serializing
        # default args into the C++ wrapper code for now. We will refine this
        # part if we see real FC requirement. More details related to FC
        # can be found at:
        # https://docs.google.com/document/d/1FzWm-sHYwmRi3x_g036kOxd99KaYquUsA-L5JwOn8ys/edit?usp=sharing
        if V.graph.cpp_wrapper and hasattr(self, "args_default_value"):
            self.fill_non_provided_args(args, kwargs, convert_val_to_str=True)

        # let self.codegen_kwargs handle kwargs
        self.kwargs.update(kwargs)
        return args

    @staticmethod
    def find_device(tensor_args, example_output):
        if tensor_args:
            return tensor_args[0].get_device()
        if isinstance(example_output, torch.Tensor):
            return example_output.device
        if isinstance(example_output, (list, tuple)):
            devices = {FallbackKernel.find_device(None, x) for x in example_output}
            # Remove None
            devices = [device for device in devices if device]
            if len(devices) == 1:
                return devices[0]
            for device in devices:
                if device.type == "cuda":
                    return device
            return devices[0]
        return None

    def has_side_effects(self):
        if isinstance(self.op_overload, torch._ops.HigherOrderOperator):
            return False
        return get_schema_info(self.op_overload).is_mutable()

    def get_inputs_that_alias_output(self):
        return self.alias_names

    def get_mutation_names(self):
        assert len(self.mutation_names) <= 1
        return self.mutation_names

    def fill_non_provided_args(self, args, kwargs, convert_val_to_str=False):
        assert isinstance(args, (list, tuple))
        if isinstance(args, tuple):
            args = list(args)
        assert hasattr(self, "args_default_value")
        n_args = len(args)
        n_pos_args = len(self.args_default_value)
        # For cpp wrapper, if some positional args are not provided, we need to check
        # if they're in the kwargs or use their default value
        if n_args < n_pos_args:
            log.debug(
                "%s has %d unprovided positional arguments. "
                "Will check if they are in the keyword arguments or will use default values.",
                self.op_overload,
                n_pos_args - n_args,
            )
            pos_args = [
                self.get_pos_arg_value(i, kwargs) for i in range(n_args, n_pos_args)
            ]
            if convert_val_to_str:
                pos_args = [V.graph.wrapper_code.val_to_arg_str(x) for x in pos_args]
            args.extend(pos_args)
        return args

    # ProxyExecutor Design Note
    # We export the ExternFallbackNodes (for custom ops) into a serialized file
    # and run it with a host side proxy executor to address the ABI problem
    # This is currently only implemented for fbcode. Eventually, we will also make this work for OSS.
    # Detailed design doc can be found at
    # https://docs.google.com/document/d/1wC4DOZFaYym2t1Esz0X5yxlLI3RDnSiyRbUus3bkJ64/edit?usp=sharing
    def export_extern_kernel_node(self):
        assert isinstance(self, FallbackKernel)
        args, kwargs = self.unflatten_args(self.inputs, self.constant_args)
        args = self.fill_non_provided_args(args, kwargs)
        ordered_kwargs = [
            kwargs.get(key, None) for key in self.ordered_kwargs_for_cpp_kernel
        ]

        serializer = GraphModuleSerializer(None, None)  # type: ignore[arg-type]
        named_arguments = serializer.serialize_inputs(self.op_overload, args, kwargs)  # type: ignore[arg-type]

        # serialize_outputs
        def handle_single_output(return_type, output):
            if isinstance(return_type, torch.TensorType):
                # For single Tensor
                out = output
                if isinstance(output, (list, tuple)):
                    assert len(output) == 1
                    out = output[0]
                return export_schema.Argument.create(
                    as_tensor=export_schema.TensorArgument(name=out.get_name())
                )
            elif isinstance(return_type, torch.ListType) and isinstance(
                return_type.getElementType(), torch.TensorType
            ):
                # For single TensorList
                return export_schema.Argument.create(
                    as_tensors=[
                        export_schema.TensorArgument(name=out.get_name())
                        for out in output
                    ]
                )
            else:
                raise RuntimeError(f"Unsupported return type {type(return_type)}")

        target = self.op_overload
        returns = target._schema.returns  # type: ignore[union-attr]
        if len(returns) == 1:
            return_type = returns[0].real_type
            output_arguments = [handle_single_output(return_type, self.outputs)]
        else:
            # For tuple returns, e.g "-> (Tensor, Tensor)" or "-> (Tesnor, Tensor[])"
            assert isinstance(self.outputs, tuple)
            assert len(returns) == len(self.outputs)
            output_arguments = [
                handle_single_output(return_schema.real_type, output)
                for return_schema, output in zip(returns, self.outputs)
            ]

        node = ExternKernelNode(
            name=self.get_name(),
            node=export_schema.Node(
                target=self.op_overload.name(),  # type: ignore[union-attr]
                inputs=named_arguments,
                outputs=output_arguments,
                metadata={},
            ),
        )

        V.graph.extern_kernel_nodes.append(node)

        return [*args, *ordered_kwargs]

    def codegen(self, wrapper):
        kernel = self.op_overload
        if kernel.namespace == "aten":  # type: ignore[union-attr]
            # Aten Fallback Ops
            assert isinstance(kernel, torch._ops.OpOverload)
            if V.graph.cpp_wrapper:
                if (
                    config.is_fbcode()
                    and kernel not in has_c_shim
                    # C shim v2 is torchgen-ed, which should cover all aten ops.
                    # If you do hit a missed op, please update gen_aoti_c_shim.py.
                    and config.c_shim_version == "1"
                ):
                    log.warning(
                        "%s is missing a c-shim implementation, using proxy executor as fallback",
                        kernel,
                    )
                    self.use_runtime_dispatch = True
                    self.set_cpp_kernel(kernel)
                else:
                    self.cpp_kernel_name = get_aten_cpp_kernel_name(kernel)
                    schema = kernel._schema
                    self.init_args_default_value(schema)
            else:
                self.python_kernel_name = str(kernel)

        elif isinstance(kernel, torch._ops.HigherOrderOperator):
            self.python_kernel_name = f"torch.ops.higher_order.{kernel.__name__}"
        else:
            # For non-aten OpOverload, i.e. custom ops
            if V.graph.cpp_wrapper:
                self.use_runtime_dispatch = True
                self.set_cpp_kernel(kernel)
            else:
                self.python_kernel_name = f"{kernel.__module__.replace('._ops.', '.ops.')}.{kernel.__name__}"  # type: ignore[union-attr]

        if self.use_runtime_dispatch:
            self.codegen_comment(wrapper)

            exported_args = None
            args = None
            if config.is_fbcode() and V.graph.cpp_wrapper:
                exported_args = self.export_extern_kernel_node()
            else:
                args = [*self.codegen_args(), *self.codegen_kwargs()]

            wrapper.generate_extern_kernel_alloc_and_find_schema_if_needed(
                self.get_name(),
                self.get_kernel_name(),
                args,
                self.cpp_op_schema,
                self.cpp_kernel_key,
                self.cpp_kernel_overload_name,
                self.op_overload,
                exported_args,
                self.outputs,
            )
        else:
            self.codegen_comment(wrapper)
            args = [*self.codegen_args(), *self.codegen_kwargs()]
            V.graph.wrapper_code.generate_fallback_kernel(self, args)
            if isinstance(self.layout, Layout):
                self.codegen_size_asserts(wrapper)

    @staticmethod
    def tensor_to_layout(output: torch.Tensor):
        return FixedLayout(
            output.device,
            output.dtype,
            convert_shape_to_inductor(output.size()),
            convert_shape_to_inductor(output.stride()),
        )

    @classmethod
    def create(cls, kernel, *args, **kwargs):
        fake_incorrect_kernels = (aten._fused_moving_avg_obs_fq_helper_functional,)
        context = (
            V.graph.fake_mode if kernel not in fake_incorrect_kernels else nullcontext()
        )
        with context:
            (
                example_output,
                tensor_args,
                non_tensor_args,
                unflatten_args,
            ) = cls.process_kernel(kernel, *args, **kwargs)

        if example_output is None:
            packed = cls(
                NoneLayout(None),
                kernel,
                tensor_args,
                non_tensor_args,
                unflatten_args,
            )

        else:
            device = cls.find_device(tensor_args, example_output)
            assert device, "Not sure where to find device info"

            packed = cls(
                MultiOutputLayout(device),
                kernel,
                tensor_args,
                non_tensor_args,
                unflatten_args,
            )

        def generate_output(output, indices):
            if isinstance(output, (list, tuple)):
                return type(output)(
                    generate_output(output[i], indices + [(type(output), i)])
                    for i in range(len(output))
                )
            elif isinstance(output, dict):
                return {
                    key: generate_output(val, indices + [(type(output), key)])
                    for key, val in output.items()
                }
            elif isinstance(output, torch.Tensor):
                return MultiOutput(
                    cls.tensor_to_layout(output),
                    packed,
                    indices,
                )
            elif isinstance(output, int):
                return output
            elif isinstance(output, torch.SymInt):
                return output.node.expr
            else:
                assert (
                    output is None
                ), f"FallbackKernel output type {type(output)} is not supported"
                return None

        outputs = generate_output(example_output, [])
        if isinstance(outputs, (list, tuple, dict)):
            packed.outputs = outputs  # type: ignore[assignment]
        else:
            packed.outputs = [outputs]
        return outputs

    def apply_constraint(self):
        return super().apply_constraint()


@dataclasses.dataclass
class ComplexView(FallbackKernel):
    """View a complex number as two dtyped numbers or vice versa"""

    def should_allocate(self):
        return False

    def get_inputs_that_alias_output(self):
        # Signal to codegen that our output buffer isn't safe to reuse
        return [self.inputs[0].get_name()]

    def __init__(
        self,
        layout,
        kernel,
        tensor_args,
        nontensor_args,
        unflatten_args,
    ):
        super().__init__(
            layout,
            kernel,
            tensor_args,
            nontensor_args,
            unflatten_args,
        )


@dataclasses.dataclass
class MultiOutputLayout(IRNode):
    device: torch.device


class MultiOutput(ExternKernel):
    # Given an input MultiOutputLayout buffer, indexes out an actual buffer
    # from that result.  This doesn't actually produce multiple outputs,
    # that's MultiOutputLayout!
    def codegen_list_tuple_access(self, basename, indices):
        if len(indices) > 0:
            itype, i = indices[0]
            if issubclass(itype, list):
                return self.codegen_list_tuple_access(f"{basename}[{i}]", indices[1:])
            elif issubclass(itype, tuple):
                # cpp wrapper code needs to use std::get<> to access a tuple
                tuple_access = V.graph.wrapper_code.codegen_tuple_access(
                    basename, self.get_name(), str(i)
                )
                return self.codegen_list_tuple_access(tuple_access, indices[1:])
            elif issubclass(itype, dict):
                return self.codegen_list_tuple_access(f"{basename}['{i}']", indices[1:])
            else:
                raise AssertionError("non supported index type: ", itype)
        else:
            return basename

    def codegen(self, wrapper):
        wrapper.codegen_multi_output(
            self.get_name(),
            self.codegen_list_tuple_access(self.inputs[0].get_name(), self.indices),
        )
        self.codegen_unbacked_symbol_defs(wrapper)

    def __init__(self, layout, input, indices: List[Tuple[Any, ...]]):
        super().__init__(None, layout, [input], ())
        self.name = V.graph.register_buffer(self)
        self.indices = indices

    def get_unbacked_symbol_uses(self) -> Set[sympy.Symbol]:
        return self.inputs[0].get_unbacked_symbol_uses()

    def should_allocate(self):
        return False

    def get_inputs_that_alias_output(self):
        return [
            inp.get_name()
            for inp in self.inputs
            if isinstance(inp, FallbackKernel)
            and len(inp.get_inputs_that_alias_output()) > 0
        ]


def _prepare_convolution_fusion_create(
    cls,
    x: "TensorBox",
    weight: "TensorBox",
    bias: "TensorBox",
    padding: List[int],
    stride: List[int],
    dilation: List[int],
    groups: int,
    transposed: bool = False,
    output_padding: Optional[List[int]] = None,
):
    """
    This function is a helper function to prepare inputs, layout and constant args
    for convolution post-op fusion's create function, including deciding the output
    layout (channels first or channels last), realizing inputs and make them etc. The
    function only supports the CPU device since conv post-op fusion kernel is only
    supported on CPU right now.
    """

    # Port from aten/src/ATen/native/ConvUtils.h: _conv_input_size
    def _conv_input_size(
        output_size, weight_size, padding, output_padding, stride, dilation, groups
    ):
        assert len(output_size) == len(weight_size), "Expect input dim == weight dim"
        dim = len(output_size)
        assert dim > 2, "Expect input dim > 2"

        BATCH_DIM = 0
        WEIGHT_INPUT_CHANNELS_DIM = 1
        input_size = []
        input_size.append(output_size[BATCH_DIM])
        input_size.append(weight_size[WEIGHT_INPUT_CHANNELS_DIM] * groups)
        for d in range(2, dim):
            kernel = (weight_size[d] - 1) * dilation[d - 2] + 1
            input_size_d = (
                (output_size[d] - 1) * stride[d - 2]
                - (padding[d - 2] * 2)
                + kernel
                + output_padding[d - 2]
            )
            input_size.append(input_size_d)
        return list(map(int, input_size))

    # The size of prepacked_weight is the prepacked weight size of deconv:
    #   Groups > 1:  [g*o, i/g, ...]
    #   Groups == 1: [o, i, ...]
    # Returns original weight size in [i, o, ...]
    def _original_deconv_weight_size(
        prepacked_weight,
        groups,
    ):
        prepacked_weight_size = prepacked_weight.size()
        dim = len(prepacked_weight_size)
        assert dim > 2, "Expect weight dim > 2"
        if groups > 1:
            weight_size = []
            weight_size.append(prepacked_weight_size[1] * groups)
            weight_size.append(prepacked_weight_size[0] / groups)
            for d in range(2, dim):
                weight_size.append(prepacked_weight_size[d])
        else:
            weight_size = prepacked_weight.transpose(0, 1).size()
        return weight_size

    x.realize()
    weight.realize()
    if bias is not None:
        bias.realize()
    with V.graph.fake_mode:
        # TODO <Leslie> cleaned up the fake_tensor trace as Linear implementation
        x_fake = ir_node_to_tensor(x, guard_shape=True)
        weight_fake = ir_node_to_tensor(weight, guard_shape=True)
        dims = len(x_fake.size()) - 2
        assert 0 < len(padding) <= dims
        assert 0 < len(dilation) <= dims
        assert 0 < len(stride) <= dims
        padding = pad_listlike(padding, dims)
        dilation = pad_listlike(dilation, dims)
        stride = pad_listlike(stride, dims)
        if output_padding is None:
            output_padding = pad_listlike([0], dims)
        else:
            assert 0 < len(output_padding) <= dims
            output_padding = pad_listlike(output_padding, dims)
        assert isinstance(groups, int)
        if transposed:
            # When transposed, the size of the prepacked oneDNN weight is different
            # from the PyTorch weight. We're not able to run aten conv with such
            # size. We infer the output size from the input params here:
            weight_size = _original_deconv_weight_size(weight_fake, groups)
            input_size = x_fake.size()
            output_size = _conv_input_size(
                input_size,
                weight_size,
                padding,
                output_padding,
                stride,
                dilation,
                groups,
            )
        else:
            bias_fake = (
                ir_node_to_tensor(bias, guard_shape=True) if bias is not None else bias
            )
            output = torch.ops.aten.convolution(
                x_fake,
                weight_fake,
                bias_fake,
                stride,
                padding,
                dilation,
                transposed,
                output_padding,
                groups,
            )
            output_size = output.size()

        req_stride_order = [0] + list(reversed(range(1, len(stride) + 1)))
        req_stride_order = [len(req_stride_order)] + req_stride_order

    x = cls.require_stride_order(x, req_stride_order)

    # We won't do weight prepack for Conv if dynamic_shapes.
    # In static shape cases, since weight is prepacked, we'll always force output to be channels last in the Conv kernel.
    # In dynamic shape cases, for input with channels = 1, like tensor of size (s0, 1, 28, 28) and stride (784, 784, 28, 1),
    # x = cls.require_stride_order(x, req_stride_order) where req_stride_order is in the channels last order
    # won't change the stride of this tensor since stride for dimensions of size 1 is ignored. While in Conv kernel,
    # this tensor is considered as channels first and the output will be in contiguous format.
    # To align the behavior of the Conv kernel, we set the output_stride in such case to be contiguous instead of channels last.
    dynamic_shapes = not all(isinstance(i, int) for i in (output_size))
    if dynamic_shapes and is_contiguous_storage_and_layout(x):
        output_stride = make_contiguous_strides_for(output_size)
    else:
        output_stride = make_channels_last_strides_for(output_size)

    assert x.get_device().type == "cpu" and weight.get_device().type == "cpu"
    inputs = [x, weight]

    kernel_layout = FixedLayout(
        x.get_device(),
        x.get_dtype(),
        convert_shape_to_inductor(output_size),
        convert_shape_to_inductor(output_stride),
    )
    constant_args = [padding, stride, dilation, groups]
    if transposed:
        constant_args.insert(1, output_padding)

    if bias is not None:
        inputs.append(bias)
    else:
        constant_args.insert(0, bias)
    return inputs, constant_args, kernel_layout, req_stride_order


def _prepare_linear_fusion_create(
    cls,
    x: "TensorBox",
    weight: "TensorBox",
    bias: "TensorBox",
):
    """
    This function is a helper function to prepare inputs, layout and constant args
    for linear post-op fusion's create function. The function only supports the CPU device
    since linear post-op fusion kernel is only supported on CPU right now.
    """
    x.realize()
    weight.realize()
    if bias is not None:
        bias.realize()

    *m, _ = x.get_size()
    # The weight has been transposed during the qlinear weight prepack process.
    # https://github.com/pytorch/pytorch/blob/4979f9c0d72490970e2019bb1d2284f83d93f76b/
    # aten/src/ATen/native/quantized/cpu/qlinear_prepack.cpp#L291
    _, oc = weight.get_size()
    output_size = list(m) + [oc]
    req_stride_order = list(reversed(range(len(x.get_size()))))

    x = cls.require_stride_order(x, req_stride_order)
    assert x.get_device().type == "cpu" and weight.get_device().type == "cpu"
    inputs = [x, weight]

    output_stride = make_contiguous_strides_for(output_size)
    kernel_layout = FixedLayout(
        x.get_device(),
        x.get_dtype(),
        output_size,
        output_stride,
    )
    constant_args: List[Any] = []

    if bias is not None:
        inputs.append(bias)
    else:
        constant_args.insert(0, bias)
    return inputs, constant_args, kernel_layout, req_stride_order


class ConvolutionUnary(ExternKernelAlloc):
    def __init__(
        self,
        layout,
        inputs,
        constant_args=(),
    ):
        super().__init__(
            layout,
            inputs,
            constant_args,
            None,
            python_kernel_name="torch.ops.mkldnn._convolution_pointwise",
            cpp_kernel_name="mkldnn::_convolution_pointwise",
        )
        self.cpp_kernel_key = "convolution_pointwise"
        self.cpp_op_schema = """
            at::Tensor(
                const at::Tensor& input_t,
                const at::Tensor& weight_t,
                const c10::optional<at::Tensor>& bias_opt,
                at::IntArrayRef padding,
                at::IntArrayRef stride,
                at::IntArrayRef dilation,
                int64_t groups,
                c10::string_view attr,
                torch::List<c10::optional<at::Scalar>> scalars,
                c10::optional<c10::string_view> algorithm)"""

    def codegen(self, wrapper):
        wrapper.generate_extern_kernel_alloc_and_find_schema_if_needed(
            self.get_name(),
            self.get_kernel_name(),
            self.codegen_args(),
            self.cpp_op_schema,
            self.cpp_kernel_key,
        )
        if isinstance(self.layout, Layout):
            self.codegen_size_asserts(wrapper)

    @classmethod
    def create(
        cls,
        x: "TensorBox",
        weight: "TensorBox",
        bias: "TensorBox",
        padding_: List[int],
        stride_: List[int],
        dilation_: List[int],
        groups: int,
        attr,
        scalars: Optional[List[Any]],
        algorithm,
    ):
        (inputs, constant_args, kernel_layout, _) = _prepare_convolution_fusion_create(
            cls, x, weight, bias, padding_, stride_, dilation_, groups
        )
        constant_args = constant_args + [
            attr,
            may_convert_to_optional(scalars),
            algorithm,
        ]
        return ConvolutionUnary(
            layout=kernel_layout,
            inputs=inputs,
            constant_args=constant_args,
        )


class ConvolutionBinary(ExternKernelAlloc):
    def __init__(
        self,
        layout,
        inputs,
        constant_args=(),
        cpp_constant_args=(),
    ):
        super().__init__(
            layout,
            inputs,
            constant_args,
            None,
            python_kernel_name="torch.ops.mkldnn._convolution_pointwise.binary",
            cpp_kernel_name="mkldnn::_convolution_pointwise",
        )
        self.cpp_kernel_overload_name = "binary"
        self.cpp_kernel_key = "convolution_pointwise_binary"
        self.cpp_op_schema = """
            at::Tensor(
                const at::Tensor& input_t,
                const at::Tensor& other_t,
                const at::Tensor& weight_t,
                const c10::optional<at::Tensor>& bias_opt,
                at::IntArrayRef padding,
                at::IntArrayRef stride,
                at::IntArrayRef dilation,
                int64_t groups,
                c10::string_view binary_attr,
                c10::optional<at::Scalar> alpha,
                c10::optional<c10::string_view> unary_attr,
                torch::List<c10::optional<at::Scalar>> unary_scalars,
                c10::optional<c10::string_view> unary_algorithm)"""
        self.cpp_constant_args = cpp_constant_args

    def codegen(self, wrapper):
        wrapper.generate_extern_kernel_alloc_and_find_schema_if_needed(
            self.get_name(),
            self.get_kernel_name(),
            self.codegen_args(),
            self.cpp_op_schema,
            self.cpp_kernel_key,
            self.cpp_kernel_overload_name,
        )
        if isinstance(self.layout, Layout):
            self.codegen_size_asserts(wrapper)

    @classmethod
    def create(
        cls,
        x: "TensorBox",
        other: "TensorBox",
        weight: "TensorBox",
        bias: "TensorBox",
        padding_: List[int],
        stride_: List[int],
        dilation_: List[int],
        groups: int,
        binary_attr: str,
        binary_alpha: Optional[float],
        unary_attr: Optional[str],
        unary_scalars: Optional[List[Any]],
        unary_algorithm: Optional[str],
    ):
        (
            inputs,
            constant_args,
            kernel_layout,
            req_stride_order,
        ) = _prepare_convolution_fusion_create(
            cls, x, weight, bias, padding_, stride_, dilation_, groups
        )
        other = cls.require_stride_order(other, req_stride_order)
        inputs.insert(1, other)
        constant_args = constant_args + [
            binary_attr,
            binary_alpha,
            unary_attr,
            may_convert_to_optional(unary_scalars),
            unary_algorithm,
        ]
        return ConvolutionBinary(
            layout=kernel_layout,
            inputs=inputs,
            constant_args=constant_args,
        )


class ConvolutionBinaryInplace(ExternKernelAlloc):
    def __init__(
        self,
        kernel_layout,
        inputs,
        constant_args=(),
    ):
        # Due to constrain of op.call, other (Tensor&) should be at input[0]
        reordered_inputs = [inputs[1], inputs[0]] + inputs[2:]

        super().__init__(
            kernel_layout,
            reordered_inputs,
            constant_args,
            None,
            python_kernel_name="torch.ops.mkldnn._convolution_pointwise_.binary",
            cpp_kernel_name="mkldnn::_convolution_pointwise_",
        )
        self.cpp_kernel_overload_name = "binary"
        self.cpp_kernel_key = "convolution_pointwise_binary_"
        # TODO: op.call: input[0] should be at::Tensor&
        self.cpp_op_schema = """
            at::Tensor&(
                at::Tensor& other_t,
                const at::Tensor& input_t,
                const at::Tensor& weight_t,
                const c10::optional<at::Tensor>& bias_opt,
                at::IntArrayRef padding,
                at::IntArrayRef stride,
                at::IntArrayRef dilation,
                int64_t groups,
                c10::string_view binary_attr,
                c10::optional<at::Scalar> alpha,
                c10::optional<c10::string_view> unary_attr,
                torch::List<c10::optional<at::Scalar>> unary_scalars,
                c10::optional<c10::string_view> unary_algorithm)"""

    def codegen(self, wrapper):
        wrapper.generate_extern_kernel_alloc_and_find_schema_if_needed(
            self.get_name(),
            self.get_kernel_name(),
            self.codegen_args(),
            self.cpp_op_schema,
            self.cpp_kernel_key,
            self.cpp_kernel_overload_name,
        )

    def get_mutation_names(self):
        return [self.inputs[0].get_name()]

    def get_unbacked_symbol_defs(self) -> Set[sympy.Symbol]:
        return set()

    @classmethod
    def create(
        cls,
        x: "TensorBox",
        other: "TensorBox",
        weight: "TensorBox",
        bias: "TensorBox",
        padding_: List[int],
        stride_: List[int],
        dilation_: List[int],
        groups: int,
        binary_attr: str,
        binary_alpha: Optional[float],
        unary_attr: Optional[str],
        unary_scalars: Optional[List[Any]],
        unary_algorithm: Optional[str],
    ):
        (
            inputs,
            constant_args,
            _,
            req_stride_order,
        ) = _prepare_convolution_fusion_create(
            cls, x, weight, bias, padding_, stride_, dilation_, groups
        )
        other = cls.require_stride_order(other, req_stride_order)
        inputs.insert(1, other)
        constant_args = constant_args + [
            binary_attr,
            binary_alpha,
            unary_attr,
            may_convert_to_optional(unary_scalars),
            unary_algorithm,
        ]
        packed = ConvolutionBinaryInplace(
            kernel_layout=NoneLayout(inputs[1].get_device()),  # type: ignore[arg-type]
            inputs=inputs,
            constant_args=constant_args,
        )
        mark_node_as_mutating(packed, inputs[1])
        # This op mutates in place which means that the result is not the
        # target but rather the input that is being mutated
        # init reorders the inputs, so inputs[1] becomes packed.inputs[0]
        return packed.inputs[0]


class MKLPackedLinear(ExternKernelAlloc):
    def __init__(
        self,
        layout,
        inputs,
        constant_args=(),
    ):
        super().__init__(
            layout,
            inputs,
            constant_args,
            None,
            python_kernel_name="torch.ops.mkl._mkl_linear",
            cpp_kernel_name="mkl::_mkl_linear",
        )
        self.cpp_kernel_key = "mkl_linear"
        self.cpp_op_schema = """
            at::Tensor(
                const at::Tensor& self,
                const at::Tensor& mkl_weight_t,
                const at::Tensor& origin_weight_t,
                const c10::optional<at::Tensor>& bias_opt,
                const int64_t prepack_batch_size)"""

    def codegen(self, wrapper):
        wrapper.generate_extern_kernel_alloc_and_find_schema_if_needed(
            self.get_name(),
            self.get_kernel_name(),
            self.codegen_args(),
            self.cpp_op_schema,
            self.cpp_kernel_key,
        )

    @classmethod
    def create(cls, x, packed_w, orig_w, batch_size):
        x = cls.require_stride1(cls.realize_input(x))
        orig_w = cls.require_stride1(cls.realize_input(orig_w))
        *m, _ = x.get_size()
        oc, _ = orig_w.get_size()
        output_size = list(m) + [oc]
        output_stride = make_contiguous_strides_for(output_size)
        inputs = [x, packed_w, orig_w]
        constant_args = [None, batch_size]

        return MKLPackedLinear(
            layout=FixedLayout(
                x.get_device(), x.get_dtype(), output_size, output_stride
            ),
            inputs=inputs,
            constant_args=constant_args,
        )


class LinearUnary(ExternKernelAlloc):
    def __init__(
        self,
        layout,
        inputs,
        constant_args=(),
    ):
        super().__init__(
            layout,
            inputs,
            constant_args,
            None,
            python_kernel_name="torch.ops.mkldnn._linear_pointwise",
            cpp_kernel_name="mkldnn::_linear_pointwise",
        )
        self.cpp_kernel_key = "linear_pointwise"
        self.cpp_op_schema = """
            at::Tensor(
                const at::Tensor& input_t,
                const at::Tensor& weight_t,
                const c10::optional<at::Tensor>& bias_opt,
                c10::string_view attr,
                torch::List<c10::optional<at::Scalar>> scalars,
                c10::optional<c10::string_view> algorithm)"""

    def codegen(self, wrapper):
        wrapper.generate_extern_kernel_alloc_and_find_schema_if_needed(
            self.get_name(),
            self.get_kernel_name(),
            self.codegen_args(),
            self.cpp_op_schema,
            self.cpp_kernel_key,
        )

    @classmethod
    def create(cls, x, w, b, attr, scalars, algorithm):
        x = cls.require_contiguous(cls.realize_input(x))
        w = cls.require_contiguous(cls.realize_input(w))

        *m, ic = x.get_size()
        oc, ic = w.get_size()
        inputs = [x, w]
        constant_args = [attr, scalars if scalars else [-1], algorithm]
        if b is not None:
            b = cls.require_contiguous(cls.realize_input(b))
            inputs.append(b)
        else:
            constant_args.insert(0, None)

        return LinearUnary(
            layout=FlexibleLayout(
                device=x.get_device(),
                dtype=x.get_dtype(),
                size=list(m) + [oc],
            ),
            inputs=inputs,
            constant_args=constant_args,
        )

    def apply_constraint(self):
        pass


class LinearBinary(ExternKernelAlloc):
    kernel = "torch.ops.mkldnn._linear_pointwise.binary"

    def __init__(
        self,
        layout,
        inputs,
        constant_args=(),
    ):
        super().__init__(
            layout,
            inputs,
            constant_args,
            None,
            python_kernel_name="torch.ops.mkldnn._linear_pointwise.binary",
            cpp_kernel_name="mkldnn::_linear_pointwise",
        )
        self.cpp_kernel_overload_name = "binary"
        self.cpp_kernel_key = "linear_pointwise_binary"
        self.cpp_op_schema = """
            at::Tensor(
                const at::Tensor& input_t,
                const at::Tensor& other_t,
                const at::Tensor& weight_t,
                const c10::optional<at::Tensor>& bias_opt,
                c10::string_view attr)
        """

    def codegen(self, wrapper):
        wrapper.generate_extern_kernel_alloc_and_find_schema_if_needed(
            self.get_name(),
            self.get_kernel_name(),
            self.codegen_args(),
            self.cpp_op_schema,
            self.cpp_kernel_key,
            self.cpp_kernel_overload_name,
        )

    @classmethod
    def create(cls, x, y, w, b, attr):
        x = cls.require_contiguous(cls.realize_input(x))
        y = cls.require_contiguous(cls.realize_input(y))
        w = cls.require_contiguous(cls.realize_input(w))

        *m, ic = x.get_size()
        oc, ic = w.get_size()

        inputs = [x, y, w]
        constant_args = [attr]
        if b is not None:
            b = cls.require_contiguous(cls.realize_input(b))
            inputs.append(b)
        else:
            constant_args.insert(0, b)

        return LinearBinary(
            layout=FlexibleLayout(
                device=x.get_device(),
                dtype=x.get_dtype(),
                size=list(m) + [oc],
            ),
            inputs=inputs,
            constant_args=constant_args,
        )

    def apply_constraint(self):
        pass


class ConvolutionTransposeUnary(ExternKernelAlloc):
    def __init__(
        self,
        layout,
        inputs,
        constant_args=(),
    ):
        super().__init__(
            layout,
            inputs,
            constant_args,
            None,
            python_kernel_name="torch.ops.mkldnn._convolution_transpose_pointwise",
            cpp_kernel_name="mkldnn::_convolution_transpose_pointwise",
        )
        self.cpp_kernel_key = "convolution_transpose_pointwise"
        self.cpp_op_schema = """
            at::Tensor(
                const at::Tensor& input_t,
                const at::Tensor& weight_t,
                const c10::optional<at::Tensor>& bias_opt,
                at::IntArrayRef padding,
                at::IntArrayRef output_padding,
                at::IntArrayRef stride,
                at::IntArrayRef dilation,
                int64_t groups,
                c10::string_view attr,
                torch::List<c10::optional<at::Scalar>> scalars,
                c10::optional<c10::string_view> algorithm)"""

    def codegen(self, wrapper):
        wrapper.generate_extern_kernel_alloc_and_find_schema_if_needed(
            self.get_name(),
            self.get_kernel_name(),
            self.codegen_args(),
            self.cpp_op_schema,
            self.cpp_kernel_key,
        )

    @classmethod
    def create(
        cls,
        x: "TensorBox",
        weight: "TensorBox",
        bias: "TensorBox",
        padding_: List[int],
        output_padding_: List[int],
        stride_: List[int],
        dilation_: List[int],
        groups_: int,
        attr,
        scalars: Optional[List[Any]],
        algorithm,
    ):
        transposed = True
        (
            inputs,
            constant_args,
            kernel_layout,
            _,
        ) = _prepare_convolution_fusion_create(
            cls,
            x,
            weight,
            bias,
            padding_,
            stride_,
            dilation_,
            groups_,
            transposed,
            output_padding_,
        )
        constant_args = constant_args + [
            attr,
            may_convert_to_optional(scalars),
            algorithm,
        ]
        return ConvolutionTransposeUnary(
            layout=kernel_layout,
            inputs=inputs,
            constant_args=constant_args,
        )


class MkldnnRnnLayer(ExternKernelAlloc):
    def __init__(
        self,
        layout,
        inputs,
        constant_args=(),
    ):
        super().__init__(
            layout,
            inputs,
            constant_args,
            None,
            python_kernel_name="aten.mkldnn_rnn_layer",
            cpp_kernel_name="at::mkldnn_rnn_layer",
        )

    @classmethod
    def create(
        cls,
        x: "TensorBox",
        w0: "TensorBox",
        w1: "TensorBox",
        w2: "TensorBox",
        w3: "TensorBox",
        hx: "TensorBox",
        cx: "TensorBox",
        reverse: bool,
        batch_sizes: List[int],
        mode: int,
        hidden_size: int,
        num_layers: int,
        has_biases: bool,
        bidirectional: bool,
        batch_first: bool,
        train: bool,
    ):
        x = cls.require_stride1(cls.realize_input(x))
        # If batch_first, x has been permuted in lstm before entering the mkldnn_rnn_layer.
        # Make sure x is contiguous in batch_first case.
        x.freeze_layout()
        w0 = cls.require_stride1(cls.realize_input(w0))
        w1 = cls.require_stride1(cls.realize_input(w1))
        w2 = cls.require_stride1(cls.realize_input(w2))
        w3 = cls.require_stride1(cls.realize_input(w3))
        hx = cls.require_stride1(cls.realize_input(hx))
        hx.freeze_layout()
        cx = cls.require_stride1(cls.realize_input(cx))
        cx.freeze_layout()

        input_size = x.get_size()
        assert len(input_size) == 3, "Expect lstm input to be 3D"
        # batch_first is handled in the lstm OP. When entering
        # rnn_layer here, we'll always have batch_first = False
        seq_length, mini_batch, input_size = input_size
        output_shape = [seq_length, mini_batch, hidden_size]

        hy_shape = hx.get_size()
        cy_shape = cx.get_size()

        res: List[IRNode] = []

        inputs = [x, w0, w1, w2, w3, hx, cx]
        constant_args = [
            reverse,
            batch_sizes,
            mode,
            hidden_size,
            num_layers,
            has_biases,
            bidirectional,
            batch_first,
            train,
        ]

        packed = MkldnnRnnLayer(
            MultiOutputLayout(x.get_device()),
            inputs=inputs,
            constant_args=constant_args,
        )

        def get_strides_of_lstm_output(output_shape, batch_first):
            assert len(output_shape) == 3, "Expect output_shape to be 3D"
            return make_contiguous_strides_for(output_shape)

        output_sizes = [output_shape, hy_shape, cy_shape]
        output_strides = [
            get_strides_of_lstm_output(output_shape, batch_first),
            make_contiguous_strides_for(hy_shape),
            make_contiguous_strides_for(cy_shape),
        ]
        output_ir = [
            MultiOutput(
                FixedLayout(
                    x.get_device(),
                    x.get_dtype(),
                    output_size,
                    output_stride,
                ),
                packed,
                [(tuple, i)],
            )
            for i, (output_size, output_stride) in enumerate(
                zip(output_sizes, output_strides)
            )
        ]

        return output_ir


class QConvPointWisePT2E(ExternKernelAlloc):
    def __init__(
        self,
        layout,
        inputs,
        constant_args=(),
    ):
        """
        if bias is not None
            - inputs = [x, w, b, weight_scale, weight_zp]
            - const_args is: [stride, padding, dilation, groups, x_scale, x_zp, o_inv_scale, o_zp,
              fp32_output, unary_attr, unary_scalars, unary_algorithm]
        else
            - inputs = [x, w, weight_scale, weight_zp]
            - const_args is: [bias, stride, padding, dilation, groups, x_scale, x_zp, o_inv_scale, o_zp,
              fp32_output, unary_attr, unary_scalars, unary_algorithm]
        """
        self.has_bias = len(inputs) == 5
        super().__init__(
            layout,
            inputs,
            constant_args,
            None,
            python_kernel_name="torch.ops.onednn.qconv2d_pointwise",
            cpp_kernel_name="onednn::qconv2d_pointwise",
        )
        self.cpp_kernel_key = "qconv2d_pointwise"
        self.cpp_op_schema = """
            at::Tensor(
                at::Tensor act,
                double act_scale,
                int64_t act_zero_point,
                at::Tensor weight,
                at::Tensor weight_scales,
                at::Tensor weight_zero_points,
                c10::optional<at::Tensor> bias,
                torch::List<int64_t> stride,
                torch::List<int64_t> padding,
                torch::List<int64_t> dilation,
                int64_t groups,
                double inv_output_scale,
                int64_t output_zero_point,
                c10::optional<c10::ScalarType> output_dtype,
                c10::string_view attr,
                torch::List<c10::optional<at::Scalar>> scalars,
                c10::optional<c10::string_view> algorithm)"""

    def codegen(self, wrapper):
        # Parser the inputs and constant
        args = [x.codegen_reference() for x in self.inputs]
        const_args = []
        const_args.extend(self.codegen_const_args())

        x = args[0]
        packed_weight = args[1]
        bias = args[2] if self.has_bias else const_args[0]
        w_scale, w_zp = args[-2], args[-1]
        (
            stride,
            padding,
            dilation,
            groups,
            x_scale,
            x_zp,
            o_inv_scale,
            o_zp,
            output_dtype,
            unary_attr,
            unary_scalars,
            unary_algorithm,
        ) = const_args[-12:]

        codegen_args = (
            x,
            x_scale,
            x_zp,
            packed_weight,
            w_scale,
            w_zp,
            bias,
            stride,
            padding,
            dilation,
            groups,
            o_inv_scale,
            o_zp,
            output_dtype,
            unary_attr,
            unary_scalars,
            unary_algorithm,
        )
        wrapper.generate_extern_kernel_alloc_and_find_schema_if_needed(
            self.get_name(),
            self.get_kernel_name(),
            codegen_args,
            self.cpp_op_schema,
            self.cpp_kernel_key,
        )
        if isinstance(self.layout, Layout):
            self.codegen_size_asserts(wrapper)

    @classmethod
    def create(
        cls,
        x: "TensorBox",
        x_scale: float,
        x_zp: int,
        weight: "TensorBox",  # packed_weight
        w_scale: "TensorBox",
        w_zp: "TensorBox",
        bias: "TensorBox",
        stride_: List[int],
        padding_: List[int],
        dilation_: List[int],
        groups: int,
        o_inv_scale: float,
        output_zero_point: int,
        output_dtype,
        unary_attr,
        unary_scalars,
        unary_algorithm,
    ):
        transposed = False
        output_padding = None
        (inputs, constant_args, kernel_layout, _) = _prepare_convolution_fusion_create(
            cls,
            x,
            weight,
            bias,
            padding_,
            stride_,
            dilation_,
            groups,
            transposed,
            output_padding,
        )
        # swap padding and stride to align with functional conv arg order
        if bias is None:
            constant_args[1], constant_args[2] = constant_args[2], constant_args[1]
        else:
            constant_args[0], constant_args[1] = constant_args[1], constant_args[0]

        w_scale.realize()
        w_zp.realize()
        inputs = inputs + [w_scale, w_zp]
        constant_args = constant_args + [
            x_scale,
            x_zp,
            o_inv_scale,
            output_zero_point,
            output_dtype,
            unary_attr,
            may_convert_to_optional(unary_scalars),
            unary_algorithm,
        ]

        if output_dtype is not None:
            assert output_dtype in [torch.float32, torch.bfloat16]
            # in _prepare_convolution_fusion_create, we use x.dtype (uint8) to create kernel_layout
            # if we set output_dtype is not None, the output buf should be output_dtype instead of uint8.
            kernel_layout.dtype = output_dtype

        return QConvPointWisePT2E(
            layout=kernel_layout,
            inputs=inputs,
            constant_args=constant_args,
        )


class QConvPointWiseBinaryPT2E(ExternKernelAlloc):
    def __init__(
        self,
        layout,
        inputs,
        constant_args=(),
    ):
        """
        Needs input/weight/output qparams
        if bias is not None
            - inputs = [x, w, b, accum, w_scale, w_zp]
            - const_args = [stride, padding, dilation, groups, x_scale, x_zp, accum_scale, accum_zp, o_inv_scale, o_zp,
            fp32_output, binary_attr, aplha, unary_attr, unary_scalars, unary_algorithm]
        else
            - inputs = [x, w, accum, w_scale, w_zp]
            - const_args = const_args is: [bias, stride, padding, dilation, groups, x_scale, x_zp, accum_scale,
            accum_zp, o_inv_scale, o_zp, fp32_output, binary_attr, aplha, unary_attr, unary_scalars, unary_algorithm]
        """
        self.has_bias = len(inputs) == 6
        self.idx_for_inplace_sum = 3 if self.has_bias else 2
        super().__init__(
            layout,
            inputs,
            constant_args,
            None,
            python_kernel_name="torch.ops.onednn.qconv2d_pointwise.binary",
            cpp_kernel_name="onednn::qconv2d_pointwise",
        )
        self.cpp_kernel_overload_name = "binary"
        self.cpp_kernel_key = "qconv2d_pointwise_binary"
        self.cpp_op_schema = """
            at::Tensor(
                at::Tensor act,
                double act_scale,
                int64_t act_zero_point,
                at::Tensor accum,
                double accum_scale,
                int64_t accum_zero_point,
                at::Tensor weight,
                at::Tensor weight_scales,
                at::Tensor weight_zero_points,
                c10::optional<at::Tensor> bias,
                torch::List<int64_t> stride,
                torch::List<int64_t> padding,
                torch::List<int64_t> dilation,
                int64_t groups,
                double inv_output_scale,
                int64_t output_zero_point,
                c10::optional<c10::ScalarType> output_dtype,
                c10::string_view binary_attr,
                c10::optional<at::Scalar> alpha,
                c10::optional<c10::string_view> attr,
                torch::List<c10::optional<at::Scalar>> scalars,
                c10::optional<c10::string_view> algorithm)"""

    def codegen(self, wrapper):
        # Parser the inputs and constant
        args = [x.codegen_reference() for x in self.inputs]
        const_args = []
        const_args.extend(self.codegen_const_args())

        x = args[0]
        packed_weight = args[1]
        bias = args[2] if self.has_bias else const_args[0]
        accum, w_scale, w_zp = args[-3], args[-2], args[-1]
        (
            stride,
            padding,
            dilation,
            groups,
            x_scale,
            x_zp,
            accum_scale,
            accum_zp,
            o_inv_scale,
            o_zp,
            output_dtype,
            binary_attr,
            alpha,
            unary_attr,
            unary_scalars,
            unary_algorithm,
        ) = const_args[-16:]
        conv_args = (
            x,
            x_scale,
            x_zp,
            accum,
            accum_scale,
            accum_zp,
            packed_weight,
            w_scale,
            w_zp,
            bias,
            stride,
            padding,
            dilation,
            groups,
            o_inv_scale,
            o_zp,
            output_dtype,
            binary_attr,
            alpha,
            unary_attr,
            unary_scalars,
            unary_algorithm,
        )
        wrapper.generate_extern_kernel_alloc_and_find_schema_if_needed(
            self.get_name(),
            self.get_kernel_name(),
            conv_args,
            self.cpp_op_schema,
            self.cpp_kernel_key,
            self.cpp_kernel_overload_name,
        )
        if isinstance(self.layout, Layout):
            self.codegen_size_asserts(wrapper)

    def get_mutation_names(self):
        return [self.inputs[self.idx_for_inplace_sum].get_name()]

    def get_unbacked_symbol_defs(self) -> Set[sympy.Symbol]:
        return set()

    @classmethod
    def create(
        cls,
        x: "TensorBox",
        x_scale,
        x_zp,
        accum: "TensorBox",
        accum_scale,
        accum_zp,
        weight: "TensorBox",  # packed_weight
        w_scale,
        w_zp,
        bias: "TensorBox",
        stride_: List[int],
        padding_: List[int],
        dilation_: List[int],
        groups: int,
        o_inv_scale: "TensorBox",
        output_zero_point: "TensorBox",
        output_dtype,
        binary_attr,
        alpha,
        unary_attr,
        unary_scalars,
        unary_algorithm,
    ):
        transposed = False
        output_padding = None
        (
            inputs,
            constant_args,
            kernel_layout,
            req_stride_order,
        ) = _prepare_convolution_fusion_create(
            cls,
            x,
            weight,
            bias,
            padding_,
            stride_,
            dilation_,
            groups,
            transposed,
            output_padding,
        )

        accum = cls.require_stride_order(accum, req_stride_order)
        inputs.append(accum)

        # swap padding and stride to align with functional conv arg order
        if bias is None:
            constant_args[1], constant_args[2] = constant_args[2], constant_args[1]
        else:
            constant_args[0], constant_args[1] = constant_args[1], constant_args[0]

        w_scale.realize()
        w_zp.realize()
        inputs = inputs + [w_scale, w_zp]
        constant_args = constant_args + [
            x_scale,
            x_zp,
            accum_scale,
            accum_zp,
            o_inv_scale,
            output_zero_point,
            output_dtype,
            binary_attr,
            alpha,
            unary_attr,
            may_convert_to_optional(unary_scalars),
            unary_algorithm,
        ]

        assert (
            binary_attr == "sum"
        ), "For now, only post op sum is supported in QConvPointWiseBinaryPT2E."

        packed = QConvPointWiseBinaryPT2E(
            layout=NoneLayout(accum.get_device()),
            inputs=inputs,
            constant_args=constant_args,
        )
        mark_node_as_mutating(packed, accum)

        # Return accum since it has been inplace changed.
        return packed.inputs[packed.idx_for_inplace_sum]


class QLinearPointwisePT2E(ExternKernelAlloc):
    def __init__(
        self,
        layout,
        inputs,
        constant_args=(),
        has_bias=True,
        x_scale_zp_are_tensors=False,
    ):
        """
        if bias is not None
            - inputs = [x, w, b, weight_scale, weight_zp]
            - const_args is: [x_scale, x_zp, o_inv_scale, o_zp,
              fp32_output, unary_attr, unary_scalars, unary_algorithm]
        else
            - inputs = [x, w, weight_scale, weight_zp]
            - const_args is: [bias, x_scale, x_zp, o_inv_scale, o_zp,
              fp32_output, unary_attr, unary_scalars, unary_algorithm]
        """
        self.has_bias = has_bias
        self.x_scale_zp_are_tensors = x_scale_zp_are_tensors
        super().__init__(
            layout,
            inputs,
            constant_args,
            None,
            python_kernel_name=(
                "torch.ops.onednn.qlinear_pointwise.tensor"
                if x_scale_zp_are_tensors
                else "torch.ops.onednn.qlinear_pointwise.default"
            ),
            cpp_kernel_name="onednn::qlinear_pointwise",
        )
        self.cpp_kernel_overload_name = "tensor" if x_scale_zp_are_tensors else ""
        self.cpp_kernel_key = "qlinear_pointwise"
        x_scale_type_str, x_zp_type_str = (
            ("at::Tensor", "at::Tensor")
            if x_scale_zp_are_tensors
            else ("double", "int64_t")
        )
        self.cpp_op_schema = f"""
            at::Tensor(
                at::Tensor act,
                {x_scale_type_str} act_scale,
                {x_zp_type_str} act_zero_point,
                at::Tensor weight,
                at::Tensor weight_scales,
                at::Tensor weight_zero_points,
                c10::optional<at::Tensor> bias,
                double inv_output_scale,
                int64_t output_zero_point,
                c10::optional<c10::ScalarType> output_dtype,
                std::string post_op_name,
                torch::List<c10::optional<at::Scalar>> post_op_args,
                std::string post_op_algorithm)"""

    def codegen(self, wrapper):
        # Parser the inputs and constant
        args = [x.codegen_reference() for x in self.inputs]
        const_args = []
        const_args.extend(self.codegen_const_args())

        x = args[0]
        packed_weight = args[1]
        bias = args[2] if self.has_bias else const_args[0]
        w_scale, w_zp = args[-2], args[-1]
        if self.x_scale_zp_are_tensors:
            assert len(args) >= 4
            x_scale, x_zp = args[-4], args[-3]
            (
                o_inv_scale,
                o_zp,
                output_dtype,
                unary_attr,
                unary_scalars,
                unary_algorithm,
            ) = const_args[-6:]
        else:
            assert len(const_args) >= 8
            (
                x_scale,
                x_zp,
                o_inv_scale,
                o_zp,
                output_dtype,
                unary_attr,
                unary_scalars,
                unary_algorithm,
            ) = const_args[-8:]

        codegen_args = (
            x,
            x_scale,
            x_zp,
            packed_weight,
            w_scale,
            w_zp,
            bias,
            o_inv_scale,
            o_zp,
            output_dtype,
            unary_attr,
            unary_scalars,
            unary_algorithm,
        )
        wrapper.generate_extern_kernel_alloc_and_find_schema_if_needed(
            self.get_name(),
            self.get_kernel_name(),
            codegen_args,
            self.cpp_op_schema,
            self.cpp_kernel_key,
            self.cpp_kernel_overload_name,
        )
        if isinstance(self.layout, Layout):
            self.codegen_size_asserts(wrapper)

    @classmethod
    def create(
        cls,
        x: "TensorBox",
        x_scale: float,
        x_zp: int,
        weight: "TensorBox",  # packed_weight
        w_scale: "TensorBox",
        w_zp: "TensorBox",
        bias: "TensorBox",
        o_inv_scale: float,
        output_zero_point: int,
        output_dtype,
        unary_attr,
        unary_scalars,
        unary_algorithm,
    ):
        (inputs, constant_args, kernel_layout, _) = _prepare_linear_fusion_create(
            cls,
            x,
            weight,
            bias,
        )

        if isinstance(x_scale, TensorBox) and isinstance(x_zp, TensorBox):
            x_scale.realize()
            x_zp.realize()
            inputs = inputs + [x_scale, x_zp]
            x_scale_zp_are_tensors = True
        else:
            assert isinstance(x_scale, float) and isinstance(x_zp, int)
            constant_args = constant_args + [x_scale, x_zp]
            x_scale_zp_are_tensors = False
        w_scale.realize()
        w_zp.realize()
        inputs = inputs + [w_scale, w_zp]
        constant_args = constant_args + [
            o_inv_scale,
            output_zero_point,
            output_dtype,
            unary_attr,
            may_convert_to_optional(unary_scalars),
            unary_algorithm,
        ]

        if output_dtype is not None:
            assert output_dtype in [torch.float32, torch.bfloat16]
            # in _prepare_linear_fusion_create, we use x.dtype (uint8) to create kernel_layout
            # if we set fp32_output, the output buf should be dtype float32 instead of uint8.
            kernel_layout.dtype = output_dtype

        return QLinearPointwisePT2E(
            layout=kernel_layout,
            inputs=inputs,
            constant_args=constant_args,
            has_bias=(bias is not None),
            x_scale_zp_are_tensors=x_scale_zp_are_tensors,
        )


@dataclasses.dataclass
class MutableBox(IRNode):
    """
    TensorBox / StorageBox allow in-place mutation of Tensors
    """

    data: IRNode

    def __getattr__(self, name):
        fn = getattr(self.data, name)
        if callable(fn):
            return fn
        raise AttributeError(f"{type(self.data).__name__}.{name} not callable")

    def realize(self):
        return self.data.realize()

    def get_unbacked_symbol_uses(self) -> Set[sympy.Symbol]:
        return self.data.get_unbacked_symbol_uses()

    def codegen_reference(self, writer=None):
        return self.data.codegen_reference(writer)

    @property
    def layout(self):
        return self.data.layout  # type: ignore[attr-defined]

    def get_layout(self):
        return self.layout

    def get_size(self):
        return self.data.get_size()

    @property
    def dtype(self):
        return self.data.dtype

    def __str__(self):
        if isinstance(self.data, MutableBox):
            line0 = f"{type(self).__name__}({type(self.data).__name__}("
            endl = "))"
            inner = self.data.data
        else:
            line0 = f"{type(self).__name__}("
            inner = self.data
            endl = ")"

        lines = [
            line0,
            indent(str(inner)),
            endl,
        ]
        return "\n".join(lines)

    __repr__ = __str__


class TensorBox(MutableBox):
    @staticmethod
    def create(data):
        return TensorBox(StorageBox(data))


class StorageBox(MutableBox):
    def is_input_buffer(self):
        if isinstance(self.data, (InputBuffer, ReinterpretView)):
            return self.data.get_name() in V.graph.graph_inputs
        return False

    def realize(self):
        if isinstance(
            self.data,
            (
                ComputedBuffer,
                InputsKernel,
                InputBuffer,
                ReinterpretView,
                TemplateBuffer,
            ),
        ):
            return self.data.get_name()
        assert isinstance(self.data, (Pointwise, Reduction, Scan)), type(self.data)
        origin_node = self.data.get_origin_node()
        traceback = self.data.get_traceback()
        self.data = ComputedBuffer(
            name=None,
            layout=FlexibleLayout(
                device=self.data.get_device(),
                dtype=self.data.get_dtype(),
                size=self.data.get_size(),
            ),
            data=self.data,
        )
        self.data.name = V.graph.register_buffer(self.data)
        self.data.origins = self.origins
        self.data.origin_node = origin_node
        self.data.traceback = traceback
        return self.data.name

    def realize_hint(self):
        """
        Called on buffers we expect to be forced to realize later.
        """
        if (
            isinstance(self.data, (Pointwise, Reduction))
            and self.num_reads() > 1
            and self.is_pointwise_non_scalar_tensor_num_reads_larger_than_one()
        ):
            self.realize()

    def has_exceeded_max_reads(self):
        return isinstance(self.data, Pointwise) and (
            self.num_reads() > config.realize_acc_reads_threshold
            or self.has_large_inner_fn()
        )

    def mark_reuse(self, users):
        """
        A heuristic to decide if we should realize a tensor
        that is used multiple times.
        """

        def should_realize_on_cpu(loops: Union[Pointwise, Reduction]):
            """
            The heuristic for realizing reused result of heavy ops on cpu
            """
            heavy_ops = ["exp"]  # a list of heavy ops
            fn_str = loops.inner_fn_str()
            return any((op + "(") in fn_str for op in heavy_ops)

        if (
            users > 1
            and isinstance(self.data, (Pointwise, Reduction))
            and (
                self.num_reads() > config.realize_reads_threshold
                or self.has_large_inner_fn()
                or (is_cpu(self.data) and should_realize_on_cpu(self.data))
            )
        ):
            self.realize()

    @cache_on_self
    def num_reads(self):
        data = self.data
        if isinstance(data, (InputsKernel, InputBuffer, ReinterpretView)):
            return 1
        if isinstance(data, ComputedBuffer):
            read_writes = data.get_read_writes()
        else:
            assert isinstance(data, (Pointwise, Reduction)), type(data)
            read_writes = ComputedBuffer(
                name=None,
                layout=FlexibleLayout(
                    device=data.get_device(),
                    dtype=data.get_dtype(),
                    size=data.get_size(),
                ),
                data=data,
            ).get_read_writes()
        return len(read_writes.reads)

    @cache_on_self
    def is_pointwise_non_scalar_tensor_num_reads_larger_than_one(self):
        # Skip the check for non Pointwise instances
        return (
            (sum(read.index != 0 for read in self.data.get_reads()) > 1)
            if isinstance(self.data, Pointwise)
            and all(
                not isinstance(read, dependencies.StarDep)
                for read in self.data.get_reads()
            )
            else True
        )


@dataclasses.dataclass
class Subgraph(IRNode):
    name: str
    graph_module: torch.fx.GraphModule
    graph: Optional["GraphLowering"] = None


def _has_aliased_buffers(buffers):
    buffers = [
        buffer.unwrap_view() if isinstance(buffer, ReinterpretView) else buffer
        for buffer in buffers
    ]
    # assuming the same buffer is represented by the same IRNode object
    return len({id(buffer) for buffer in buffers}) < len(buffers)


@dataclasses.dataclass
class Conditional(ExternKernel):
    predicate: Optional[IRNode] = None
    operands: Optional[List[TensorBox]] = None
    true_subgraph: Optional[Subgraph] = None
    false_subgraph: Optional[Subgraph] = None
    outputs: Optional[List[MultiOutput]] = None

    def __init__(
        self,
        predicate: IRNode,
        operands: List[TensorBox],
        true_subgraph: Subgraph,
        false_subgraph: Subgraph,
        layout: MultiOutputLayout,
    ):
        self.predicate = predicate
        self.operands = operands
        self.true_subgraph = true_subgraph
        self.false_subgraph = false_subgraph

        inputs = []
        if not isinstance(predicate, ShapeAsConstantBuffer):
            inputs.append(predicate)
        inputs.extend(operands)

        super().__init__(
            name=None,
            layout=layout,  # type: ignore[arg-type]
            inputs=inputs,  # type: ignore[list-item]
        )

        self.name = V.graph.register_buffer(self)

    @classmethod
    def create(
        cls,
        predicate: TensorBox,
        true_fn: Subgraph,
        false_fn: Subgraph,
        operands: List[TensorBox],
    ):
        predicate = cls.realize_input(predicate)
        operands = [cls.realize_input(x) for x in operands]

        fx_operands = V.graph.current_node.args[-1]
        fake_operands = [x.meta["val"] for x in fx_operands]  # type: ignore[union-attr]

        for subgraph in (true_fn, false_fn):
            if subgraph.graph is None:
                # create and lower subgraphs
                subgraph.graph = V.graph.make_subgraph(
                    gm=subgraph.graph_module,
                    example_inputs=fake_operands,
                    subgraph_name=subgraph.name,
                )
                with V.set_graph_handler(subgraph.graph):
                    subgraph.graph.run(*fake_operands)

        true_outputs = true_fn.graph.graph_outputs  # type: ignore[union-attr]
        false_outputs = true_fn.graph.graph_outputs  # type: ignore[union-attr]

        for name, outputs in (("true_fn", true_outputs), ("false_fn", false_outputs)):
            if _has_aliased_buffers(true_outputs):
                raise AssertionError(
                    "Output aliasing is currently not supported in compiled torch.cond. "
                    f"The outputs of the {name} subgraph of torch.cond are aliased: {outputs}"
                )

        # make sure true and false outputs are structurally equivalent
        assert len(true_outputs) == len(false_outputs), (true_outputs, false_outputs)
        for i, (to, fo) in enumerate(zip(true_outputs, false_outputs)):
            assert to.get_size() == fo.get_size(), (i, to, fo)
            assert to.get_stride() == fo.get_stride(), (i, to, fo)
            assert to.get_device() == fo.get_device(), (i, to, fo)
            assert to.get_dtype() == fo.get_dtype(), (i, to, fo)
            assert to.get_layout().offset == fo.get_layout().offset, (i, to, fo)

        if not isinstance(predicate, ShapeAsConstantBuffer):
            # use predicate device for consistent codegen-ing
            device = predicate.get_device()
        else:
            # predicate is not a Tensor: use first operand's device
            assert (
                len(operands) > 0
            ), "When predicate is not a Tensor, there must be at least one operand in torch.cond."
            device = operands[0].get_device()

        conditional = Conditional(
            predicate=predicate,
            operands=operands,
            true_subgraph=true_fn,
            false_subgraph=false_fn,
            layout=MultiOutputLayout(device),
        )

        outputs = [
            MultiOutput(
                FixedLayout(
                    device=output.get_device(),
                    dtype=output.get_dtype(),
                    size=output.get_size(),
                    stride=output.get_stride(),
                    offset=output.get_layout().offset,
                ),
                conditional,
                [(list, i)],
            )
            # as the true and false outputs are equivalent,
            # we can use either of them here as a "template"
            for i, output in enumerate(true_outputs)
        ]

        conditional.outputs = outputs
        return outputs

    def codegen(self, wrapper):
        wrapper.codegen_conditional(self)


@dataclasses.dataclass
<<<<<<< HEAD
class EffectfulKernel(FallbackKernel):
    def __init__(
        self,
        layout,
        kernel,
        tensor_args,
        nontensor_args,
        unflatten_args,
        kwargs=None,
    ):
        super().__init__(
            layout,
            kernel,
            tensor_args,
            nontensor_args,
            unflatten_args,
            kwargs=None,
        )

        from torch._higher_order_ops.effects import get_effect_key

        effect_type = get_effect_key(kernel, (*nontensor_args, *tensor_args), kwargs)
        assert effect_type is not None
        self.effect_type = effect_type
        self.prev_effect_buffer = V.graph.effectful_ops.get(effect_type, None)
        V.graph.effectful_ops[effect_type] = self

    def get_read_writes(self):
        read_writes = super().get_read_writes()

        if self.prev_effect_buffer is not None:
            read_writes.reads.add(
                dependencies.StarDep(self.prev_effect_buffer.get_name())
            )

        return read_writes

    def has_side_effects(self):
        return True
=======
class WhileLoop(ExternKernel):
    operands: Optional[List[TensorBox]] = None
    cond_subgraph: Optional[Subgraph] = None
    body_subgraph: Optional[Subgraph] = None
    outputs: Optional[List[MultiOutput]] = None

    def __init__(
        self,
        operands: List[TensorBox],
        cond_subgraph: Subgraph,
        body_subgraph: Subgraph,
        layout: MultiOutputLayout,
    ):
        self.operands = operands
        self.cond_subgraph = cond_subgraph
        self.body_subgraph = body_subgraph

        super().__init__(
            name=None,
            layout=layout,  # type: ignore[arg-type]
            inputs=operands,  # type: ignore[list-item]
        )

        self.name = V.graph.register_buffer(self)

    @classmethod
    def create(
        cls,
        cond_fn: Subgraph,
        body_fn: Subgraph,
        operands: List[TensorBox],
    ):
        operands = [cls.realize_input(x) for x in operands]

        fx_operands = V.graph.current_node.args[-1]
        fake_operands = [x.meta["val"] for x in fx_operands]  # type: ignore[union-attr]

        for subgraph in (cond_fn, body_fn):
            if subgraph.graph is None:
                # create and lower subgraphs
                subgraph.graph = V.graph.make_subgraph(
                    gm=subgraph.graph_module,
                    example_inputs=fake_operands,
                    subgraph_name=subgraph.name,
                )
                with V.set_graph_handler(subgraph.graph):
                    subgraph.graph.run(*fake_operands)

        cond_outputs = cond_fn.graph.graph_outputs  # type: ignore[union-attr]
        body_outputs = body_fn.graph.graph_outputs  # type: ignore[union-attr]

        if _has_aliased_buffers(body_outputs):
            raise AssertionError(
                "Output aliasing is currently not supported in compiled torch.while_loop. "
                f"The outputs of the body_fn subgraph of torch.while_loop are aliased: {body_outputs}"
            )

        # make sure cond_fn returns a boolean scalar Tensor
        assert len(cond_outputs) == 1, cond_outputs
        assert cond_outputs[0].get_dtype() == torch.bool, cond_outputs
        assert len(cond_outputs[0].get_size()) == 0, cond_outputs

        assert (
            len(operands) > 0
        ), "torch.while_loop is assumed to have at least one operand."

        device = operands[0].get_device()

        # make sure operands and body outputs are structurally equivalent
        assert len(operands) == len(body_outputs), (operands, body_outputs)
        for i, (op, bo) in enumerate(zip(operands, body_outputs)):
            assert op.get_size() == bo.get_size(), (i, op, bo)
            assert op.get_stride() == bo.get_stride(), (i, op, bo)
            # assume all operands and outputs are on the same device
            # as the MultiOutputLayout below requires single device
            assert op.get_device() == bo.get_device() == device, (i, op, bo, device)
            assert op.get_dtype() == bo.get_dtype(), (i, op, bo)
            assert op.get_layout().offset == bo.get_layout().offset, (i, op, bo)

        while_loop = WhileLoop(
            operands=operands,
            cond_subgraph=cond_fn,
            body_subgraph=body_fn,
            # asserted above that there is at least one operand
            layout=MultiOutputLayout(device),
        )

        outputs = [
            MultiOutput(
                FixedLayout(
                    device=output.get_device(),
                    dtype=output.get_dtype(),
                    size=output.get_size(),
                    stride=output.get_stride(),
                    offset=output.get_layout().offset,
                ),
                while_loop,
                [(list, i)],
            )
            for i, output in enumerate(body_outputs)
        ]

        while_loop.outputs = outputs
        return outputs

    def codegen(self, wrapper):
        wrapper.codegen_while_loop(self)
>>>>>>> 8bad7b63


class InterpreterShim(torch.fx.Interpreter):
    @staticmethod
    @functools.lru_cache(None)
    def _dummy_gm():
        return torch.fx.symbolic_trace(identity)

    def __init__(self, graph, submodules):
        # call super() with a placeholder to avoid constructing a
        # GraphModule which is very expensive (it does codegen).
        super().__init__(self._dummy_gm(), garbage_collect_values=False)
        self.module = self  # type: ignore[assignment]
        self.graph = graph
        self.submodules = submodules
        self.extra_traceback = False
        self.fetch_attr = submodules.__getitem__
        self.current_node = None

    def run_node(self, n: torch.fx.Node) -> Any:
        self.current_node = n
        return super().run_node(n)

    def run(self, *args, **kwargs):
        with V.set_interpreter_handler(self):
            return super().run(*args, **kwargs)


class LoopBody:
    """
    Captures the body of a Loops subclass into an FX graph.  Persists any
    indexing simplifications and makes it easier to analyze loop bodies.
    """

    def __init__(self, fn, args, var_ranges):
        super().__init__()
        self.var_ranges = var_ranges
        self.indexing_exprs = {}
        self.indexing_exprs_name = {}
        self.reads = []
        self.writes = []
        self.reads_name2expr = {}
        self.writes_name2expr = {}
        self.other = []
        self.submodules = {"get_index": self.get_index}
        self.subblocks = {}
        self.indirect_vars = []
        self.root_block = LoopBodyBlock(self, fn, args)
        self.indexing = None

    @cache_on_self
    def get_nodes(self):
        all_graphs = itertools.chain(
            (self.root_block.graph,),
            (block.graph for block in self.subblocks.values()),
        )
        return [node for graph in all_graphs for node in graph.nodes]

    @cache_on_self
    def bounds(self):
        # Doing a local import to avoid dumping all the code here
        from .bounds import BoundVars

        return BoundVars(self)

    def debug_str(self):
        lines = [f"var_ranges = {dict(self.var_ranges)}"]
        lines.extend([f"{name} = {val}" for name, val in self.indexing_exprs.items()])
        lines.extend(
            [
                block.debug_str(name)
                for name, block in itertools.chain(
                    [("body", self.root_block)], self.subblocks.items()
                )
            ]
        )
        return "\n".join(lines)

    def add_index_expr(self, expr: sympy.Expr, category, buf_name):
        getattr(self, category).append(expr)
        if buf_name is not None:
            getattr(self, f"{category}_name2expr")[buf_name] = expr
        if expr not in self.indexing_exprs_name:
            name = f"index{len(self.indexing_exprs)}"
            self.indexing_exprs_name[expr] = name
            self.indexing_exprs[name] = expr
        return self.indexing_exprs_name[expr]

    def add_submodule(self, block, prefix):
        """Not actually for nn.Modules, but subblocks in generated code are mapped to FX call_module opcodes"""
        if prefix[-1].isnumeric() and prefix not in self.submodules:
            name = prefix
        else:
            name = f"{prefix}{len(self.submodules)}"
        self.submodules[name] = block
        return name

    def add_indirect(self, size):
        name = f"indirect{len(self.indirect_vars)}"
        var = sympy_index_symbol(name)
        self.indirect_vars.append(var)
        return var

    def replace_indirect(self, old, new):
        """Swap in a variable used in indirect indexing"""
        if str(old) == str(new):
            return
        assert self.indexing is not None
        self.indexing = {k: sympy_subs(v, {old: new}) for k, v in self.indexing.items()}

    def get_index(self, name):
        assert self.indexing is not None
        return self.indexing[name]

    def __call__(self, *indices):
        index = list(itertools.chain.from_iterable(indices))
        assert len(index) == len(self.var_ranges), (index, self.var_ranges)
        assert all(v not in self.var_ranges for v in index)
        replacements = dict(zip(self.var_ranges.keys(), index))
        self.indexing = {
            name: sympy_subs(expr, replacements)
            for name, expr in self.indexing_exprs.items()
        }
        result = self.root_block()
        self.indexing = None
        return result


class LoopBodyBlock:
    """
    Captures the body of a Loops subclass into an FX graph.
    In normal cases there will be a 1:1 mapping between LoopBody and
    LoopBodyBlock, hower in the case of ops.masked() the masked out
    operations will manifest as an extra LoopBodyBlock.
    """

    def __init__(self, body: LoopBody, fn: Callable[..., Any], args: List[Any]):
        self.body = body

        def add_index(expr, category, buf_name=None):
            return tracer.create_proxy(
                "call_module",
                "get_index",
                (self.body.add_index_expr(expr, category, buf_name),),
                {},
            )

        class CaptureIndexing(V.WrapperHandler):  # type: ignore[name-defined]
            self.name = "CaptureIndexing"

            def load(self, name: str, index: sympy.Expr):
                index = add_index(index, "reads", name)
                return self._inner.load(name, index)

            def store(self, name, index, value, mode=None):
                index = add_index(index, "writes", name)
                return self._inner.store(name, index, value, mode)

            def store_reduction(self, name, index, value):
                index = add_index(index, "writes", name)
                return self._inner.store_reduction(name, index, value)

            def reduction(self, dtype, src_dtype, reduction_type, value):
                result = self._inner.reduction(dtype, src_dtype, reduction_type, value)
                if "welford" in reduction_type:
                    return tuple(result[i] for i in range(3))
                return result

            def index_expr(self, index, dtype):
                if isinstance(index, (int, sympy.Integer)):
                    return self._inner.constant(int(index), dtype)
                index = add_index(index, "other")
                return self._inner.index_expr(index, dtype)

            def bucketize(
                self,
                values,
                offsets_name: str,
                offsets_size: sympy.Expr,
                indexing_dtype: torch.dtype,
                right: bool,
            ):
                offsets_size = add_index(offsets_size, "other")
                return self._inner.bucketize(
                    values, offsets_name, offsets_size, indexing_dtype, right
                )

            @staticmethod
            def masked(mask_proxy, masked_body: Callable[..., Any], other_proxy):
                """
                Recursively capture the masked out body in another LoopBodyBlock
                """

                subblock: LoopBodyBlock

                def shim(mask, other):
                    return V.ops.masked(mask, subblock, other)

                name = self.body.add_submodule(shim, "masked_subblock")
                subblock = LoopBodyBlock(self.body, masked_body, [])
                self.body.subblocks[name] = subblock
                return tracer.create_proxy(
                    "call_module", name, (mask_proxy, other_proxy), {}
                )

            @staticmethod
            def scan(
                dtype_proxy,
                combine_fn: Callable[
                    [Tuple[Any, ...], Tuple[Any, ...]], Tuple[Any, ...]
                ],
                value_proxy,
                init_proxy,
            ):
                def shim(dtypes, values, inits):
                    return V.ops.scan(dtypes, combine_fn, values, inits)

                name = self.body.add_submodule(shim, "scan")
                result = tracer.create_proxy(
                    "call_module",
                    name,
                    (dtype_proxy, value_proxy, init_proxy),
                    {},
                )
                # Proxies are iterable, but some methods expect tuples/lists
                return tuple(result[i] for i in range(len(value_proxy)))

            def frexp(self, value_proxy):
                result = self._inner.frexp(value_proxy)
                # Proxies are iterable, but some methods expect tuples/lists
                return (result[0], result[1])

            @staticmethod
            def indirect_indexing(index_proxy, size, check=True):
                """
                Flow data from tensors into indexing formulas.
                Introduce a call_module to update the indexing.
                """

                var = self.body.add_indirect(size)

                def set_indirect(new_var):
                    self.body.replace_indirect(
                        var, V.ops.indirect_indexing(new_var, size, check)
                    )

                tracer.create_proxy(
                    "call_module",
                    self.body.add_submodule(set_indirect, f"set_{var}"),
                    (index_proxy,),
                    {},
                )
                return var

            @staticmethod
            def output(result):
                tracer.create_proxy("output", "output", (result,), {})

        tracer = torch.fx.Tracer()
        tracer.graph = torch.fx.Graph(tracer_cls=tracer.__class__)
        proxy_ops = tracer.create_proxy("placeholder", "ops", (), {})

        from .index_propagation import IndexPropagation
        from .sizevars import SimplifyIndexing

        handler: Any = SimplifyIndexing(
            CaptureIndexing(proxy_ops), self.body.var_ranges
        )
        if config.constant_and_index_propagation:
            handler = IndexPropagation(handler)

        with V.set_ops_handler(handler):
            # This indirection is just a cute way to get IndexPropagation to
            # unwrap the return value.
            ops.output(fn(*args))
        self.graph = tracer.graph

    def __call__(self):
        graph = self.graph
        submodules = self.body.submodules

        return InterpreterShim(graph, submodules).run(V.get_ops_handler())

    def debug_str(self, name="block"):
        code = torch.fx.GraphModule(self.body.submodules, self.graph).code
        return re.sub(
            # strip `; del var0` suffixes to make output prettier
            r";[^\n]*",
            "",
            code.strip().replace("def forward(", f"def {name}("),
        )


class Wait(ExternKernelAlloc):
    """
    Wait should not be used by itself.  It should always be constructed in tandem
    with a collective op that produces a work to wait on.
    """

    def __init__(
        self,
        layout,
        inputs,
        constant_args=(),
    ):
        super().__init__(layout, inputs, constant_args)

    def should_allocate(self):
        return False

    def codegen(self, wrapper):
        from .codegen.wrapper import ReuseLine

        wrapper.add_import_once(
            "from torch.distributed._functional_collectives_impl import _wait_tensor"
        )
        (input_collective,) = (t.codegen_reference() for t in self.inputs)
        wrapper.writeline(f"{input_collective} = _wait_tensor({input_collective})")

        # wait op still needs to produce a 'buffer' that represents the tensor output.
        # this is a symbolic gesture, and it gets handled by WrapperCodegen.
        # codegen outputs a '# reuse' line that assigns the input buffer here ('input_collective')
        # to a new name (`self.get_name()`) and `del`s the old name.
        wrapper.writeline(ReuseLine(wrapper, self.inputs[0], self, delete_old=False))

    @classmethod
    def create(cls, collective_op: "TensorBox"):
        # TODO(whc) i'm not sure what's going on here, this probably means I missed something upstream
        collective_op.decide_layout()
        return Wait(
            layout=NonOwningLayout(collective_op),
            inputs=[collective_op],
        )

    def get_inputs_that_alias_output(self):
        # Signal to codegen that our output buffer isn't safe to reuse
        return [self.inputs[0].get_name()]

    def get_mutation_names(self):
        # The generated `_wait_tensor` op mutates the input tensor
        return [self.inputs[0].get_name()]


class CollectiveKernel(ExternKernel):
    """
    Each collective should follow the pattern:
    - extend InPlaceCollectiveKernel or OutOfPlaceCollectiveKernel.
    - the kernel delegates into c10d processgroup, which returns a 'work' obj
    - the work obj is registered via _register_tensor_work so it can be waited on later
    """

    def __init__(self, layout, inputs, constant_args):
        super().__init__(None, layout, inputs, constant_args)
        self.name = V.graph.register_buffer(self)

    def should_emit_register_tensor_work(self):
        return True

    def should_emit_find_or_create_pg(self):
        return True

    def codegen_collective(self, wrapper, output_name, input_names):
        # factor so the boilerplate can be handled in CollectiveKernel.codegen
        raise NotImplementedError("Must implement")

    def codegen_output(self, wrapper, output_name, input_names):
        # factor so the boilerplate can be handled in CollectiveKernel.codegen
        raise NotImplementedError("Must implement")

    @classmethod
    def wrap_inputs_as_inplace(cls, inputs):
        def wrap_input(var):
            op = InPlaceHint(
                FlexibleLayout(var.get_device(), var.get_dtype(), var.get_size()), var
            )
            return TensorBox.create(op)

        return list(map(wrap_input, inputs))

    def codegen(self, wrapper):
        wrapper.add_import_once("import torch.distributed as dist")
        wrapper.add_import_once("import torch.distributed.distributed_c10d as c10d")
        wrapper.add_import_once(
            "import torch.distributed._functional_collectives_impl as fun_col_impl"
        )
        # extract references to our args in string form for codegen output
        input_names = [t.codegen_reference() for t in self.inputs]
        output_name = self.get_name()
        tag, ranks, group_size = self.constant_args

        if self.should_emit_find_or_create_pg():
            # TODO: avoid more than one ref of the same pg (even though they are cached inside the api)
            wrapper.writeline(
                f"{output_name}_pg = c10d._find_or_create_pg_by_ranks_and_tag('{tag}', {ranks}, {group_size})"
            )

        self.codegen_output(wrapper, output_name, input_names)
        self.codegen_collective(wrapper, output_name, input_names)
        if self.should_emit_register_tensor_work():
            wrapper.writeline(
                f"fun_col_impl._register_tensor_work({output_name}, {output_name}_work)"
            )


class InPlaceCollectiveKernel(CollectiveKernel):
    """
    InPlaceCollectiveKernel are those with in-out arguments such as all_reduce.
    Extend this kernel if your collective needs to modify its inputs in-place.
    """

    def __init__(self, layout, inputs, constant_args):
        super().__init__(layout, inputs, constant_args)

    def should_allocate(self):
        return False

    def has_side_effects(self):
        return True

    def codegen_output(self, wrapper, output_name, input_names):
        if len(input_names) > 1:
            wrapper.writeline(f"{output_name} = [{','.join(input_names)}] ")
        else:
            wrapper.writeline(f"{output_name} = {input_names[0]}")


class OutOfPlaceCollectiveKernel(CollectiveKernel):
    """
    OutOfPlaceCollectiveKernel are those that allocate their
    outputs and leave their inputs inplace, such as all_gather.
    """

    def __init__(self, layout, inputs, outputs, constant_args):
        super().__init__(layout, inputs + outputs, constant_args)
        self.outputs = outputs
        self.original_inputs = inputs
        # NOTE: As seen in issue #108780, output buffers of out-of-place collectives
        # could be incorrectly reused. As a safety measure, here we just ban the reuse of them.
        # TODO: A better fix is to figure out how to propagate the aliases properly,
        # so that the buffer is only reused after all its users have consumed it.
        for x in self.outputs:
            V.graph.never_reuse_buffers.add(x.name)

    def should_allocate(self):
        return False

    def has_side_effects(self):
        return True

    def codegen_output(self, wrapper, output_name, input_names):
        input_names = [t.codegen_reference() for t in self.original_inputs]
        wrapper.writeline(f"{output_name}_inputs = [{','.join(input_names)}]")
        wrapper.writeline(f"{output_name} = [{','.join(x.name for x in self.outputs)}]")

    @classmethod
    def create_output_buffers(cls, inputs, size_cb=None):
        outputs = []
        for input in inputs:
            new_size = input.get_size()
            if size_cb is not None:
                size_cb(new_size)
            # new_size[0] *= group_size

            buff = OutputBuffer(
                layout=FlexibleLayout(
                    device=input.get_device(),
                    dtype=input.get_dtype(),
                    size=new_size,
                ),
            )
            outputs.append(buff)
        return outputs

    @classmethod
    def create_output_nodes(cls, coll, output_buffers):
        return [
            MultiOutputNoSizeAssert(
                out_t.layout,
                coll,
                f"[{i}]",
            )
            for i, out_t in enumerate(output_buffers)
        ]


class InPlaceHint(ExternKernel):
    """
    Helper OP to encode an in/out argument that tries to make it inplace whenever possible.
    Wrap the input of your inplace op to enable this behavior.

    The design is based on two key decisions:
    - this node is responsible for allocating the in/out buffer used by the collective.
        This is controlled by the ``should_allocate`` method that returns True here and
        False for the collective node
    - The scheduler special-case this node and enable it to reuse its input.
    """

    def codegen(self, wrapper):
        input_name = self.inputs[0].codegen_reference()
        output_name = self.get_name()
        if not wrapper.did_reuse(self, self.inputs[0]):
            wrapper.writeline(f"{output_name}.copy_({input_name}) #no reuse")

    def __init__(self, layout, input):
        input = self.realize_input(input)
        super().__init__(None, layout, self.unwrap_storage([input]), ())
        self.name = V.graph.register_buffer(self)

    def should_allocate(self):
        return True


class OutputBuffer(ExternKernel):
    """
    Represent the output buffer used by ops that require multiple of them
    """

    def __init__(self, layout):
        super().__init__(name=None, layout=layout, inputs=[])
        self.name = V.graph.register_buffer(self)

    def should_allocate(self):
        return True

    def codegen(self, wrapper):
        wrapper.writeline(f"# collective out buffer {self.name}")


class MultiOutputNoSizeAssert(MultiOutput):
    """
    Extract partial output from a multi-output OP.
    Works like MultiOutput but doesn't assert size. This must be a property guaranteed by the op emitting this.
    """

    def __init__(self, layout, input, index):
        super().__init__(layout, input, [])
        self.index = index

    def codegen(self, wrapper):
        wrapper.writeline(
            f"{self.get_name()} = {self.inputs[0].get_name()}{self.index}"
        )


class Broadcast(InPlaceCollectiveKernel):
    def __init__(self, layout, inputs, constant_args, src):
        super().__init__(layout, inputs, constant_args)
        self.src = src

    def get_mutation_names(self):
        return [self.inputs[0].get_name()]

    def get_unbacked_symbol_defs(self) -> Set[sympy.Symbol]:
        return set()

    @classmethod
    def create(
        cls, x: "TensorBox", src: int, tag: str, ranks: List[int], group_size: int
    ):
        inplace_inputs = cls.wrap_inputs_as_inplace([x])
        packed = Broadcast(
            layout=NoneLayout(inplace_inputs[0].get_device()),  # type: ignore[arg-type]
            inputs=inplace_inputs,
            constant_args=[tag, ranks, group_size],
            src=src,
        )
        mark_node_as_mutating(packed, inplace_inputs[0])
        return inplace_inputs[0]

    def codegen_collective(self, wrapper, output_name, input_names):
        wrapper.writeline(
            f"{output_name}_work = dist.broadcast("
            f"{output_name}, async_op=True, group={output_name}_pg, src={self.src})"
        )


class AllReduceCoalesced(InPlaceCollectiveKernel):
    def __init__(self, layout, inputs, constant_args, reduce_op):
        super().__init__(layout, inputs, constant_args)
        self.reduce_op = reduce_op

    def should_allocate(self):
        return False

    def get_mutation_names(self):
        return [self.inputs[0].get_name()]

    def get_unbacked_symbol_defs(self) -> Set[sympy.Symbol]:
        return set()

    @classmethod
    def create(
        cls,
        inputs: List["TensorBox"],
        reduce_op: str,
        tag: str,
        ranks: List[int],
        group_size: int,
    ):
        inplace_inputs = cls.wrap_inputs_as_inplace(inputs)
        packed = AllReduceCoalesced(
            layout=NoneLayout(inplace_inputs[0].get_device()),  # type: ignore[arg-type]
            inputs=inplace_inputs,
            constant_args=[tag, ranks, group_size],
            reduce_op=reduce_op,
        )
        mark_node_as_mutating(packed, inplace_inputs[0])
        return inplace_inputs

    def codegen_collective(self, wrapper, output_name, input_names):
        wrapper.writeline(
            f"{output_name}_work = dist.all_reduce_coalesced("
            f"{output_name}, "
            f"op=fun_col_impl._str_to_reduce_op('{str(self.reduce_op)}'), "
            f"group={output_name}_pg, "
            "async_op=True)"
        )


class AllReduce(InPlaceCollectiveKernel):
    def __init__(self, layout, inputs, constant_args, reduce_op):
        super().__init__(layout, inputs, constant_args)
        self.reduce_op = reduce_op

    def get_mutation_names(self):
        return [self.inputs[0].get_name()]

    def get_unbacked_symbol_defs(self) -> Set[sympy.Symbol]:
        return set()

    @classmethod
    def create(
        cls, x: "TensorBox", reduce_op: str, tag: str, ranks: List[int], group_size: int
    ):
        inplace_inputs = cls.wrap_inputs_as_inplace([x])

        packed = AllReduce(
            layout=NoneLayout(inplace_inputs[0].get_device()),  # type: ignore[arg-type]
            inputs=inplace_inputs,
            constant_args=[tag, ranks, group_size],
            reduce_op=reduce_op,
        )
        mark_node_as_mutating(packed, inplace_inputs[0])
        return inplace_inputs[0]

    def codegen_collective(self, wrapper, output_name, input_names):
        wrapper.writeline(
            f"{output_name}_work = dist.all_reduce("
            f"{output_name}, async_op=True, group={output_name}_pg, op=fun_col_impl._str_to_reduce_op('{str(self.reduce_op)}'))"
        )


class AllGatherIntoTensor(OutOfPlaceCollectiveKernel):
    def __init__(self, layout, inputs, outputs, constant_args):
        super().__init__(layout, inputs, outputs, constant_args)

    @classmethod
    def create(cls, x: "TensorBox", tag: str, ranks: List[int], group_size: int):
        inputs = [cls.realize_input(x)]

        def compute_size(new_size):
            new_size[0] *= group_size

        outputs = cls.create_output_buffers(inputs, compute_size)

        layout = MultiOutputLayout(inputs[0].get_device())

        packed = AllGatherIntoTensor(
            layout=layout,
            inputs=inputs,
            outputs=outputs,
            constant_args=[tag, ranks, group_size],
        )
        return cls.create_output_nodes(packed, outputs)[0]

    def codegen_collective(self, wrapper, output_name, input_names):
        wrapper.writeline(
            f"{output_name}_work = dist.all_gather_into_tensor("
            f"{output_name}[0], {output_name}_inputs[0], async_op=True, group={output_name}_pg)"
        )


class ReduceScatterTensor(OutOfPlaceCollectiveKernel):
    def __init__(self, layout, inputs, outputs, constant_args, reduce_op):
        super().__init__(layout, inputs, outputs, constant_args)
        self.reduce_op = reduce_op

    @classmethod
    def create(
        cls,
        x: "TensorBox",
        reduce_op: str,
        tag: str,
        ranks: List[int],
        group_size: int,
    ):
        inputs = [cls.realize_input(x)]

        def compute_size(new_size):
            new_size[0] //= group_size

        outputs = cls.create_output_buffers(inputs, compute_size)

        layout = MultiOutputLayout(inputs[0].get_device())

        packed = ReduceScatterTensor(
            layout=layout,
            inputs=inputs,
            outputs=outputs,
            constant_args=[tag, ranks, group_size],
            reduce_op=reduce_op,
        )
        return cls.create_output_nodes(packed, outputs)[0]

    def codegen_collective(self, wrapper, output_name, input_names):
        wrapper.writeline(
            f"{output_name}_work = dist.reduce_scatter_tensor("
            f"{output_name}[0], {output_name}_inputs[0], "
            f"async_op=True, group={output_name}_pg, op=fun_col_impl._str_to_reduce_op('{str(self.reduce_op)}'))"
        )


class AllGatherIntoTensorCoalesced(OutOfPlaceCollectiveKernel):
    def __init__(self, layout, inputs, outputs, constant_args):
        super().__init__(layout, inputs, outputs, constant_args)

    @classmethod
    def create(
        cls,
        inputs: List["TensorBox"],
        tag: str,
        ranks: List[int],
        group_size: int,
    ):
        inputs = [cls.realize_input(x) for x in inputs]

        def compute_size(new_size):
            new_size[0] *= group_size

        outputs = cls.create_output_buffers(inputs, compute_size)

        layout = MultiOutputLayout(inputs[0].get_device())

        packed = AllGatherIntoTensorCoalesced(
            layout=layout,
            inputs=inputs,
            outputs=outputs,
            constant_args=[tag, ranks, group_size],
        )

        return outputs
        # return cls.create_output_nodes(packed, outputs)

    def codegen_collective(self, wrapper, output_name, input_names):
        wrapper.writeline(
            f"{output_name}_work = fun_col_impl._all_gather_into_tensor_coalesced_fallback("
            f"output_tensors={output_name}, "
            f"input_tensors={output_name}_inputs, "
            f"group={output_name}_pg, "
            "async_op=True)"
        )


class ReduceScatterTensorCoalesced(OutOfPlaceCollectiveKernel):
    def __init__(self, layout, inputs, outputs, constant_args, reduce_op):
        super().__init__(layout, inputs, outputs, constant_args)
        self.reduce_op = reduce_op

    @classmethod
    def create(
        cls,
        inputs: List["TensorBox"],
        reduce_op: str,
        tag: str,
        ranks: List[int],
        group_size: int,
    ):
        inputs = [cls.realize_input(x) for x in inputs]

        def compute_size(new_size):
            new_size[0] //= group_size

        outputs = cls.create_output_buffers(inputs, compute_size)

        layout = MultiOutputLayout(inputs[0].get_device())

        _ = ReduceScatterTensorCoalesced(
            layout=layout,
            inputs=inputs,
            outputs=outputs,
            constant_args=[tag, ranks, group_size],
            reduce_op=reduce_op,
        )

        return outputs

    def codegen_collective(self, wrapper, output_name, input_names):
        wrapper.writeline(
            f"{output_name}_work = fun_col_impl._reduce_scatter_tensor_coalesced_fallback("
            f"output_tensors={output_name}, "
            f"input_tensors={output_name}_inputs, "
            f"op=fun_col_impl._str_to_reduce_op('{str(self.reduce_op)}'), "
            f"group={output_name}_pg, "
            "async_op=True)"
        )


# TODO(yifu): replace the CollectiveKernel IR hierarchy with _CollectiveKernel.
class _CollectiveKernel(FallbackKernel):
    def should_allocate(self):
        return False

    def has_side_effects(self):
        return True

    # This is identical to FallbackKernel.set_cpp_kernel(), minus the
    # part that checks against input aliasing and mutation.
    def set_cpp_kernel(self, kernel):
        from .codegen.wrapper import get_cpp_op_schema

        self.cpp_kernel_name = kernel._schema.name
        self.cpp_kernel_overload_name = kernel._schema.overload_name
        self.cpp_kernel_key = f"{self.cpp_kernel_name.replace('::', '_')}_{self.cpp_kernel_overload_name}"  # type: ignore[union-attr]

        self.cpp_op_schema = get_cpp_op_schema(kernel)
        self.ordered_kwargs_for_cpp_kernel = [
            x.name for x in kernel._schema.arguments if x.kwarg_only
        ]

    # NOTE: [In-Place Collective Safety]
    # Between the initiation and completion of an in-place collective, the
    # input buffers are subject to both volatile reads and volatile writes.
    # They must not be read, written to or reused by another kernel. To ensure
    # the constraints, we model collective -> wait_tensor as as two-step
    # mutation of the input buffers.
    @classmethod
    def create_inplace(
        cls, kernel, inputs: Union[TensorBox, List[TensorBox]], *args, **kwargs
    ) -> None:
        cpp_kernel_name = kernel._name
        python_kernel_name = cpp_kernel_name.replace("::", ".")
        with V.graph.fake_mode:
            (
                example_output,
                tensor_args,
                non_tensor_args,
                unflatten_args,
            ) = cls.process_kernel(kernel, inputs, *args, **kwargs)
        for tensor_arg in tensor_args:
            tensor_arg.realize()

        packed = cls(
            NoneLayout(tensor_args[0].get_device()),
            kernel,
            tensor_args,
            non_tensor_args,
            unflatten_args,
        )
        packed.cpp_kernel_name = cpp_kernel_name
        packed.python_kernel_name = python_kernel_name

        def mark_mutation(x):
            if isinstance(x.data, BaseView):
                x = x.data.unwrap_view()
            MutationOutput(x.layout, x, packed)

        pytree.tree_map(lambda inp: mark_mutation(inp), inputs)

    # NOTE: [Out-of-Place Collective Safety]
    # Between the initiation and completion of an out-of-place collective:
    #
    # Input buffers:
    # - Are subject to volatile reads
    # - Can be read by another kernel
    # - Must not be written to or reused by another kernel
    #
    # Output buffers:
    # - Are subject to volatile writes
    # - Must not be read, written to or reused by another kernel
    #
    # To ensure the safety of input buffers without sacrificing read
    # availability, we add input buffers as read deps of wait_tensor kernels.
    #
    # To ensure the safety of output buffers, we model wait_tensor as a
    # mutation to the output buffer. Note we also assumes the user program being
    # correct and the output buffer is not consumed by kernels other than
    # wait_tensor.
    #
    # TODO(yifu): add a pre-grad pass to validate the correctness of collective
    # usage in the user program.
    @classmethod
    def create_out_of_place(
        cls, kernel, inputs: Union[TensorBox, List[TensorBox]], *args, **kwargs
    ):
        cpp_kernel_name = kernel._name
        python_kernel_name = cpp_kernel_name.replace("::", ".")
        with V.graph.fake_mode:
            (
                example_output,
                tensor_args,
                non_tensor_args,
                unflatten_args,
            ) = cls.process_kernel(kernel, inputs, *args, **kwargs)
        for tensor_arg in tensor_args:
            tensor_arg.realize()

        if isinstance(example_output, list):
            device = cls.find_device(tensor_args, example_output)
            packed = cls(
                MultiOutputLayout(device),
                kernel,
                tensor_args,
                non_tensor_args,
                unflatten_args,
            )
            packed.cpp_kernel_name = cpp_kernel_name
            packed.python_kernel_name = python_kernel_name
            packed.outputs = [
                MultiOutput(
                    cls.tensor_to_layout(tensor),
                    packed,
                    [(list, i)],
                )
                for i, tensor in enumerate(example_output)
            ]
            return packed.outputs
        else:
            packed = cls(
                cls.tensor_to_layout(example_output),
                kernel,
                tensor_args,
                non_tensor_args,
                unflatten_args,
            )
            packed.cpp_kernel_name = cpp_kernel_name
            packed.python_kernel_name = python_kernel_name
            packed.outputs = [packed]
            return packed


class _WaitKernel(_CollectiveKernel):
    def get_volatile_reads(self):
        inp = self.inputs[0]
        if isinstance(inp, _CollectiveKernel):
            # Out-of-place single-output
            return [inp.inputs[0]]
        elif isinstance(inp, MultiOutput):
            # This can be two things:
            # 1. Out-of-place multi-output coll
            # 2. In-place coll with inputs coming from another MultiOutput
            coll = inp.inputs[0]
            # Case 1
            if isinstance(coll, _CollectiveKernel):
                _, idx = inp.indices[0]
                return [coll.inputs[idx]]
            # Case 2
            return []
        else:
            # In-place requires no additional deps handling for volatile
            # reads since the inputs are mutated.
            return []

    @classmethod
    def create_wait(cls, kernel, inp: TensorBox) -> None:
        with V.graph.fake_mode:
            (
                example_output,
                tensor_args,
                non_tensor_args,
                unflatten_args,
            ) = cls.process_kernel(kernel, inp)
        packed = cls(
            NoneLayout(inp.get_device()),
            kernel,
            tensor_args,
            non_tensor_args,
            unflatten_args,
        )
        if isinstance(inp.data, BaseView):
            inp = inp.data.unwrap_view()
        MutationOutput(inp.layout, inp, packed)

    def get_read_writes(self):
        read_writes = super().get_read_writes()
        # See [Out-of-Place Collective Safety].
        volatile_reads = self.get_volatile_reads()
        for vr in volatile_reads:
            read_writes.reads.add(dependencies.StarDep(vr.get_name()))
        return read_writes


# NB: recursive structure here reflects val_to_arg_str, avoid
# calling free_unbacked_symbols on "exotic" types that don't get pexpr
# treatment
def maybe_free_unbacked_symbols(s):
    if isinstance(s, (SymTypes, sympy.Expr)):
        # This branch should be impossible in return position
        return free_unbacked_symbols(s)
    elif isinstance(s, (tuple, list)):
        r = set()
        for t in s:
            r |= maybe_free_unbacked_symbols(t)
        return r
    elif isinstance(s, torch.Tensor):
        # This branch is impossible in constant-args position
        return free_unbacked_symbols(s)
    else:
        return set()


class AllToAllSingle(OutOfPlaceCollectiveKernel):
    def __init__(
        self,
        layout,
        inputs,
        outputs,
        constant_args,
        output_split_sizes,
        input_split_sizes,
    ):
        super().__init__(layout, inputs, outputs, constant_args)
        self.output_split_sizes = output_split_sizes
        self.input_split_sizes = input_split_sizes

    def get_unbacked_symbol_uses(self) -> Set[sympy.Symbol]:
        r = set()
        if self.output_split_sizes is not None:
            r |= free_unbacked_symbols(self.output_split_sizes)
        if self.input_split_sizes is not None:
            r |= free_unbacked_symbols(self.input_split_sizes)
        return r

    @classmethod
    def create(
        cls,
        x: "TensorBox",
        output_split_sizes: Optional[List[Expr]],
        input_split_sizes: Optional[List[Expr]],
        tag: str,
        ranks: List[int],
        group_size: int,
    ):
        inputs = [cls.realize_input(x)]

        def compute_size(new_size):
            if output_split_sizes is not None:
                new_size[0] = sum(output_split_sizes)

        outputs = cls.create_output_buffers(inputs, compute_size)

        layout = MultiOutputLayout(inputs[0].get_device())

        packed = AllToAllSingle(
            layout=layout,
            inputs=inputs,
            outputs=outputs,
            constant_args=[tag, ranks, group_size],
            output_split_sizes=output_split_sizes,
            input_split_sizes=input_split_sizes,
        )
        return cls.create_output_nodes(packed, outputs)[0]

    def codegen_collective(self, wrapper, output_name, input_names):
        tag, ranks, group_size = self.constant_args

        # TODO: might be necessary to do some pretty printing on
        # split sizes
        wrapper.writeline(
            f"{output_name}_work = dist.all_to_all_single("
            f"{output_name}[0], {output_name}_inputs[0], "
            f"output_split_sizes={self.output_split_sizes}, "
            f"input_split_sizes={self.input_split_sizes}, "
            f"group={output_name}_pg, async_op=True)"
        )<|MERGE_RESOLUTION|>--- conflicted
+++ resolved
@@ -7173,47 +7173,6 @@
 
 
 @dataclasses.dataclass
-<<<<<<< HEAD
-class EffectfulKernel(FallbackKernel):
-    def __init__(
-        self,
-        layout,
-        kernel,
-        tensor_args,
-        nontensor_args,
-        unflatten_args,
-        kwargs=None,
-    ):
-        super().__init__(
-            layout,
-            kernel,
-            tensor_args,
-            nontensor_args,
-            unflatten_args,
-            kwargs=None,
-        )
-
-        from torch._higher_order_ops.effects import get_effect_key
-
-        effect_type = get_effect_key(kernel, (*nontensor_args, *tensor_args), kwargs)
-        assert effect_type is not None
-        self.effect_type = effect_type
-        self.prev_effect_buffer = V.graph.effectful_ops.get(effect_type, None)
-        V.graph.effectful_ops[effect_type] = self
-
-    def get_read_writes(self):
-        read_writes = super().get_read_writes()
-
-        if self.prev_effect_buffer is not None:
-            read_writes.reads.add(
-                dependencies.StarDep(self.prev_effect_buffer.get_name())
-            )
-
-        return read_writes
-
-    def has_side_effects(self):
-        return True
-=======
 class WhileLoop(ExternKernel):
     operands: Optional[List[TensorBox]] = None
     cond_subgraph: Optional[Subgraph] = None
@@ -7321,7 +7280,47 @@
 
     def codegen(self, wrapper):
         wrapper.codegen_while_loop(self)
->>>>>>> 8bad7b63
+
+
+class EffectfulKernel(FallbackKernel):
+    def __init__(
+        self,
+        layout,
+        kernel,
+        tensor_args,
+        nontensor_args,
+        unflatten_args,
+        kwargs=None,
+    ):
+        super().__init__(
+            NoneLayout(layout.device),
+            kernel,
+            tensor_args,
+            nontensor_args,
+            unflatten_args,
+            kwargs=None,
+        )
+
+        from torch._higher_order_ops.effects import get_effect_key
+
+        effect_type = get_effect_key(kernel, (*nontensor_args, *tensor_args), kwargs)
+        assert effect_type is not None
+        self.effect_type = effect_type
+        self.prev_effect_buffer = V.graph.effectful_ops.get(effect_type, None)
+        V.graph.effectful_ops[effect_type] = self
+
+    def get_read_writes(self):
+        read_writes = super().get_read_writes()
+
+        if self.prev_effect_buffer is not None:
+            read_writes.reads.add(
+                dependencies.StarDep(self.prev_effect_buffer.get_name())
+            )
+
+        return read_writes
+
+    def has_side_effects(self):
+        return True
 
 
 class InterpreterShim(torch.fx.Interpreter):
