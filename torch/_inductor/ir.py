--- conflicted
+++ resolved
@@ -343,31 +343,6 @@
     get_unbacked_symbol_uses: Callable[[], Set[sympy.Symbol]]
 
 
-class _OpCounterCSE:
-    """Shim to count how many ops are used"""
-
-    def __init__(self, inner):
-        super().__init__()
-        self.parent_handler = inner
-        self.op_count = 0
-        self.var_names = {}
-
-    def __getattr__(self, name):
-        def inner(*args, **kwargs):
-            val = getattr(self.parent_handler, name)(*args, **kwargs)
-            if name == "indirect_indexing":
-                return val
-            if val not in self.var_names:
-                varname = f"tmp{self.op_count}"
-                self.op_count += 1
-                self.var_names[val] = varname
-                return varname
-            else:
-                return self.var_names[val]
-
-        return inner
-
-
 @dataclasses.dataclass
 class Loops(IRNode):
     device: torch.device
@@ -435,11 +410,7 @@
     def inner_fn_opcount(self):
         from .ir import FlexibleLayout
 
-<<<<<<< HEAD
-        opcounter = _OpCounterCSE(V.MockHandler())
-=======
         opcounter = OpCounterCSE(V.MockHandler())
->>>>>>> e29eb39e
 
         with V.set_ops_handler(opcounter), patch.object(
             FlexibleLayout, "allow_indexing", True
@@ -457,13 +428,10 @@
 
     def has_large_inner_fn(self):
         return self.inner_fn_opcount() > config.realize_opcount_threshold
-<<<<<<< HEAD
-=======
 
     def inner_fn_free_unbacked_symbols(self):
         index = self._index(self.ranges)
         return extract_free_unbacked_symbols(self.inner_fn, index)
->>>>>>> e29eb39e
 
     def get_reads(self):
         with patch.object(FlexibleLayout, "allow_indexing", True):
@@ -670,14 +638,11 @@
         index = self._index(self.ranges)
         rindex = self._index(self.reduction_ranges, "r")
         return (index, rindex)
-<<<<<<< HEAD
-=======
 
     def inner_fn_free_unbacked_symbols(self):
         index = self._index(self.ranges)
         rindex = self._index(self.reduction_ranges, "r")
         return extract_free_unbacked_symbols(self.inner_fn, index, rindex)
->>>>>>> e29eb39e
 
     def constant_to_device(self, device):
         """Move this to a given device. Requires that all reads are to constants."""
@@ -1661,9 +1626,6 @@
     def inner_fn_args(self):
         index = self._index(self.ranges)
         rindex = self._index(self.scan_ranges, "r")
-<<<<<<< HEAD
-        return (index, rindex)
-=======
         idx = self.reindex(index, rindex)
         return (idx,)
 
@@ -1672,7 +1634,6 @@
         rindex = self._index(self.scan_ranges, "r")
         idx = self.reindex(index, rindex)
         return extract_free_unbacked_symbols(self.inner_fn, idx)
->>>>>>> e29eb39e
 
     @classmethod
     def create(
