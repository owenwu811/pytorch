import collections
import contextlib
import dataclasses
import functools
import itertools
import logging
import re
import textwrap
import traceback
from contextlib import nullcontext
from enum import Enum
from functools import partial
from typing import (
    Any,
    Callable,
    ClassVar,
    Dict,
    Iterable,
    List,
    Optional,
    Sequence,
    Set,
    Tuple,
    TYPE_CHECKING,
    Union,
)
from unittest.mock import patch

import sympy
from sympy import Expr, Integer

import torch._export.serde.schema as export_schema

import torch._logging

import torch.fx
import torch.utils._pytree as pytree
from torch._dynamo.device_interface import get_interface_for_device
from torch._dynamo.utils import identity
from torch._export.serde.serialize import GraphModuleSerializer
from torch._higher_order_ops.auto_functionalize import can_auto_functionalize
from torch._prims_common import (
    compute_required_storage_length,
    is_boolean_dtype,
    is_float_dtype,
    make_channels_last_strides_for,
    make_contiguous_strides_for,
    StrideType,
)
from torch._subclasses.fake_tensor import get_schema_info
from torch.fx.experimental.symbolic_shapes import free_unbacked_symbols, SymTypes
from torch.utils._sympy.functions import CleanDiv, FloorDiv, ModularIndexing

from . import config, dependencies
from .codegen.common import index_prevent_reordering
from .dependencies import (
    extract_free_unbacked_symbols,
    extract_input_node_reduction_ranges,
    extract_read_writes,
    var_builder,
)
from .ops_handler import OpCounterCSE
from .utils import (
    argsort,
    cache_on_self,
    convert_shape_to_inductor,
    convert_shape_to_symint,
    developer_warning,
    do_bench,
    get_kernel_metadata,
    is_dynamic,
    pad_listlike,
    sympy_dot,
    sympy_index_symbol,
    sympy_product,
    sympy_subs,
)
from .virtualized import ops, V

if TYPE_CHECKING:
    from .graph import GraphLowering

log = logging.getLogger(__name__)
indent = functools.partial(textwrap.indent, prefix="  ")
aten = torch.ops.aten

""" [Note: Inductor IR]

Inductor's IR is produced by executing 'lowering' code (see lowering.py).  Each
lowering is registered to a particular aten operator, and expects inputs that
correspond to the aten schema.  However, in place of torch Tensor inputs, lowerings
expect Inductor TensorBox inputs.

TensorBox IR represents torch tensors.  Tensors are sometimes single objects owning
storage, and sometimes views of another Tensor's storage.  Mutating tensor operations
(such as add_()) affect the underlying storage and any associated views.  Other operations
(such as .t_()) update metadata about the current view but don't modify the underlying storage.

To model this in Inductor, the IR distinguishes between TensorBox, View, StorageBox and Buffer.

TensorBox is the top level IR construct that any lowering should produce and maps to a torch.Tensor
output from an operation.  But just as torch.Tensors take different forms, TensorBox IR can
reference View IR or directly reference StorageBox IRs.

Some Inductor lowerings produce new sets of 'Box'es, while others (such as .t() or other view ops)
may take an existing TensorBox and point it to a new underlying View IR.

Tensors that directly own storage are represented as a chain of:
TensorBox -> StorageBox -> Buffer
where Buffer is a simple (1D) allocation, and StorageBox introduces the concept of a Layout.

If you mutate the data of such a tensor, we swing the StorageBox pointer to point to a new buffer
(leaving the old buffer unmodified and functionalizing the operation).

Tensors backed by views add one more indirection to the IR.
TensorBox -> View -> StorageBox -> Buffer
In these cases, the underlying StorageBox/Buffer will be shared with the pre-view TensorBox.
"""


def validate_ir(node_or_nodes):
    def _check_tensorbox(nodes):
        # Could expand this to check deeper properties
        # (e.g. TensorBox points to View or StorageBox)
        if isinstance(nodes, (list, tuple)):
            for node in nodes:
                _check_tensorbox(node)
        elif isinstance(nodes, dict):
            for node in nodes.values():
                _check_tensorbox(node)
        else:
            assert isinstance(
                nodes,
                (
                    torch._inductor.ir.ExpandView,
                    DynamicScalar,
                    AssertScalar,
                    TensorBox,
                    sympy.logic.boolalg.Boolean,
                    Expr,
                ),
            ), f"Found {type(nodes)}, which is not a supported top level IR node. See [Note: Inductor IR]"

    # Be picky about the accepted data structure (don't use pytree here)
    _check_tensorbox(node_or_nodes)


def ops_wrapper(name):
    assert isinstance(name, str)

    def fn(*args, **kwargs):
        return getattr(ops, name)(*args, **kwargs)

    return fn


def inverse_reorder(order):
    inv_order = dict(zip(order, range(len(order))))

    def reindex(index):
        assert len(index) == len(inv_order)
        return [index[inv_order[i]] for i in range(len(index))]

    return reindex


def same_reorder(order):
    def reindex(index):
        assert len(index) == len(order)
        return [index[order[i]] for i in range(len(index))]

    return reindex


def fuse_reindexing(reindex1, reindex2):
    def reindex(index):
        return reindex1(reindex2(index))

    return reindex


NHWC_STRIDE_ORDER = [3, 0, 2, 1]


def stride_order2fill_order(order):
    """
    Convert stride order to fill order
    For channel last format,
    stride order = [3, 0, 2, 1] and fill order = [1, 3, 2, 0]
    """
    lookup = {pos: idx for idx, pos in enumerate(order)}
    fill_order = [lookup[i] for i in range(len(order))]
    return fill_order


def get_stride_order(seq: Sequence[int]) -> List[int]:
    """
    Convert strides to stride order
    """
    sorted_idx: List[int] = argsort(seq)
    out = [0 for _ in range(len(seq))]
    for i, elem in enumerate(sorted_idx):
        out[elem] = i
    return out


def ir_node_to_tensor(x, guard_shape=True):
    if x is None:
        return None

    shape_fn: Callable[[Expr], Union[int, Expr]]
    if not guard_shape:
        shape_fn = V.graph.sizevars.size_hint
    else:
        shape_fn = identity
    size = [shape_fn(s) for s in x.get_size()]
    stride: StrideType
    if is_storage_and_layout(x):
        stride = [shape_fn(s) for s in x.get_layout().stride]  # type: ignore[misc]
    else:
        stride = make_contiguous_strides_for(size)  # type: ignore[arg-type]
    dtype = x.get_dtype()
    device = x.get_device()
    size = convert_shape_to_symint(size)
    stride = convert_shape_to_symint(stride)
    t = torch.empty_strided(
        size=size, stride=stride, dtype=dtype, device=device
    ).zero_()
    return t


def may_convert_to_optional(value):
    if isinstance(value, list) and not value:
        # [None] makes sure the cpp wrapper codegen will generate something like
        # {c10::nullopt} instead of {}
        return [None]
    return value


def get_device_type(x):
    if getattr(x, "get_device", None):
        return get_device_type(x.get_device())
    if isinstance(x, torch.device):
        return x.type
    return None


def is_triton(x):
    return get_device_type(x) == "cuda"


def is_cpu(x):
    return get_device_type(x) == "cpu"


class IRNode:
    _current_origins: ClassVar[Set[Any]] = set()

    @staticmethod
    @contextlib.contextmanager
    def current_origins(origins: Set[torch.fx.Node]):
        old = IRNode._current_origins
        IRNode._current_origins = old | origins
        try:
            yield
        finally:
            IRNode._current_origins = old

    def __post_init__(self):
        self.origins = set(self._current_origins)
        self.traceback = traceback.format_stack() if config.debug_ir_traceback else None

    def get_traceback(self):
        return self.traceback

    def common_repr(self):
        origins = f"origins={getattr(self, 'origins', '')}"
        if len(origins) > 64:
            # this can get *very* long
            origins = f"{origins[:61]}..."
        return [origins]

    def str_helper(self, lines):
        lines = lines + self.common_repr()
        lines = indent(",\n".join(map(str, lines)))
        return f"{type(self).__name__}(\n{lines}\n)"

    def is_user_of(self, name):
        return name in self.get_read_names()

    @cache_on_self
    def get_read_names(self):
        return {dep.name for dep in self.get_reads()}

    def get_dtype(self):
        return self.dtype

    def get_layout(self):
        raise NotImplementedError(f"get_layout() is not implemented by {type(self)}!")

    def get_size(self):
        raise NotImplementedError(f"get_size() is not implemented by {type(self)}!")

    def get_numel(self):
        return sympy_product(self.get_size())

    def is_zero_elements(self):
        return V.graph.sizevars.is_expr_static_and_true(sympy.Eq(self.get_numel(), 0))  # type: ignore[arg-type]

    def realize(self):
        """
        If the IRNode refers to data which has not been materialized (e.g.,
        it is a Pointwise/Reduction that could potentially have more
        compute fused into it), realize the IRNode into physical memory,
        ending the possibility of fusing into it, but allowing, e.g., multiple
        users to access the data without having to recompute.

        Check StorageBox.realize for a particularly notable implementation.

        TODO(ezyang): I think, in principle, every IRNode should have an
        implementation of this, and most of the time no-op is OK, but you
        really do have to audit each IRNode for this, so for now, raise
        an error if it's not implemented.  Note that some code in graph.py
        will catch this thrown error and suppress it with a warning.
        """
        raise NotImplementedError(f"realize NYI on {type(self)}")

    def codegen_reference(self, writer=None):
        raise NotImplementedError(f"codegen_reference NYI on {type(self)}")

    # The abstract method declarations below serve to convince mypy that all IRNode instances have these functions
    # defined, while having no effect at runtime. We cannot create stub implementations here because other parts of
    # the code dynamically check for defined attributes.
    get_device: Callable[[], torch.device]
    dtype: torch.dtype
    get_name: Callable[[], str]
    get_reads: Callable[[], Any]
    get_stride: Callable[[], Any]
    get_storage_numel: Callable[[], Any]
    has_exceeded_max_reads: Callable[[], bool]
    make_loader: Callable[[], Callable[[Any], Any]]
    make_indexer: Callable[[], Callable[[Any], Any]]
    mark_reuse: Callable[[int], None]
    realize_hint: Callable[[], None]
    get_unbacked_symbol_uses: Callable[[], Set[sympy.Symbol]]


@dataclasses.dataclass
class Loops(IRNode):
    device: torch.device
    dtype: torch.dtype
    inner_fn: Callable[..., Any]
    ranges: List[Expr]

    def get_unbacked_symbol_uses(self) -> Set[sympy.Symbol]:
        return set().union(
            *(free_unbacked_symbols(e) for e in self.ranges),
            self.inner_fn_free_unbacked_symbols(),
        )

    def __str__(self, names=("ranges",)):
        return self.str_helper(
            [
                f"'{self.device.type}'",
                str(self.dtype),
                self.inner_fn_str(),
            ]
            + [f"{name}={getattr(self, name)}" for name in names]
            + [f"origin_node={self.origin_node!r}"]
        )

    def __post_init__(self):
        super().__post_init__()
        self.origin_node = None

    __repr__ = __str__

    def get_device(self):
        return self.device

    def get_origin_node(self):
        return self.origin_node

    def get_size(self):
        return self.ranges

    def get_pointwise_size(self):
        return self.ranges

    def is_extern(self):
        return False

    @classmethod
    def create(cls, *args, **kwargs):
        origin_node = kwargs.pop("origin_node", None)
        tb = kwargs.pop("traceback", None)
        r = cls(*args, **kwargs)
        r.origin_node = origin_node
        r.traceback = (
            tb or traceback.format_stack() if config.debug_ir_traceback else None
        )
        return TensorBox.create(r)

    @staticmethod
    def _index(ranges, prefix="i"):
        return [
            sympy.Integer(0) if s == 1 else sympy_index_symbol(f"{prefix}{n}")
            for n, s in enumerate(ranges)
        ]

    @cache_on_self
    def inner_fn_opcount(self):
        from .ir import FlexibleLayout

        opcounter = OpCounterCSE(V.MockHandler())

        with V.set_ops_handler(opcounter), patch.object(
            FlexibleLayout, "allow_indexing", True
        ):
            result = self.inner_fn(*self.inner_fn_args())
            return opcounter.op_count

    def inner_fn_args(self):
        return (self._index(self.ranges),)

    def inner_fn_str(self):
        return V.KernelFormatterHandler.ir_to_string(
            self.inner_fn, *self.inner_fn_args()
        )

    def has_large_inner_fn(self):
        return self.inner_fn_opcount() > config.realize_opcount_threshold

    def inner_fn_free_unbacked_symbols(self):
        index = self._index(self.ranges)
        return extract_free_unbacked_symbols(self.inner_fn, index)

    def get_reads(self):
        with patch.object(FlexibleLayout, "allow_indexing", True):
            if self.get_reduction_type():
                return extract_read_writes(
                    self.make_loader(),
                    self.get_size(),
                    self.get_reduction_size(),
                ).reads
            else:
                return extract_read_writes(
                    self.make_loader(),
                    self.get_size(),
                ).reads

    def get_reduction_size(self):
        raise NotImplementedError(
            f"get_reduction_size() is not implemented by {type(self)}!"
        )

    def get_reduction_type(self):
        raise NotImplementedError(
            f"get_reduction_type() is not implemented by {type(self)}!"
        )

    def constant_to_device(self, device):
        raise NotImplementedError(
            f"constant_to_device() is not implemented by {type(self)}!"
        )


def nop_loader_fn(idx, *, dtype):
    if dtype.is_floating_point:
        return ops.constant(float("nan"), dtype)
    else:
        return ops.constant(0, dtype)


class Pointwise(Loops):
    def make_loader(self):
        # Make zero-element loops into a no-op
        if self.is_zero_elements():
            return partial(nop_loader_fn, dtype=self.dtype)

        return self.inner_fn

    def get_reduction_size(self):
        return []

    def get_reduction_type(self):
        return None

    def store_output(self, output_name, indexer, vars):
        loader = self.make_loader()
        return ops.store(output_name, indexer(vars), loader(vars))

    def constant_to_device(self, device):
        """Move this to a given device. Requires that all reads are to constants."""
        loader = self.make_loader()
        loader = patch.object(ConstantBuffer, "override_device", device)(loader)
        return Pointwise(device, self.dtype, loader, self.ranges)


@dataclasses.dataclass
class Scatter(Pointwise):
    output_indexer: Callable[[List[Expr]], Expr]
    scatter_mode: Optional[str] = None

    def constant_to_device(self, device):
        """Move this to a given device. Requires that all reads are to constants."""
        loader = self.make_loader()
        loader = patch.object(ConstantBuffer, "override_device", device)(loader)
        return Scatter(
            device,
            self.dtype,
            loader,
            self.ranges,
            self.output_indexer,
            self.scatter_mode,
        )

    def store_output(self, output_name, indexer, vars):
        loader = self.make_loader()
        return ops.store(
            output_name,
            indexer(self.output_indexer(vars)),
            loader(vars),
            mode=self.scatter_mode,
        )


class ReductionHint(Enum):
    INNER = 0
    OUTER = 1
    OUTER_TINY = 2
    DEFAULT = 3


class TileHint(Enum):
    SQUARE = 0
    DEFAULT = 1


REDUCTION_COMBINE_FN = {
    "any": ops_wrapper("logical_or"),
    "max": ops_wrapper("maximum"),
    "min": ops_wrapper("minimum"),
    "prod": ops_wrapper("mul"),
    "sum": ops_wrapper("add"),
    "xor_sum": ops_wrapper("bitwise_xor"),
}


def get_reduction_combine_fn(reduction_type, dtype, arg_break_ties_left=True):
    if reduction_type in REDUCTION_COMBINE_FN:
        combine_fn = REDUCTION_COMBINE_FN[reduction_type]
    elif reduction_type in {"argmax", "argmin"}:

        def combine_fn(a, b):
            a_value, a_index = a
            b_value, b_index = b

            if reduction_type == "argmin":
                mask = ops.lt(a_value, b_value)
            else:
                mask = ops.gt(a_value, b_value)

            equal = ops.eq(a_value, b_value)
            if is_float_dtype(dtype):
                a_isnan = ops.ne(a_value, a_value)
                b_isnan = ops.ne(b_value, b_value)
                mask = ops.logical_or(mask, ops.gt(a_isnan, b_isnan))
                equal = ops.logical_or(equal, ops.logical_and(a_isnan, b_isnan))

            tie = (
                ops.lt(a_index, b_index)
                if arg_break_ties_left
                else ops.gt(a_index, b_index)
            )
            mask = ops.logical_or(mask, ops.logical_and(equal, tie))
            return (
                ops.where(mask, a_value, b_value),
                ops.where(mask, a_index, b_index),
            )

    elif reduction_type == "welford_combine":

        def combine_fn(a, b):
            a_mean, a_m2, a_weight = a
            b_mean, b_m2, b_weight = b

            delta = b_mean - a_mean
            new_weight = a_weight + b_weight
            w2_over_w = b_weight / new_weight
            return (
                a_mean + delta * w2_over_w,
                a_m2 + b_m2 + delta * delta * a_weight * w2_over_w,
                new_weight,
            )

    else:
        raise NotImplementedError(f"unknown reduction_type={reduction_type}")

    return combine_fn


@dataclasses.dataclass
class Reduction(Loops):
    reduction_ranges: List[Expr]
    reduction_type: str
    # self.dtype represents the dst dtype
    src_dtype: torch.dtype
    reduction_hint: ReductionHint

    def __str__(self):
        return Loops.__str__(  # type: ignore[call-arg]
            self, names=("ranges", "reduction_ranges", "reduction_type")
        )

    def __repr__(self):
        return self.__str__()

    def get_unbacked_symbol_uses(self) -> Set[sympy.Symbol]:
        return super().get_unbacked_symbol_uses() | set().union(
            *(free_unbacked_symbols(e) for e in self.reduction_ranges)
        )

    def get_reduction_size(self):
        return self.reduction_ranges

    def get_reduction_type(self):
        return self.reduction_type

    def store_reduction(self, output_name, indexer, vars, reduction_vars):
        value = ops.reduction(
            self.dtype,
            self.src_dtype,
            self.reduction_type,
            self.inner_fn(vars, reduction_vars),
        )
        return ops.store_reduction(output_name, indexer(vars), value)

    def index_length(self):
        return len(self.ranges) + len(self.reduction_ranges)

    def inner_fn_args(self):
        index = self._index(self.ranges)
        rindex = self._index(self.reduction_ranges, "r")
        return (index, rindex)

    def inner_fn_free_unbacked_symbols(self):
        index = self._index(self.ranges)
        rindex = self._index(self.reduction_ranges, "r")
        return extract_free_unbacked_symbols(self.inner_fn, index, rindex)

    def constant_to_device(self, device):
        """Move this to a given device. Requires that all reads are to constants."""
        loader = self.make_loader()
        loader = patch.object(ConstantBuffer, "override_device", device)(loader)
        return Reduction(
            device,
            self.dtype,
            loader,
            self.ranges,
            self.reduction_ranges,
            self.reduction_type,
            self.src_dtype,
            ReductionHint.DEFAULT,
        )

    @staticmethod
    def num_splits(
        device,
        dst_dtype,
        src_dtype,
        inner_fn,
        ranges,
        reduction_ranges,
        reduction_type,
        reduction_numel,
        input_node: Optional[IRNode] = None,
    ):
        def _is_static(x):
            return isinstance(x, (int, sympy.Integer))

        reduction_numel_hint = V.graph.sizevars.symbolic_hint(reduction_numel)
        numel_hint = V.graph.sizevars.symbolic_hint(sympy_product(ranges))

        should_split = (
            is_triton(device)
            and reduction_type
            not in {
                "argmax",
                "argmin",
            }
            and config.split_reductions
            # We don't support unbacked symints
            and _is_static(reduction_numel_hint)
            and _is_static(numel_hint)
        )
        if not should_split:
            return ReductionHint.DEFAULT, 1

        device_interface = get_interface_for_device(get_device_type(device))
        num_sm = device_interface.Worker.get_device_properties(
            device
        ).multi_processor_count
        min_elements_per_thread = 32
        max_elements_per_thread = 512
        threads_per_sm = 2048
        min_elements_per_device = min_elements_per_thread * num_sm * threads_per_sm
        max_elements_per_device = max_elements_per_thread * num_sm * threads_per_sm

        def inner_reduction_splits(reduction_numel_hint, numel_hint):
            # do heuristics that's close to eager mode for split inner reduction
            # we leak reduction autotune configs here, and will need to refactor to avoid this later
            num_warps = 8
            num_threads = 32 * num_warps
            if numel_hint >= 2 * num_sm:  # don't split if there are enough outputs
                return 1
            if reduction_numel_hint <= 8192:
                return 1
            if reduction_numel_hint * numel_hint <= min_elements_per_device:
                split_size = min_elements_per_thread
            elif reduction_numel_hint * numel_hint < max_elements_per_device:
                target_blocks = num_sm * threads_per_sm // (2 * num_threads)
                blocks_per_output = (target_blocks + numel_hint - 1) // numel_hint
                tmp_split_size = (
                    reduction_numel_hint + num_threads * blocks_per_output - 1
                ) // (num_threads * blocks_per_output)
                divisors = sympy.divisors(reduction_numel_hint)
                closest = min(divisors, key=lambda x: abs(x - tmp_split_size))
                if abs(closest - tmp_split_size) < 30:
                    # prefer even splits, but never smalle than min_elements_per_thread
                    split_size = max(closest, min_elements_per_thread)
                else:
                    split_size = tmp_split_size
            else:
                divisors = sympy.divisors(reduction_numel_hint)
                closest = min(divisors, key=lambda x: abs(x - max_elements_per_thread))
                if abs(closest - max_elements_per_thread) < 50:
                    # prefer even splits
                    split_size = closest
                else:
                    split_size = max_elements_per_thread
            return (reduction_numel_hint + split_size * num_threads - 1) // (
                split_size * num_threads
            )

        def outer_reduction_splits(reduction_numel_hint, numel_hint):
            # TODO the best heuristic currently has XBLOCK (corresponding to numel_hint) 128
            # extend to even smaller number of outputs
            num_warps = 8
            num_threads = num_warps * 32
            rvals_per_thread = 4  # comes from heuristics, refactor to not leak here
            xvals_per_block = 128
            xblocks = (numel_hint + xvals_per_block - 1) // xvals_per_block
            if reduction_numel_hint * numel_hint < min_elements_per_device:
                split_size = min_elements_per_thread
            elif reduction_numel_hint * numel_hint < max_elements_per_device:
                target_blocks = num_sm * threads_per_sm // (num_threads)
                target_blocks = (target_blocks + xblocks - 1) // xblocks
                tmp_split_size = (
                    reduction_numel_hint + rvals_per_thread * target_blocks - 1
                ) // (rvals_per_thread * target_blocks)
                divisors = sympy.divisors(reduction_numel_hint)
                closest = min(divisors, key=lambda x: abs(x - tmp_split_size))
                if abs(tmp_split_size - closest) < 20:
                    split_size = max(closest, min_elements_per_thread)
                else:
                    split_size = tmp_split_size
            else:
                divisors = sympy.divisors(reduction_numel_hint)
                closest = min(divisors, key=lambda x: abs(x - max_elements_per_thread))
                if abs(closest - max_elements_per_thread) < 50:
                    # prefer even splits
                    split_size = closest
                else:
                    split_size = max_elements_per_thread

            return (reduction_numel_hint + rvals_per_thread * split_size - 1) // (
                rvals_per_thread * split_size
            )

        # easy cases
        if numel_hint == 1:
            split = inner_reduction_splits(reduction_numel_hint, numel_hint)
            if split == 1:
                # No need to split.
                return ReductionHint.INNER, split
            if (
                len(ranges) == 0
                and input_node is not None
                and isinstance(input_node, TensorBox)
            ):
                # Only handles the case where keep_dim = False.
                # Otherwise, we need to propagate reduction dim info to the stage where
                # the intermediate loader of the first Reduction is generated.
                new_ranges, new_reduction_ranges = extract_input_node_reduction_ranges(
                    input_node
                )
                if new_ranges is not None and new_reduction_ranges is not None:
                    extracted_numel_hint = V.graph.sizevars.symbolic_hint(
                        sympy_product(new_ranges + new_reduction_ranges)
                    )
                    if reduction_numel_hint == extracted_numel_hint:
                        log.debug(
                            "Use previous IRNode's range and reduction_ranges instead of split. "
                            "current ranges: %s, current reduction ranges: %s, current split: %d, "
                            "new ranges: %s, new reduction ranges: %s",
                            ranges,
                            reduction_ranges,
                            split,
                            new_ranges,
                            new_reduction_ranges,
                        )
                        # If the input_node or its dependent nodes are also Reduction nodes,
                        # use reduction_sizes of this node or its dependent nodes directly.
                        return ReductionHint.INNER, -1
            return ReductionHint.INNER, split
        if (
            reduction_numel_hint <= min_elements_per_thread
            or numel_hint >= num_sm * 2 * 32
        ):
            return ReductionHint.DEFAULT, 1

        r = Reduction(
            device,
            dst_dtype,
            inner_fn,
            ranges,
            reduction_ranges,
            reduction_type,
            src_dtype,
            ReductionHint.DEFAULT,
        )

        def get_read_indices(r):
            cb = ComputedBuffer(
                name=None,
                layout=FlexibleLayout(
                    device=r.get_device(),
                    dtype=r.get_dtype(),
                    size=r.get_size(),
                ),
                data=r,
            )
            read_writes = cb.get_read_writes()
            # try finding the full size producer
            # TODO this will fail for something like ((1, N) * (N, 1)).sum()
            # this would also possibly be wrong for producers with the different contiguity but we hope those cases are rare
            range_vars = [
                r
                for r in read_writes.range_vars
                if isinstance(r, sympy.Expr) and not isinstance(r, sympy.Number)
            ]
            indices = []
            changed = False
            for md in sorted(read_writes.reads, key=lambda x: x.name):
                if all(r in md.index.free_symbols for r in range_vars):
                    indices.append(md.index)
                    if md.name in V.graph.name_to_buffer:
                        buf = V.graph.name_to_buffer[md.name]
                        original_stride = buf.layout.stride
                        buf.decide_layout()
                        if buf.layout.stride != original_stride:
                            changed = True
            return indices, changed

        indices, changed = get_read_indices(r)
        if changed:
            indices, _ = get_read_indices(r)

        if len(indices) == 0:
            # TODO determine splits when all inputs are broadcast
            return ReductionHint.DEFAULT, 1

        (_, reduction_vars), ranges = dependencies.index_vars_squeeze(
            r.get_size(), r.get_reduction_size()
        )
        num_outer = 0
        num_inner = 0
        for i in indices:
            i = V.graph.sizevars.simplify_with_ranges(i, ranges)
            strides = V.graph.sizevars.stride_hints(i, reduction_vars, ranges.keys())
            outer = all(s > 1 for s in strides)
            if outer:
                num_outer += 1
            else:
                num_inner += 1
        if num_inner > num_outer:
            return ReductionHint.INNER, inner_reduction_splits(
                reduction_numel_hint, numel_hint
            )
        else:
            return ReductionHint.OUTER, outer_reduction_splits(
                reduction_numel_hint, numel_hint
            )

    @staticmethod
    def _unroll_reduction_fn(inner_fn, reduction_ranges, reduction_type, src_dtype):
        """Convert inner_fn from a reduction to an pointwise"""
        reduction_ranges = [
            V.graph.sizevars.evaluate_static_shape(x) for x in reduction_ranges
        ]

        combine_fn = get_reduction_combine_fn(reduction_type, src_dtype)

        def fn(index):
            return functools.reduce(
                combine_fn,
                (
                    value_fn(index, rindex)
                    for rindex in itertools.product(
                        *[range(x) for x in reduction_ranges]
                    )
                ),
            )

        if reduction_type in ("argmin", "argmax"):
            flatten_index = FixedLayout(
                None,  # type: ignore[arg-type]
                None,  # type: ignore[arg-type]
                reduction_ranges,
                FlexibleLayout.contiguous_strides(reduction_ranges),
            ).make_indexer()

            def value_fn(index, rindex):
                rindex = [sympy.expand(i) for i in rindex]
                return (
                    inner_fn(index, rindex),
                    ops.index_expr(flatten_index(rindex), torch.int64),
                )

            return lambda index: fn(index)[1]
        else:
            value_fn = inner_fn
            return fn

    @classmethod
    def create(  # type: ignore[override]
        cls,
        device: torch.device,
        dst_dtype: torch.dtype,
        src_dtype: torch.dtype,
        inner_fn: Callable[..., Any],
        ranges: List[Expr],
        reduction_ranges: List[Expr],
        reduction_type: str,
        reduction_hint: ReductionHint = ReductionHint.DEFAULT,
        input_node: Optional[IRNode] = None,
    ):
        reduction_numel = V.graph.sizevars.simplify(sympy_product(reduction_ranges))

        if reduction_numel == 0:
            # N.B. This is a hack to generate the literal of the given type
            # Ideally, we should be fixing `def constant` in triton.py
            # but it breaks due to hardcoded dtypes in other places
            def py_cnst(val):
                return (
                    bool(val)
                    if dst_dtype == torch.bool
                    else float(val)
                    if dst_dtype.is_floating_point
                    else int(val)
                )

            rtypes_to_inits = {
                "sum": py_cnst(0),
                "xor_sum": py_cnst(0),
                "prod": py_cnst(1),
                "any": py_cnst(0),
                # "all" is desugared to `!any(!val)`
            }

            assert (
                reduction_type in rtypes_to_inits.keys()
            ), f"{reduction_type} not supported for zero-dimension tensors!"

            def const_fn(index):
                return ops.constant(rtypes_to_inits[reduction_type], dst_dtype)

            return Pointwise.create(
                device=device,
                dtype=src_dtype,
                inner_fn=const_fn,
                ranges=list(ranges),
            )

        if reduction_numel == 1:
            # this reduction is actually a pointwise op
            if reduction_type in ("argmin", "argmax"):

                def fn(index):
                    return ops.constant(0, dst_dtype)

            else:

                def fn(index):
                    reduction_index = [sympy.Integer(0) for _ in reduction_ranges]
                    return inner_fn(index, reduction_index)

            return Pointwise.create(device, dst_dtype, fn, ranges)

        if (
            isinstance(reduction_numel, sympy.Integer)
            and V.graph.sizevars.size_hint(reduction_numel)
            < config.unroll_reductions_threshold
            and sympy_product(ranges) != 1
        ):
            return Pointwise.create(
                device,
                dst_dtype,
                cls._unroll_reduction_fn(
                    inner_fn, reduction_ranges, reduction_type, src_dtype
                ),
                ranges,
            )

        # triton doesn't support reduce to single element well, so break it up
        hint, split = cls.num_splits(
            device,
            dst_dtype,
            src_dtype,
            inner_fn,
            ranges,
            reduction_ranges,
            reduction_type,
            reduction_numel,
            input_node,
        )
        # intermediate reduction in split can contain complex indexing,
        # and num_splits will fail to correctly set the hint
        # reuse the passed hint if available
        if reduction_hint == ReductionHint.DEFAULT:
            reduction_hint = hint
        if split == -1:
            assert input_node is not None
            new_ranges, new_reduction_ranges = extract_input_node_reduction_ranges(
                input_node  # type: ignore[arg-type]
            )
            assert new_ranges is not None
            assert new_reduction_ranges is not None
            return cls.create_multilayer_existing_ranges(
                device,
                dst_dtype,
                src_dtype,
                inner_fn,
                ranges,
                reduction_ranges,
                new_ranges,
                new_reduction_ranges,
                reduction_type,
                reduction_hint,
            )
        elif split > 1:
            # triton doesn't support reduce to single element well, so break it up
            return cls.create_multilayer(
                device,
                dst_dtype,
                src_dtype,
                inner_fn,
                ranges,
                reduction_ranges,
                reduction_type,
                split,
                reduction_hint,
            )

        return TensorBox.create(
            Reduction(
                device,
                dst_dtype,
                inner_fn,
                ranges,
                reduction_ranges,
                reduction_type,
                src_dtype,
                reduction_hint,
            )
        )

    @staticmethod
    def default_accumulator(reduction_type, dtype):
        if reduction_type in {"max", "argmax"}:
            if is_float_dtype(dtype):
                return float("-inf")
            elif is_boolean_dtype(dtype):
                return 0
            else:
                return torch.iinfo(dtype).min
        if reduction_type in {"min", "argmin"}:
            if is_float_dtype(dtype):
                return float("inf")
            elif is_boolean_dtype(dtype):
                return 1
            else:
                return torch.iinfo(dtype).max

        return {
            "sum": 0,
            "prod": 1,
            "xor_sum": 0,
            "any": 0,
            "welford_reduce": (0, 0, 0),
            "welford_combine": (0, 0, 0),
        }[reduction_type]

    @staticmethod
    def default_value(reduction_type, dtype):
        if reduction_type == "welford_reduce":
            return 0
        return Reduction.default_accumulator(reduction_type, dtype)

    @staticmethod
    def _multilayer_second_step_hint(
        split: int, numel_hint: int, reduction_hint: ReductionHint
    ) -> ReductionHint:
        if split == -1:
            return reduction_hint
        if split <= 512 and numel_hint <= 512 and reduction_hint == ReductionHint.OUTER:
            return ReductionHint.OUTER_TINY
        if (
            split <= 1024
            and numel_hint <= 256
            and reduction_hint == ReductionHint.OUTER
        ):
            return ReductionHint.OUTER_TINY

        return reduction_hint

    @classmethod
    def _multilayer_wrap_loader(
        cls,
        loader,
        reduction_ranges,
        reduction_numel,
        split,
        block_size,
        default,
    ):
        reindex = View.dynamic_reshape_indexer(reduction_ranges, [reduction_numel])
        need_mask = not V.graph.sizevars.is_expr_static_and_true(
            sympy.Eq(reduction_numel % split, 0)  # type: ignore[arg-type]
        )

        def wrapper_fn(index, reduction_index):
            (reduction_index,) = reduction_index
            *new_index, reduction_block = index
            indices = block_size * reduction_block + reduction_index

            def body():
                return loader(new_index, reindex([indices]))

            if need_mask:
                mask = ops.lt(
                    ops.index_expr(indices, torch.int32),
                    ops.index_expr(reduction_numel, torch.int32),
                )
                return ops.masked(mask, body, default)
            else:
                return body()

        return wrapper_fn

    @classmethod
    def _multilayer_wrap_loader_existing_ranges(
        cls,
        loader,
        original_ranges,
        original_reduction_ranges,
        new_ranges,
        new_reduction_ranges,
        default,
    ):
        assert len(original_ranges) == 0, f"{original_ranges}= is not equal to []"
        reindex = View.dynamic_reshape_indexer(
            original_reduction_ranges, tuple(new_ranges) + tuple(new_reduction_ranges)
        )

        def wrapper_fn(index, reduction_index):
            return loader([], reindex(tuple(index) + tuple(reduction_index)))

        return wrapper_fn

    @classmethod
    def create_multilayer_helper(
        cls,
        device: torch.device,
        dst_dtype: torch.dtype,
        src_dtype: torch.dtype,
        wrapper_fn: Callable[..., Any],
        original_ranges: List[Expr],
        original_reduction_ranges: List[Expr],
        new_ranges: List[Expr],
        new_reduction_ranges: List[Expr],
        reduction_type: str,
        split: int,
        reduction_hint: ReductionHint,
    ):
        """
        Break a large reduction up into multiple smaller reductions
        recursively
        """
        # triton will automatically compute reductions in fp32 if reducing over fp16/bf16
        # within the kernel. keep the intermediate in fp32 so as to keep the whole reduction
        # in fp32 and not reduce precision by breaking up the kernel into multiple layers
        intermediate_dtype = (
            dst_dtype
            if dst_dtype not in (torch.float16, torch.bfloat16)
            else torch.float
        )
        intermediate = Reduction.create(
            device,
            intermediate_dtype,
            src_dtype,
            wrapper_fn,
            new_ranges,
            new_reduction_ranges,
            reduction_type,
            reduction_hint,
        )
        intermediate.realize()
        intermediate_loader = intermediate.make_loader()

        def intermediate_fn(index, reduction_index):
            return intermediate_loader([*index, *reduction_index])

        numel_hint = V.graph.sizevars.size_hint(sympy_product(original_ranges))
        reduction_hint = cls._multilayer_second_step_hint(
            split, numel_hint, reduction_hint
        )

        assert original_ranges == new_ranges[: len(original_ranges)]
        return TensorBox.create(
            Reduction(
                device,
                dst_dtype,
                intermediate_fn,
                original_ranges,
                new_ranges[len(original_ranges) :],
                reduction_type,
                src_dtype,
                reduction_hint,
            )
        )

    @classmethod
    def create_multilayer(
        cls,
        device: torch.device,
        dst_dtype: torch.dtype,
        src_dtype: torch.dtype,
        inner_fn: Callable[..., Any],
        ranges: List[Expr],
        reduction_ranges: List[Expr],
        reduction_type: str,
        split: int,
        reduction_hint: ReductionHint,
    ):
        """
        Break a large reduction up into multiple smaller reductions
        recursively
        """
        # TODO(jansel): realize the reduction so we can do dynamic indexing
        reduction_numel = sympy_product(reduction_ranges)
        block_size = FloorDiv(reduction_numel + (split - 1), split)
        default = cls.default_value(reduction_type, dst_dtype)
        wrapper_fn = cls._multilayer_wrap_loader(
            inner_fn, reduction_ranges, reduction_numel, split, block_size, default
        )

        return cls.create_multilayer_helper(
            device,
            dst_dtype,
            src_dtype,
            wrapper_fn,
            ranges,
            reduction_ranges,
            [*ranges, split],  # type: ignore[list-item]
            [block_size],
            reduction_type,
            split,
            reduction_hint,
        )

    @classmethod
    def create_multilayer_existing_ranges(
        cls,
        device: torch.device,
        dst_dtype: torch.dtype,
        src_dtype: torch.dtype,
        inner_fn: Callable[..., Any],
        original_ranges: List[Expr],
        original_reduction_ranges: List[Expr],
        new_ranges: List[Expr],
        new_reduction_ranges: List[Expr],
        reduction_type: str,
        reduction_hint: ReductionHint,
    ):
        """
        Break a large reduction up into multiple smaller reductions
        recursively
        """
        default = cls.default_value(reduction_type, dst_dtype)
        wrapper_fn = cls._multilayer_wrap_loader_existing_ranges(
            inner_fn,
            original_ranges,
            original_reduction_ranges,
            new_ranges,
            new_reduction_ranges,
            default,
        )
        return cls.create_multilayer_helper(
            device,
            dst_dtype,
            src_dtype,
            wrapper_fn,
            original_ranges,
            original_reduction_ranges,
            new_ranges,
            new_reduction_ranges,
            reduction_type,
            -1,
            reduction_hint,
        )


def num_reduction_outputs(reduction_type):
    return 3 if "welford" in reduction_type else 1


class WelfordReduction(Reduction):
    output_index: int

    def __init__(
        self,
        device,
        dtype,
        inner_fns,
        ranges,
        reduction_ranges,
        reduction_type,
        reduction_hint,
        output_index,
    ):
        if len(inner_fns) == 1:
            loader = inner_fns[0]
        else:

            def loader(idx, reduction_idx):
                return tuple(fn(idx, reduction_idx) for fn in inner_fns)

        super().__init__(
            device,
            dtype,
            loader,
            ranges,
            reduction_ranges,
            reduction_type,
            dtype,
            reduction_hint,
        )
        self.output_index = output_index

    def store_reduction(self, output_name, indexer, vars, reduction_vars):
        values = ops.reduction(
            self.dtype,
            self.src_dtype,
            self.reduction_type,
            self.inner_fn(vars, reduction_vars),
        )
        value = values[self.output_index]
        return ops.store_reduction(output_name, indexer(vars), value)

    @classmethod
    def create(  # type: ignore[override]
        cls,
        device: torch.device,
        dtype: torch.dtype,
        inner_fns: Sequence[Callable[..., Any]],
        ranges: List[Expr],
        reduction_ranges: List[Expr],
        reduction_type: str,
        reduction_hint: ReductionHint = ReductionHint.DEFAULT,
    ):
        assert reduction_type in {"welford_reduce", "welford_combine"}

        reduction_numel = V.graph.sizevars.simplify(sympy_product(reduction_ranges))

        def const(val):
            def inner_fn(idx):
                return ops.constant(
                    val,
                    dtype,
                )

            return Pointwise.create(
                device=device,
                dtype=dtype,
                inner_fn=inner_fn,
                ranges=list(ranges),
            )

        if reduction_numel == 0:
            mean = const(0)
            m2 = const(0)
            weight = const(0)
            return mean, m2, weight

        if reduction_numel == 1:

            def copy(loader):
                def inner_fn(idx):
                    reduction_index = [sympy.Integer(0) for _ in reduction_ranges]
                    return loader(idx, reduction_index)

                return Pointwise.create(
                    device=device,
                    dtype=dtype,
                    inner_fn=inner_fn,
                    ranges=list(ranges),
                )

            if reduction_type == "welford_reduce":
                return copy(inner_fns[0]), const(0), const(1)
            else:
                return tuple(copy(fn) for fn in inner_fns)

        # TODO: Unrolled reduction
        # if (
        #     isinstance(reduction_numel, sympy.Integer)
        #     and V.graph.sizevars.size_hint(reduction_numel)
        #     < config.unroll_reductions_threshold
        #     and sympy_product(ranges) != 1
        # ):
        #     return Pointwise.create(
        #         device,
        #         dst_dtype,
        #         cls._unroll_reduction_fn(
        #             inner_fn, reduction_ranges, reduction_type, src_dtype
        #         ),
        #         ranges,
        #     )

        # triton doesn't support reduce to single element well, so break it up
        hint, split = Reduction.num_splits(
            device,
            dtype,
            dtype,
            inner_fns[0],
            ranges,
            reduction_ranges,
            reduction_type=reduction_type,
            reduction_numel=reduction_numel,
        )
        # intermediate reduction in split can contain complex indexing,
        # and num_splits will fail to correctly set the hint
        # reuse the passed hint if available
        if reduction_hint == ReductionHint.DEFAULT:
            reduction_hint = hint
        if split > 1:
            # triton doesn't support reduce to single element well, so break it up
            return cls.create_multilayer(
                device,
                dtype,
                inner_fns,
                ranges,
                reduction_ranges,
                reduction_type,
                split,
                reduction_hint,
            )

        results = [
            TensorBox.create(
                WelfordReduction(
                    device,
                    dtype,
                    inner_fns,
                    ranges,
                    reduction_ranges,
                    reduction_type,
                    reduction_hint,
                    output_idx,
                )
            )
            for output_idx in range(3)
        ]
        for t in results:
            t.realize()
        return results

    @staticmethod
    def default_value(reduction_type, dtype):
        return (0, 0, 0)

    @classmethod
    def create_multilayer(  # type: ignore[override]
        cls,
        device: torch.device,
        dtype: torch.dtype,
        inner_fns: Sequence[Callable[..., Any]],
        ranges: List[Expr],
        reduction_ranges: List[Expr],
        reduction_type: str,
        split: int,
        reduction_hint: ReductionHint,
    ):
        """
        Break a large reduction up into multiple smaller reductions
        recursively
        """
        reduction_numel = sympy_product(reduction_ranges)
        need_mask = not V.graph.sizevars.is_expr_static_and_true(
            sympy.Eq(reduction_numel % split, 0)  # type: ignore[arg-type]
        )

        if need_mask and reduction_type != "welford_combine":
            # If we need mask, then "welford_reduce" doesn't work because
            # masked inputs shouldn't count towards the welford weight

            def constant(idx, reduction_idx, value):
                return ops.constant(value, dtype)

            return cls.create_multilayer(
                device=device,
                dtype=dtype,
                inner_fns=(
                    inner_fns[0],
                    partial(constant, value=0),
                    partial(constant, value=1),
                ),
                ranges=ranges,
                reduction_ranges=reduction_ranges,
                reduction_type="welford_combine",
                split=split,
                reduction_hint=reduction_hint,
            )

        block_size = FloorDiv(reduction_numel + (split - 1), split)
        intermediates = WelfordReduction.create(
            device,
            dtype,
            tuple(
                cls._multilayer_wrap_loader(
                    loader,
                    reduction_ranges,
                    reduction_numel,
                    split,
                    block_size,
                    default=0,
                )
                for loader in inner_fns
            ),
            [*ranges, split],  # type: ignore[list-item]
            [block_size],
            reduction_type,
            reduction_hint,
        )
        for i in intermediates:
            i.realize()

        i_loaders = [i.make_loader() for i in intermediates]

        def intermediate_loader_fn(index, reduction_index, loader):
            return loader([*index, *reduction_index])

        numel_hint = V.graph.sizevars.size_hint(sympy_product(ranges))
        reduction_hint = cls._multilayer_second_step_hint(
            split, numel_hint, reduction_hint
        )
        return WelfordReduction.create(
            device,
            dtype,
            tuple(
                partial(intermediate_loader_fn, loader=i.make_loader())
                for i in intermediates
            ),
            ranges,
            [split],  # type: ignore[list-item]
            # welford_reduce turns one input into three outputs, which are combined with welford_combine
            "welford_combine",
            reduction_hint,
        )


@dataclasses.dataclass
class Scan(Loops):
    scan_ranges: List[Expr]
    size: List[Expr]
    combine_fn: Callable[[Tuple[Any, ...], Tuple[Any, ...]], Tuple[Any, ...]]
    reindex: Callable[[List[Expr], List[Expr]], List[Expr]]
    reduction_hint: ReductionHint
    output_index: int
    # output_index indexes the following three tuples
    inits: Tuple[Union[int, float], ...]
    dtypes: Tuple[torch.dtype, ...]
    inner_fns: Tuple[Callable[..., Any], ...]

    # HACK we mimick reduction

    def get_unbacked_symbol_uses(self) -> Set[sympy.Symbol]:
        # TODO: Can combine_fn/reindex close over unbacked symbols? If so, we
        # need to explicitly represent the closure so we can pull out unbacked
        # symbols here
        return (
            super().get_unbacked_symbol_uses()
            | set().union(*(free_unbacked_symbols(e) for e in self.scan_ranges))
            | set().union(*(free_unbacked_symbols(e) for e in self.size))
        )

    def __post_init__(self):
        assert len(self.ranges) + len(self.scan_ranges) == len(self.size)
        super().__post_init__()

    def store_reduction(self, output_name, indexer, vars, scan_vars):
        idx = self.reindex(vars, scan_vars)
        values = [inner_fn(idx) for inner_fn in self.inner_fns]
        result = ops.scan(self.dtypes, self.combine_fn, values, self.inits)
        return ops.store(output_name, indexer(idx), result[self.output_index])

    def get_reduction_type(self):
        # return self.scan_op
        return "custom"

    def get_reduction_size(self):
        return self.scan_ranges

    def get_size(self):
        return self.size

    def get_pointwise_size(self):
        return self.ranges

    def index_length(self):
        return len(self.ranges) + len(self.scan_ranges)

    def inner_fn_args(self):
        index = self._index(self.ranges)
        rindex = self._index(self.scan_ranges, "r")
        idx = self.reindex(index, rindex)
        return (idx,)

    def inner_fn_free_unbacked_symbols(self):
        index = self._index(self.ranges)
        rindex = self._index(self.scan_ranges, "r")
        idx = self.reindex(index, rindex)
        return extract_free_unbacked_symbols(self.inner_fn, idx)

    @classmethod
    def create(
        cls,
        device: torch.device,
        dtypes: Tuple[torch.dtype, ...],
        inner_fns: Tuple[Callable[[List[Expr]], Any], ...],
        size: List[Expr],
        axis: int,
        combine_fn: Callable[[Tuple[Any, ...], Tuple[Any, ...]], Tuple[Any, ...]],
        inits: Tuple[Union[int, float], ...],
        reduction_hint: ReductionHint = ReductionHint.DEFAULT,
        **kwargs,
    ) -> List[Optional["TensorBox"]]:
        pointwise_ranges = [*size[:axis], *size[axis + 1 :]]
        scan_ranges = [size[axis]]

        if device.type != "cuda":
            # TODO: CPU support
            return [None] * len(dtypes)

        if torch.version.hip is not None and len(dtypes) > 1:
            # TODO: Remove this when ROCm triton adds support for multiple inputs
            return [None] * len(dtypes)

        sizevars = V.graph.sizevars
        scan_numel = sizevars.simplify(sympy_product(scan_ranges))

        assert len(dtypes) == len(inits) == len(inner_fns)

        # Scan with a single element is just a copy
        if sizevars.is_expr_static_and_true(sympy.Le(scan_numel, 1)):  # type: ignore[arg-type]
            return [
                Pointwise.create(
                    device=device,
                    dtype=dtypes[output_index],
                    inner_fn=inner_fns[output_index],
                    ranges=size,
                )
                for output_index in range(len(dtypes))
            ]

        reduction_hint, num_splits = cls.num_splits(
            device=device,
            dtype=dtypes[0],
            inner_fn=inner_fns[0],
            axis=axis,
            pointwise_ranges=pointwise_ranges,
            scan_ranges=scan_ranges,
            combine_fn=combine_fn,
            scan_numel=scan_numel,
        )
        scan_type = Scan if num_splits <= 1 else SplitScan

        if num_splits > 1 and torch.version.hip is not None:
            # Fallback for split-scan on ROCm
            return [None] * len(dtypes)

        if num_splits > 1 and len(dtypes) > 1:
            # Fallback for split-scans for multiple inputs
            return [None] * len(dtypes)

        def reindex(index, scan_index):
            assert len(scan_index) == len(scan_ranges)
            assert len(index) == len(pointwise_ranges)
            return [*index[:axis], *scan_index, *index[axis:]]

        results = [
            TensorBox.create(
                scan_type(
                    device=device,
                    dtype=dtypes[output_index],
                    dtypes=dtypes,
                    inner_fn=inner_fns[output_index],
                    inner_fns=inner_fns,
                    size=size,
                    ranges=pointwise_ranges,
                    scan_ranges=scan_ranges,
                    combine_fn=combine_fn,
                    reindex=reindex,
                    inits=inits,
                    reduction_hint=reduction_hint,
                    output_index=output_index,
                    **kwargs,
                )
            )
            for output_index in range(len(dtypes))
        ]

        for result in results:
            result.realize()

        return results

    @classmethod
    def num_splits(
        cls,
        device: torch.device,
        dtype: torch.dtype,
        inner_fn: Callable[[List[Expr]], Any],
        axis: int,
        pointwise_ranges: List[Expr],
        scan_ranges: List[Expr],
        combine_fn: Callable[[Tuple[Any, ...], Tuple[Any, ...]], Tuple[Any, ...]],
        scan_numel: Expr,
    ):
        # TODO: custom splitting heuristic for scan
        def wrapper_fn(idx, reduction_idx):
            return inner_fn([*idx[:axis], *reduction_idx, *idx[axis:]])

        return Reduction.num_splits(
            device=device,
            dst_dtype=dtype,
            src_dtype=dtype,
            inner_fn=wrapper_fn,
            ranges=pointwise_ranges,
            reduction_ranges=scan_ranges,
            reduction_type="sum",
            reduction_numel=scan_numel,
        )


# This signifies a scan op that should go through TritonSplitScanKernel codgen on CUDA.
@dataclasses.dataclass
class SplitScan(Scan):
    pass


def is_storage_and_layout(x):
    try:
        as_storage_and_layout(x, freeze=False)
        return True
    except NotImplementedError:
        return False


def is_contiguous_storage_and_layout(x):
    try:
        buffer, layout = as_storage_and_layout(x, freeze=False)
        return layout.is_contiguous()
    except NotImplementedError:
        return False


def as_storage_and_layout(x, freeze=True, want_contiguous=False, stride_order=None):
    """Try to simplify x into a StorageBox and a Layout"""
    if isinstance(x, TensorBox):
        return as_storage_and_layout(
            x.data,
            freeze=freeze,
            want_contiguous=want_contiguous,
            stride_order=stride_order,
        )
    if isinstance(x, StorageBox) and isinstance(x.data, Buffer):
        if freeze:
            if want_contiguous:
                x.data.freeze_layout()
                assert x.data.layout.is_contiguous()
            elif stride_order is not None:
                x.data.freeze_layout_with_stride_order(stride_order)
            else:
                x.data.decide_layout()
        return x, x.data.layout
    if isinstance(x, ReinterpretView):
        # making the base of x contiguous or stride_ordered will not necessarily make
        # the ReinterpretView either, so don't pass along those arguments
        buffer, _ = as_storage_and_layout(
            x.data,
            freeze=freeze,
        )
        return buffer, x.layout
    raise NotImplementedError


as_contiguous_storage_and_layout = functools.partial(
    as_storage_and_layout, want_contiguous=True
)


def is_stride_order_storage_and_layout(x, stride_order):
    try:
        buffer, layout = as_storage_and_layout(x, freeze=False)
        return layout.is_stride_ordered(stride_order)
    except NotImplementedError:
        return False


@dataclasses.dataclass
class BaseView(IRNode):
    data: IRNode

    def get_unbacked_symbol_uses(self):
        return self.data.get_unbacked_symbol_uses()

    def make_reindexer(self):
        raise NotImplementedError(f"make_reindexer NYI on {self}")

    def make_indexer(self):
        inner = self.data.make_indexer()
        reindex = self.make_reindexer()

        def indexer(idx):
            return inner(reindex(idx))

        return indexer

    def make_loader(self):
        inner = self.data.make_loader()
        reindex = self.make_reindexer()

        def loader(idx):
            return inner(reindex(idx))

        return loader

    @property
    def dtype(self):
        return self.data.dtype

    def get_layout(self):
        return self.data.get_layout()

    def get_device(self):
        return self.data.get_device()

    def get_origin_node(self):
        return None

    def get_name(self):
        return self.data.get_name()

    def get_pointwise_size(self):
        return self.get_size()

    def mark_reuse(self, users):
        return self.data.mark_reuse(users)

    def has_exceeded_max_reads(self):
        return self.data.has_exceeded_max_reads()

    def realize(self):
        return self.data.realize()

    def realize_hint(self):
        return self.data.realize_hint()

    def get_storage_numel(self):
        return self.data.get_storage_numel()

    def is_extern(self):
        return self.data.is_extern()  # type: ignore[attr-defined]

    def get_reads(self):
        with patch.object(FlexibleLayout, "allow_indexing", True):
            return extract_read_writes(
                self.make_loader(),
                self.get_size(),
            ).reads

    def unwrap_view(self):
        x: IRNode = self
        while isinstance(x, BaseView):
            x = x.data
        return x

    def constant_to_device(self, device):
        """Move this to a given device. Requires that all reads are to constants."""
        loader = self.make_loader()
        loader = patch.object(ConstantBuffer, "override_device", device)(loader)
        return Pointwise(device, self.get_dtype(), loader, self.get_size())


@dataclasses.dataclass
class ExpandView(BaseView):
    size: List[Expr]

    @staticmethod
    def _normalize_size(x, new_size):
        """Replace `-1` with correct sizes"""
        new_size = list(map(sympy.expand, new_size))
        old_size = x.get_size()
        old_size = [None] * (len(new_size) - len(old_size)) + list(old_size)
        assert len(new_size) == len(old_size)
        for i in range(len(new_size)):
            if new_size[i] == -1:
                assert old_size[i] is not None
                new_size[i] = old_size[i]
            elif old_size[i] is None or old_size[i] == 1:
                pass
            else:
                # Expect broadcast compatibility
                new_size[i] = V.graph.sizevars.expect_equals(
                    new_size[i],
                    old_size[i],
                    msg=f"Broadcast failed in ExpandView({x.get_size()}, {new_size}) on dimension {i}",
                )
        return new_size

    @classmethod
    def create(cls, x, new_size):
        new_size = cls._normalize_size(x, new_size)

        if is_storage_and_layout(x):
            storage, old_layout = as_storage_and_layout(x)
            skip = len(new_size) - len(old_layout.size)
            assert skip >= 0
            new_stride = [sympy.Integer(0)] * skip
            for stride, size in zip(old_layout.stride, old_layout.size):
                new_stride.append(stride if size != 1 else sympy.Integer(0))
            new_layout = FixedLayout(
                old_layout.device,
                old_layout.dtype,
                list(new_size),
                new_stride,
                old_layout.offset,
            )
            return ReinterpretView(storage, new_layout)

        return ExpandView(x, new_size)

    def get_size(self):
        return self.size

    def make_reindexer(self):
        target = self.get_size()
        actual = self.data.get_size()
        skip = len(target) - len(actual)

        def reindex(index):
            index = list(index[skip:])
            assert len(index) == len(actual)
            for i in range(len(actual)):
                if actual[i] == 1:
                    # zero out broadcast dimension
                    index[i] = sympy.Integer(0)
            return index

        return reindex


@dataclasses.dataclass
class PermuteView(BaseView):
    dims: List[Expr]

    @classmethod
    def create(cls, x, dims):
        dims = cls._map_neg_dims(dims)
        assert set(dims) == set(range(len(dims)))

        if is_storage_and_layout(x):
            storage, old_layout = as_storage_and_layout(x)
            new_layout = FixedLayout(
                old_layout.device,
                old_layout.dtype,
                [old_layout.size[i] for i in dims],
                [old_layout.stride[i] for i in dims],
                old_layout.offset,
            )
            return ReinterpretView(storage, new_layout)

        return PermuteView(x, dims)

    @classmethod
    def _map_neg_dims(cls, dims):
        return [dim if dim >= 0 else len(dims) + dim for dim in dims]

    def get_size(self):
        assert set(self._map_neg_dims(self.dims)) == set(range(len(self.dims)))
        size = self.data.get_size()
        return [size[i] for i in self.dims]

    def make_reindexer(self):
        inv = {j: i for i, j in enumerate(self.dims)}
        inv = [inv[i] for i in range(len(self.dims))]  # type: ignore[index]
        assert set(inv) == set(range(len(self.dims)))

        def reindex(index):
            return [index[i] for i in inv]

        return reindex


class SqueezeView(BaseView):
    @classmethod
    def create(cls, x, *, dim=None):
        if is_storage_and_layout(x):
            storage, old_layout = as_storage_and_layout(x)
            new_size = []
            new_stride = []
            if dim is not None:
                assert isinstance(dim, int), "expected integer dim argument"
                assert 0 <= dim and dim < len(old_layout.size)

            for i, (size, stride) in enumerate(zip(old_layout.size, old_layout.stride)):
                if dim is None:
                    if size != 1:
                        new_size.append(size)
                        new_stride.append(stride)
                else:
                    if i != dim:
                        new_size.append(size)
                        new_stride.append(stride)
                    else:
                        assert size == 1, "expected squeezed size to be 1"

            new_layout = FixedLayout(
                old_layout.device,
                old_layout.dtype,
                new_size,
                new_stride,
                old_layout.offset,
            )
            return ReinterpretView(storage, new_layout)

        if dim is None:
            # redirect to a generic view
            return View.create(x, [s for s in x.get_size() if s != 1])
        else:
            assert x.get_size()[dim] == 1
            return View.create(x, [s for i, s in enumerate(x.get_size()) if i != dim])

    @staticmethod
    def squeezer(size: Tuple[sympy.Expr, ...]):
        new_size = [s for s in size if s != 1]
        not_one = [i for i, s in enumerate(size) if s != 1]
        length = len(size)

        def reindex(index: List[sympy.Expr]) -> Tuple[sympy.Expr, ...]:
            assert len(index) == len(not_one), f"{index} {not_one}"
            new_index = [sympy.Integer(0)] * length
            for idx, s in zip(not_one, index):
                new_index[idx] = s
            return tuple(new_index)

        return new_size, reindex

    def __init__(self, data):
        raise AssertionError("use SqueezeView.create()")


@dataclasses.dataclass
class GenericView(BaseView):
    size: List[Expr]
    reindex: Callable[..., Any]

    def make_reindexer(self):
        return self.reindex

    def reindex_str(self):
        index_old = [sympy_index_symbol(f"i{n}") for n in range(len(self.size))]
        index_new = list(self.reindex(index_old))
        return f"lambda {', '.join(map(str, index_old))}: {index_new}"

    def __str__(self):
        return self.str_helper(
            [self.data, f"size={self.size}", f"reindex={self.reindex_str()}"]
        )

    __repr__ = __str__

    @classmethod
    def create(cls, x, new_size, reindex):
        return cls(x, list(new_size), reindex)

    def get_size(self):
        return self.size


@dataclasses.dataclass
class View(GenericView):
    @staticmethod
    def handle_negative_index(idx, size):
        idx = sympy.expand(idx)
        size = sympy.expand(size)
        evaluate_expr = V.graph.sizevars.shape_env.evaluate_expr
        if evaluate_expr(sympy.Lt(idx, 0)):
            idx = idx + size
        return idx

    @classmethod
    def create(cls, x, new_size):
        assert isinstance(new_size, (tuple, list))
        old_size, new_size = cls.resolve_negative_size(x.get_size(), new_size)

        # Skip pointless views
        if V.graph.sizevars.statically_known_list_equals(old_size, new_size):
            return x

        unbacked_symbols_in_sizes = False
        if (
            len(free_unbacked_symbols(old_size)) > 0
            or len(free_unbacked_symbols(new_size)) > 0
        ):
            unbacked_symbols_in_sizes = True

        if 0 in new_size:

            def fake_reindex(index):
                return tuple([0] * len(old_size))

            return cls(x, list(new_size), fake_reindex)
        # TODO: a new class for FixedTransferLayout that output layout is constrained by input layout
        elif is_contiguous_storage_and_layout(x) or unbacked_symbols_in_sizes:
            if unbacked_symbols_in_sizes and (not is_contiguous_storage_and_layout(x)):
                # realize x; otherwise, the dynamic_reshape_indexer below will fail
                # due to the size_hint's inability to process unbacked SymInts
                x = ExternKernel.realize_input(x)

            storage, old_layout = as_contiguous_storage_and_layout(x)
            new_layout = FixedLayout(
                old_layout.device,
                old_layout.dtype,
                new_size,
                FlexibleLayout.contiguous_strides(new_size),
                old_layout.offset,
            )
            return ReinterpretView(storage, new_layout)

        reindex = cls.dynamic_reshape_indexer(old_size, new_size)
        return cls(x, list(new_size), reindex)

    @staticmethod
    def resolve_negative_size(old_size, new_size):
        new_size = [V.graph.sizevars.simplify(x) for x in new_size]
        old_size = [V.graph.sizevars.simplify(x) for x in old_size]

        new_size = list(new_size)
        for i in range(len(new_size)):
            if new_size[i] == -1:
                new_size[i] = sympy.Integer(1)
                new_size[i] = CleanDiv(sympy_product(old_size), sympy_product(new_size))
                break

        V.graph.sizevars.guard_equals(sympy_product(old_size), sympy_product(new_size))
        return old_size, new_size

    @classmethod
    def dynamic_reshape_indexer(cls, old_size, new_size):
        try:
            reindex = cls._dynamic_reshape_indexer(old_size, new_size)
        except (AssertionError, IndexError):
            # optimistic algorithm failed, lets do a fallback
            flat = [sympy_product(old_size)]
            reindex1 = cls._dynamic_reshape_indexer(old_size, flat)
            reindex2 = cls._dynamic_reshape_indexer(flat, new_size)
            reindex = fuse_reindexing(reindex1, reindex2)
        return reindex

    @staticmethod
    def _dynamic_reshape_indexer(old_size, new_size):
        """
        Perform a reshape entirely by modifying indexing math
        """
        size_hint = V.graph.sizevars.size_hint
        vars = [sympy_index_symbol(f"view{i}") for i in range(len(new_size))]

        stack_new = list(zip(vars, new_size))
        stack_old = list(old_size)

        view_expr = []
        while stack_new and stack_old:
            size_old = stack_old.pop()
            var, size_new = stack_new.pop()
            if size_old == 1:
                view_expr.append(sympy.Integer(0))
                stack_new.append((var, size_new))  # re-add
            elif size_new == 1:
                stack_old.append(size_old)  # re-add
            elif size_hint(size_new) == size_hint(size_old):
                view_expr.append(var)
                V.graph.sizevars.guard_equals(size_new, size_old)
            elif size_hint(size_new) < size_hint(size_old):
                while size_hint(size_new) < size_hint(size_old):
                    var2, size_new2 = stack_new.pop()
                    var = var2 * size_new + var
                    size_new = size_new * size_new2
                view_expr.append(var)
                V.graph.sizevars.guard_equals(size_new, size_old)
            elif size_hint(size_new) > size_hint(size_old):
                divisor = sympy.Integer(1)
                modulus = size_old
                view_expr.append(ModularIndexing(var, divisor, modulus))
                divisor = divisor * modulus
                while size_hint(size_new) > size_hint(size_old):
                    modulus = stack_old.pop()
                    view_expr.append(ModularIndexing(var, divisor, modulus))
                    divisor = divisor * modulus
                    size_old = size_old * modulus
                V.graph.sizevars.guard_equals(size_new, size_old)
            else:
                raise AssertionError()

        while stack_old:
            size_old = stack_old.pop()
            V.graph.sizevars.guard_equals(size_old, 1)  # type: ignore[arg-type]
            view_expr.append(sympy.Integer(0))

        while stack_new:
            var, size_new = stack_new.pop()
            V.graph.sizevars.guard_equals(size_new, 1)  # type: ignore[arg-type]

        view_expr.reverse()
        assert len(view_expr) == len(old_size)

        def reindex(index):
            assert len(index) == len(vars), (len(index), len(vars))
            replacements = dict(zip(vars, index))
            return tuple(sympy_subs(x, replacements) for x in view_expr)  # type: ignore[arg-type]

        return reindex


@dataclasses.dataclass
class ReinterpretView(BaseView):
    """Pretend our storage has a different layout"""

    layout: "Layout"

    def __post_init__(self):
        super().__post_init__()
        if isinstance(self.data, BaseView):
            self.data = self.data.unwrap_view()

    def __str__(self):
        return self.str_helper(
            [
                self.data,
                self.layout,
            ]
        )

    __repr__ = __str__

    def get_name(self):
        return self.data.get_name()

    def get_device(self):
        return self.layout.device

    def get_origin_node(self):
        return None

    @property
    def dtype(self):
        return self.layout.dtype

    def get_size(self):
        return list(self.layout.size)

    def get_stride(self):
        return list(self.layout.stride)

    def make_loader(self):
        def loader(index):
            indexer = self.layout.make_indexer()
            return ops.load(self.get_name(), indexer(index))

        return loader

    def make_indexer(self):
        return self.layout.make_indexer()

    def get_layout(self):
        return self.layout

    def freeze_layout(self):
        pass

    def get_unbacked_symbol_uses(self) -> Set[sympy.Symbol]:
        return (
            free_unbacked_symbols(self.layout.size)
            | free_unbacked_symbols(self.layout.stride)
            | free_unbacked_symbols(self.layout.offset)
        )

    def codegen_reference(self, writer=None):
        # reinterpret_tensor is similar to as_strided except:
        # - offset is added to the existing offset (rather than replacing it)
        # - view tracking is disabled similar to unsafe_view
        return V.graph.wrapper_code.codegen_reinterpret_view(
            self.data,
            self.layout.size,
            self.layout.stride,
            self.layout.offset,
            writer,
        )


class SliceView(View):
    @classmethod
    def normalize_start_end(cls, x, dim, start, end):
        """
        Normalize start and end such that both are in the range
        [0, x.get_size()[dim]] and start <= end.
        """
        sizevars = V.graph.sizevars
        dim_size = x.get_size()[dim]

        if any(free_unbacked_symbols(x) for x in (start, end, dim_size)):

            def clamp(x, lower, upper):
                return sympy.Min(sympy.Max(x, lower), upper)

        else:

            def clamp(x, lower, upper):
                return sizevars.evaluate_min(sizevars.evaluate_max(x, lower), upper)

        def clamp_wrap(val, lower, upper, default):
            if val is None:
                return default
            val = cls.handle_negative_index(val, dim_size)
            return clamp(val, lower, upper)

        start = clamp_wrap(start, 0, dim_size, 0)
        end = clamp_wrap(end, start, dim_size, dim_size)
        return start, end

    @classmethod
    def create(cls, x, dim, start, end, step=1, clamp=True):
        step = sympy.expand(step)
        assert step > 0
        try:
            if start == 0 and end >= 2**63 - 1 and step == 1:
                return x
        except TypeError:
            pass

        sizevars = V.graph.sizevars
        new_size = list(x.get_size())

        # NB: Ordinarily we default to clamping.
        # We only don't clamp for split_with_sizes. For split_with_sizes, sizes should be already valid
        # failing in this situation is ok, since invalid sizes could trigger silent errors.
        if clamp:
            start, end = cls.normalize_start_end(x, dim, start, end)

        new_size[dim] = FloorDiv(end - start + (step - 1), step)

        if is_storage_and_layout(x):
            # Fast path
            storage, old_layout = as_storage_and_layout(x)
            new_stride = list(old_layout.stride)
            new_stride[dim] = new_stride[dim] * step
            new_layout = FixedLayout(
                old_layout.device,
                old_layout.dtype,
                new_size,
                new_stride,
                old_layout.offset + old_layout.stride[dim] * start,
            )
            return ReinterpretView(storage, new_layout)

        def reindex(index):
            assert len(index) == len(new_size), f"wrong ndim {index} {new_size}"
            index = list(index)
            index[dim] = index[dim] * step + start
            return index

        # redirect to a generic view
        return SliceView(x, size=new_size, reindex=reindex)


class BaseConstant(IRNode):
    dtype: torch.dtype
    device: torch.device

    def get_size(self):
        return ()

    def get_device(self):
        return self.device

    def get_origin_node(self):
        return None

    def mark_reuse(self, users):
        pass

    def has_exceeded_max_reads(self):
        return False

    def get_reads(self):
        return ()

    def is_extern(self):
        return False


@dataclasses.dataclass
class Constant(BaseConstant):
    value: Any
    dtype: torch.dtype
    device: torch.device

    def make_loader(self):
        def loader(index):
            return ops.constant(self.value, self.dtype)

        return loader

    def realize(self):
        pass

    def constant_to_device(self, device):
        return Constant(self.value, self.dtype, device)


@dataclasses.dataclass
class IndexingConstant(BaseConstant):
    index: Any
    dtype: torch.dtype
    device: torch.device

    def make_loader(self):
        def loader(index):
            return ops.index_expr(self.index, self.dtype)

        return loader

    def constant_to_device(self, device):
        return IndexingConstant(self.index, self.dtype, device)


def is_contiguous_strides_for_shape(stride, shape):
    return all(
        size == 1 or left == right
        for left, right, size in zip(
            stride, FlexibleLayout.contiguous_strides(shape), shape
        )
    )


@dataclasses.dataclass
class Layout(IRNode):
    def __init__(
        self,
        device: torch.device,
        dtype: torch.dtype,
        size: List[Expr],
        stride: Optional[Sequence[Union[Expr, int]]],
        offset: Expr = Integer(0),
    ):
        assert stride is None or len(size) == len(
            stride
        ), f"size={size}, stride={stride}"
        self.device = device
        self.dtype = dtype
        assert all(isinstance(s, (Expr, int)) for s in size)
        self.size = size
        self._stride = stride
        self.offset = offset

    @property
    def stride(self):
        return self._stride

    def __str__(self):
        offset = ""
        if self.offset != 0:
            offset = f", offset={self.offset}"
        return (
            f"{type(self).__name__}('{self.device.type}', {self.dtype}, "
            f"size={self.size}, stride={self.stride}{offset})"
        )

    __repr__ = __str__

    def is_contiguous(self):
        return is_contiguous_strides_for_shape(self.stride, self.size)

    def is_channels_last_contiguous(self):
        ndim = len(self.size)
        if ndim not in [4, 5]:
            return False
        for left, right, size in zip(
            self.stride, make_channels_last_strides_for(self.size), self.size  # type: ignore[arg-type]
        ):
            if size != 1 and left != right:
                return False
        return True

    def is_transposed(self):
        for left, right, size in zip(
            self.stride,
            reversed(FlexibleLayout.contiguous_strides(self.size)),
            self.size,
        ):
            if size != 1 and left != right:
                return False
        return True

    def is_stride_ordered(self, order):
        assert len(self.stride) == len(order)

        # ignore dimensions of size 1, they dont affect layout
        non_1_indices = [
            i
            for i, dim in enumerate(self.size)
            if V.graph.sizevars.size_hint(dim, fallback=2) != 1
        ]

        stride = [self.stride[i] for i in non_1_indices]
        order = [order[i] for i in non_1_indices]

        def sorted_indices(arr):
            sorted_arr = sorted(arr)
            return [sorted_arr.index(element) for element in arr]

        # since we may have removed dimensions, need to re-sort & re-index order
        order = sorted_indices(order)

        # reorder the stride given order
        stride_ordered = [-1] * len(order)
        for i in range(len(order)):
            stride_ordered[order[i]] = V.graph.sizevars.size_hint(stride[i])
        # check if it is in ascending order
        for i in range(len(order) - 1):
            if stride_ordered[i] > stride_ordered[i + 1]:
                return False
        return True

    def is_channels_last_stride_ordered(self):
        # create channels_last order(NCHW, NCDHW, the C is the first order).
        order = [0] + list(reversed(range(1, len(self.stride) - 1)))
        order = [len(order)] + order
        return self.is_stride_ordered(order)

    def as_fixed(self):
        return FixedLayout(
            self.device,
            self.dtype,
            self.size,
            self.stride,
            self.offset,
        )

    def make_indexer(self):
        assert (
            FlexibleLayout.allow_indexing
        ), f"convert {type(self).__name__} to FixedLayout first"
        return self.as_fixed().make_indexer()

    def __eq__(self, other) -> bool:
        return (
            self.device == other.device
            and self.dtype == other.dtype
            and self.size == other.size
            and self.stride == other.stride
            and self.offset == other.offset
        )

    def storage_size(self) -> sympy.Expr:
        return compute_required_storage_length(self.size, self.stride, self.offset)  # type: ignore[arg-type, return-value]


class FixedLayout(Layout):
    """A Tensor layout we cannot change"""

    def __init__(
        self,
        device: torch.device,
        dtype: torch.dtype,
        size: Union[List[Expr], List[int]],
        stride: Optional[Sequence[Union[Expr, int]]] = None,
        offset: Union[Expr, int] = Integer(0),
    ):
        if stride is None:
            stride = FlexibleLayout.contiguous_strides(size)
        super().__init__(
            device,
            dtype,
            size,  # type: ignore[arg-type]
            stride,
            offset,  # type: ignore[arg-type]
        )

    def make_indexer(self):
        """A closure containing math to read a given element"""

        def indexer(index):
            assert len(index) == len(self.stride) == len(self.size)
            result = self.offset
            for idx, stride, sz in zip(index, self.stride, self.size):
                if sz != 1:
                    result = result + idx * stride
            return result

        return indexer


class FlexibleLayout(Layout):
    """A Tensor layout we are allowed to change"""

    allow_indexing = False

    @staticmethod
    def contiguous_strides(sizes):
        if len(sizes) == 0:
            return []
        reversed_strides = [sympy.Integer(1)]
        for size in reversed(sizes[1:]):
            reversed_strides.append(size * reversed_strides[-1])
        return list(reversed(reversed_strides))

    @staticmethod
    def fill_ordered(sizes, order):
        """
        Create a stride based on the order the dimensions should be filled in.

        In this format, channels last would be:
            [1, 3, 2, 0]
        """
        assert set(range(len(sizes))) == set(order)
        next_stride = sympy.Integer(1)
        strides = [None] * len(order)

        for i in order:
            strides[i] = next_stride
            next_stride = next_stride * sizes[i]
        return strides

    @staticmethod
    def stride_ordered(sizes, order):
        """
        Create a stride based on the sorted order of a permuted range.

        In this format, channels last would be:
            [3, 0, 2, 1]
        """
        assert set(range(len(sizes))) == set(order)
        fill_order = stride_order2fill_order(order)
        return FlexibleLayout.fill_ordered(sizes, fill_order)

    @staticmethod
    def same_ordered(sizes, stride):
        """
        Create a stride that has the same stride order as given stride

        For example, if given stride is [1000, 1, 100, 10],
        the fill order should be [1, 3, 2, 0]
        """
        assert len(sizes) == len(stride)
        stride = [V.graph.sizevars.size_hint(x) for x in stride]
        fill_order = sorted(range(len(stride)), key=stride.__getitem__)
        return FlexibleLayout.fill_ordered(sizes, fill_order)

    def as_stride_order(self, order):
        return FixedLayout(
            self.device,
            self.dtype,
            self.size,
            self.stride_ordered(self.size, order),
            self.offset,
        )

    def as_fill_order(self, order):
        return FixedLayout(
            self.device,
            self.dtype,
            self.size,
            self.fill_ordered(self.size, order),
            self.offset,
        )

    def as_same_order(self, stride):
        return FixedLayout(
            self.device,
            self.dtype,
            self.size,
            self.same_ordered(self.size, stride),
            self.offset,
        )

    def __init__(self, device, dtype, size, stride_order=None):
        if stride_order:
            strides = FlexibleLayout.fill_ordered(size, stride_order)
        else:
            strides = FlexibleLayout.contiguous_strides(size)
        super().__init__(device, dtype, size, strides)


class NonOwningLayout(Layout):
    """Is a view into the storage of another tensor"""

    def __init__(self, view: Union[BaseView, "TensorBox"]):
        layout = view.get_layout()
        super().__init__(
            layout.device,
            layout.dtype,
            layout.size,
            layout.stride,
        )
        self.view = view

    def make_indexer(self):
        return self.as_fixed().make_indexer()

    def maybe_guard_aligned(self):
        offset = self.view.get_layout().offset
        if offset == 0:
            return True
        from .compile_fx import ALIGNMENT

        return V.graph.sizevars.statically_known_multiple_of(offset, ALIGNMENT)  # type: ignore[arg-type]


class NoneLayout(IRNode):
    # This is janky, I figured out what fields to populate by just running
    # the model I was interested in and adding properties/methods as needed.
    # This doesn't inherit from Layout because Layout assumes you have stuff
    # like sizes, but I don't really have anything here.
    #
    # If you have an ir.Node with NoneLayout, you probably need to setup
    # dependencies manually in scheduler

    def __init__(self, device):
        self.device = device
        self.size = [0]
        self.stride = [0]

    def storage_size(self):
        return 0

    def as_fixed(self):
        return self


class MutationLayoutSHOULDREMOVE(Layout):
    def __init__(self, target: IRNode):
        super().__init__(
            target.get_device(),
            target.get_dtype(),
            target.get_size(),
            None,
        )
        self.target = target
        name = self.get_buffer().get_name()
        V.graph.mark_buffer_mutated(name)

    @Layout.stride.getter  # type: ignore[attr-defined]
    def stride(self):
        return self.real_layout().stride

    def storage_size(self) -> sympy.Expr:
        return self.real_layout().storage_size()

    def get_buffer(self) -> "Buffer":
        def unwrap_views(target):
            if isinstance(target, MutationLayoutSHOULDREMOVE):
                return unwrap_views(target.target)
            if isinstance(target, BaseView):
                return unwrap_views(target.unwrap_view())
            if isinstance(target, MutableBox):
                return unwrap_views(target.data)
            return target

        result = unwrap_views(self.target)
        assert isinstance(
            result, Buffer
        ), "MutationLayoutSHOULDREMOVE must refer to a buffer"
        return result

    def real_layout(self):
        return self.get_buffer().layout

    @classmethod
    def realize_into(cls, src, dst, unsafe_alias=False):
        dst.realize()
        # NOTE: We must realize users of `dst` before we realize `src`, since
        # realization order determines scheduling order. Otherwise, src's
        # mutation would be scheduled before the existing users of dst!
        V.graph.mark_buffer_mutated(dst.get_name())

        if isinstance(src, TensorBox):
            src = src.data

        # We copy the contents of src into dst. In most cases this should
        # be fused into a single kernel by the scheduler.
        # NOTE: We cannot change src's layout to mutate dst directly as this
        # would alias src to dst, which is not correct as further mutations to
        # dst would effect users of src. However if there are no more users of
        # dst, we can alias src to dst.
        src.realize_hint()

        if not unsafe_alias:
            src = Pointwise.create(
                device=src.get_device(),
                dtype=src.get_dtype(),
                inner_fn=src.make_loader(),
                ranges=[
                    V.graph.sizevars.guard_equals(a, b)
                    for a, b in zip(src.get_size(), dst.get_size())
                ],
            ).data

        src.realize()
        assert isinstance(src.data.layout, FlexibleLayout)
        src.data.layout = MutationLayoutSHOULDREMOVE(dst)
        return src.data

    def as_fixed(self):
        return self

    def make_indexer(self):
        return self.target.make_indexer()


@dataclasses.dataclass
class Buffer(IRNode):
    # Name is sometimes None; e.g., ForceInPlace, where there isn't
    # a meaningful name
    name: Optional[str]
    layout: Layout

    # Multi-output buffers will define 'outputs: List[Buffer]'. Confusingly,
    # MultiOutput does NOT define this!

    def __post_init__(self):
        super().__post_init__()
        self.origin_node = None

    def make_indexer(self):
        return self.layout.make_indexer()

    def get_name(self) -> str:
        assert self.name
        return self.name

    def get_device(self):
        return self.layout.device

    def get_origin_node(self):
        return self.origin_node

    @property
    def dtype(self):
        return getattr(self.layout, "dtype", None)

    def get_size(self):
        return list(self.layout.size)

    def get_stride(self):
        return list(self.layout.stride)

    def get_offset(self):
        return self.layout.offset

    def get_layout(self):
        return self.layout

    def get_storage_numel(self):
        return self.get_numel()

    def is_extern(self):
        return False

    def freeze_layout(self):
        if not isinstance(self.layout, (MultiOutputLayout, NonOwningLayout)):
            self.layout = self.layout.as_fixed()

    def freeze_layout_with_stride_order(self, order):
        assert isinstance(self.layout, FlexibleLayout)
        self.layout = self.layout.as_stride_order(order)

    def freeze_layout_with_fill_order(self, order):
        assert isinstance(self.layout, FlexibleLayout)
        self.layout = self.layout.as_fill_order(order)

    def freeze_layout_with_same_order(self, stride):
        assert isinstance(self.layout, FlexibleLayout)
        self.layout = self.layout.as_same_order(stride)

    def is_zero_elements(self):
        return V.graph.sizevars.is_expr_static_and_true(sympy.Eq(self.get_numel(), 0))  # type: ignore[arg-type]

    def make_loader(self):
        # Loading from a zero-element buffer is a no-op
        if self.is_zero_elements():
            return partial(nop_loader_fn, dtype=self.get_dtype())

        def loader(index):
            indexer = self.layout.make_indexer()
            return ops.load(self.name, indexer(index))

        return loader

    def is_no_op(self):
        return False

    def codegen_reference(self, writer=None):
        return self.get_name()

    def decide_layout(self):
        pass

    def get_inputs_that_alias_output(self):
        if isinstance(self.layout, NonOwningLayout):
            return [self.layout.view.get_name()]
        return ()

    def get_mutation_names(self):
        if isinstance(self.layout, MutationLayoutSHOULDREMOVE):
            return [self.layout.target.get_name()]
        return ()

    def get_read_writes(self):
        with patch.object(FlexibleLayout, "allow_indexing", True):
            return extract_read_writes(
                self.make_loader(),
                self.get_size(),
            )

    def get_reads(self):
        return self.get_read_writes().reads

    def get_unbacked_symbol_defs(self) -> Set[sympy.Symbol]:
        """
        Returns the unbacked symbols which are defined by this IR node,
        because this is a data-dependent IR node, or item()
        """
        # So this is a little unusual.  In principle, you could imagine
        # defining a MultiOutputLayout buffer so that it DOES define
        # unbacked symints.  However, we can't easily tell what symints
        # such a buffer defines, because MultiOutputLayout doesn't actually
        # define any useful information about what it returns.
        #
        # An easier and better approach is to delay the symint allocation
        # to the MultiOutput IR nodes, which are when we actually extract
        # out the buffers and know what their sizes are.
        #
        # There are two subleties here:
        #
        # 1. Suppose you have a kernel that produces out1: (i0,), out2: (i0,)
        #    Both of these actually count as defs!  The scheduler will just
        #    arbitrarily pick one of these as the canonical definer and
        #    ensure it stays live.  It's not a big deal if we pick the
        #    wrong one because tuple accesses are cheap, and all this means
        #    is we accidentally keep a MultiOutput node live when it wasn't
        #    strictly necessary.
        #
        # 2. Suppose you have a MultiOutput buffer whose size is (i0,), but
        #    the MultiOutputLayout buffer it is projecting from isn't actually
        #    dynamic; it has i0 as one of the arguments.  We cannot tell this
        #    directly from MultiOutput, we have to look at the input buffer's
        #    uses to work this out.  No big deal.
        if isinstance(self.layout, (NoneLayout, MultiOutputLayout)):
            return set()

        # This kernel defines all unbacked symbols... that it didn't get in as
        # arguments!
        defs = (
            free_unbacked_symbols(self.get_size())
            | free_unbacked_symbols(self.get_stride())
            | free_unbacked_symbols(self.get_offset())
        )
        return defs - self.get_unbacked_symbol_uses()

    def get_unbacked_symbol_uses(self) -> Set[sympy.Symbol]:
        """
        Returns the unbacked symbols which are required to be in scope in
        order to successfully perform codegen for this buffer.  For example,
        a buffer that corresponds to an extern kernel call that takes i0 as
        an argument would return {i0} here.  This is used to generate necessary
        dependencies that ensure we actually bind i0 in codegen before you
        try to use it.

        Note that this is NOT transitive; in particular, if this buffer takes
        in as input another buffer with dynamic shape (e.g., (i0,)), we will
        not report it here, because you will already have a dependency
        on that buffer, which will eventually have a dependency on i0 if
        necessary.
        """
        return set()

    def codegen_unbacked_symbol_defs(self, wrapper):
        # NB: If it is possible for other ir node types to return unbacked
        # symints, you need to make sure their codegen calls this method.
        # Don't forget to update get_unbacked_symbol_defs too.
        symbols_to_define = self.get_unbacked_symbol_defs()
        for i, s in enumerate(self.get_size()):
            if s in symbols_to_define:
                wrapper.writeline(
                    f"{wrapper.codegen_unbacked_symbol_decl(s)} = {self.get_name()}.size({i}){wrapper.ending}"
                )
                symbols_to_define.remove(s)
        for i, s in enumerate(self.get_stride()):
            if s in symbols_to_define:
                wrapper.writeline(
                    f"{wrapper.codegen_unbacked_symbol_decl(s)} = {self.get_name()}.stride({i}){wrapper.ending}"
                )
                symbols_to_define.remove(s)
        if (s := self.get_offset()) in symbols_to_define:
            wrapper.writeline(
                f"{wrapper.codegen_unbacked_symbol_decl(s)} = {self.get_name()}.storage_offset(){wrapper.ending}"
            )
            symbols_to_define.remove(s)
        assert (
            not symbols_to_define
        ), f"unbacked symint {s} not written out, check comment above"

    def realize(self):
        pass

    def get_workspace_size(self):
        """
        Gets extra global memory size needed by this buffer.
        Some algorithms (e.g. group gemm) may require extra global memory in the generated code.
        """
        return 0

    def should_allocate(self):
        # Returns False by default.
        return False


class InputBuffer(Buffer):
    pass


class ConstantBuffer(InputBuffer):
    override_device: Optional[torch.device] = None

    def make_loader(self):
        def loader(index):
            indexer = self.layout.make_indexer()
            return ops.load(
                V.graph.constant_name(self.get_name(), self.override_device),
                indexer(index),
            )

        return loader

    def constant_to_device(self, device):
        return ConstantBuffer(
            V.graph.constant_name(self.get_name(), device), self.layout
        )


class NoneAsConstantBuffer(IRNode):
    def get_unbacked_symbol_uses(self) -> Set[sympy.Symbol]:
        return set()

    def codegen_reference(self, writer=None):
        return V.graph.wrapper_code.none_str


class ShapeAsConstantBuffer(IRNode):
    def __init__(self, shape):
        super().__init__()
        self.shape = shape

    def get_unbacked_symbol_uses(self) -> Set[sympy.Symbol]:
        return free_unbacked_symbols(self.shape)

    def codegen_reference(self, writer=None):
        return V.graph.wrapper_code.expr_printer(V.graph.sizevars.simplify(self.shape))


@dataclasses.dataclass
class ComputedBuffer(Buffer):
    data: Loops

    def get_computed_buffer_name(self):
        """
        Returns self.name if it exists, otherwise returns the name of the data node if that exists.
        If neither exist, returns None.
        """
        if self.name is not None:
            return self.name
        if hasattr(self.data, "name"):
            return self.data.name
        return None

    @cache_on_self
    def num_reads(self):
        return len(self.get_read_writes().reads)

    def get_read_writes(self):
        with patch.object(FlexibleLayout, "allow_indexing", True):
            if self.data.get_reduction_type():
                return extract_read_writes(
                    self.get_store_function(),
                    self.data.get_pointwise_size(),
                    self.data.get_reduction_size(),
                )
            else:
                return extract_read_writes(
                    self.get_store_function(),
                    self.data.get_size(),
                )

    def get_unbacked_symbol_uses(self) -> Set[sympy.Symbol]:
        # Ordinarily, we'd like to just peek at the arguments list,
        # but ComputedBuffers have no argument list.
        #
        # Morally, this logic needs to be synchronized with the
        # KernelArgs.size calls, which are responsible for making symbols make
        # there way as kernel arguments (and it is precisely passing in one of
        # those symbols that establishes a dependency).  However, we haven't
        # started codegen yet so we can't directly reuse that logic.
        #
        # For now, I'm just yoloing with the size of the buffer.  Not sure if
        # it is enough.
        #
        # One thing you might wonder is if this is enough for a ComputedBuffer
        # denoting a reduction over i0.  Empirically, it is enough, but for an
        # unusual reason: we only need accurate dependencies for item() call,
        # but it's impossible to end up with a reduction over i0 from an
        # item() call without a regular non-reduction buffer first.
        return (
            free_unbacked_symbols(self.get_size())
            | free_unbacked_symbols(self.get_stride())
            | free_unbacked_symbols(self.get_offset())
            | self.data.get_unbacked_symbol_uses()
        )

    def make_loader(self):
        # Inline constants and index_expressions
        if (
            hasattr(self.data, "make_loader")
            and self.name not in V.graph.mutated_buffers
            and self.num_reads() == 0
        ):
            # can be inlined
            return self.data.make_loader()
        return super().make_loader()

    def get_store_function(self):
        indexer = self.layout.as_fixed().make_indexer()
        if isinstance(self.data, (Reduction, Scan)):
            return partial(self.data.store_reduction, self.name, indexer)
        else:
            assert isinstance(self.data, Pointwise)
            return partial(self.data.store_output, self.name, indexer)

    def get_fill_order(self):
        """
        If our layout is still flexible, try to determine the stride order based on stride orders of reads.

        TODO(jansel): A better algorithm here would look at downstream consumers of this
                      value and try to do global graph-level layout optimization.
                      This is also something just begging to be autotuned.
        """
        if isinstance(self.layout, FlexibleLayout):
            (index_vars, reduction_vars), _ = dependencies.index_vars_squeeze(
                self.data.get_pointwise_size(), self.data.get_reduction_size()
            )
            reads = self.get_read_writes().reads
            reads_bufs = [
                V.graph.name_to_buffer[r.name]
                if r.name in V.graph.name_to_buffer.keys()
                else None
                for r in reads
            ]
            # only consider reads to buffer of same size
            # ignore StarDeps because they don't contribute stride information
            assert all(
                isinstance(r, (dependencies.StarDep, dependencies.MemoryDep))
                for r in reads
            )
            reads = [
                sympy_subs(
                    r.index, {v: sympy.Integer(0) for v in reduction_vars if v != 0}
                )
                for r in reads
                if isinstance(r, dependencies.MemoryDep)
            ]

            if reads:
                if isinstance(self.data, Scan):
                    indices = self.data.reindex(index_vars, reduction_vars)
                else:
                    indices = index_vars
                stride_lengths = [
                    V.graph.sizevars.stride_hints(expr, indices) for expr in reads  # type: ignore[arg-type]
                ]
                from .scheduler import pick_loop_order

                return pick_loop_order(stride_lengths, self.get_size())

        return None

    def decide_layout(self):
        if isinstance(self.layout, FlexibleLayout):
            order = self.get_fill_order()
            if order:
                self.freeze_layout_with_fill_order(order)
            else:
                self.freeze_layout()

    def get_default_sizes_body(self):
        args, var_ranges = dependencies.index_vars_squeeze(
            self.data.get_pointwise_size(), self.data.get_reduction_size(), prefix="q"
        )
        with patch.object(ConstantBuffer, "override_device", self.get_device()):
            body = LoopBody(
                self.get_store_function(),
                (args if self.get_reduction_type() else args[:1]),
                var_ranges,
            )
        index_vars = []
        reduce_vars: List[Any] = []
        index_size = []
        reduce_size = []
        for v, s in var_ranges.items():
            if v in args[0]:
                assert not reduce_vars
                index_vars.append(v)
                index_size.append(s)
            else:
                assert v in args[1]
                reduce_vars.append(v)
                reduce_size.append(s)
        return (index_size, reduce_size), body, (index_vars, reduce_vars)

    def simplify_and_reorder(
        self,
        extra_indexing_constraints: Optional[Tuple[Dict[Any, Any], List[Any]]] = None,
    ):
        """
        This is a main place where we do loop transformations in a
        backend-agnostic way.

        Here we:
            1) Remove any 1 dimensions
            2) Fuse contiguous dimensions together
            3) Reorder dimensions based on stride orders

        Optional argument extra_indexing_constraints can be used to append additional
        indexing expressions to existing ones derived from buffer's body. This can be useful
        to fuse scheduler nodes with compatible ranges, e.g. (s0*s1*...,) and (s0, s1, s2, ...)
        on CPU by preventing indexing simplifications and obtaining index/reduce ranges for
        the scheduler node compatible with other nodes.
        """
        (
            (index_size, reduce_size),
            body,
            (index_vars, reduce_vars),
        ) = self.get_default_sizes_body()

        index_formulas = [*body.indexing_exprs.values()]
        if extra_indexing_constraints is not None:
            assert (
                isinstance(extra_indexing_constraints, tuple)
                and len(extra_indexing_constraints) == 2
            )
            extra_indexing_ranges, extra_indexing_expr = extra_indexing_constraints
            assert isinstance(extra_indexing_ranges, dict)
            assert isinstance(extra_indexing_expr, list)
            assert all(isinstance(f, Expr) for f in extra_indexing_expr)

            expected_var_ranges = body.var_ranges
            assert expected_var_ranges == extra_indexing_ranges, (
                expected_var_ranges,
                extra_indexing_ranges,
            )
            # remove already existing expressions
            extra_indexing_expr = [
                e for e in extra_indexing_expr if e not in index_formulas
            ]
            index_formulas += extra_indexing_expr

        reads_bufs = [
            V.graph.name_to_buffer[reads_name]
            if reads_name in V.graph.name_to_buffer.keys()
            else None
            for reads_name in body.reads_name2expr.keys()
        ]
        memory_addrs = [
            *body.reads_name2expr.values(),
            *body.writes_name2expr.values(),
        ]

        # the reordering_reindex in reads' simplify_reorder_and_tile
        reordering_reindex = [same_reorder(range(len(index_vars)))] * len(memory_addrs)
        for i, reads_buf in enumerate(reads_bufs):
            if isinstance(reads_buf, ComputedBuffer) and hasattr(
                reads_buf, "iter_reordering_reindex"
            ):
                reordering_reindex[i] = reads_buf.iter_reordering_reindex  # type: ignore[has-type]

        def simplify_and_reorder(x_vars, support_vars, sizes, reordering_reindex=None):
            sizes, reindex0, reindex1 = self._apply_loop_reordering(
                x_vars, support_vars, sizes, memory_addrs, reordering_reindex
            )
            # for NHWC: reindex0([0,1,2,3]) = [0,2,3,1], reindex1([0,1,2,3]) = [0,3,2,1]
            x_vars = reindex0(x_vars)
            sizes, reindex2, prune = V.graph.sizevars._simplify_loops(
                x_vars,
                sizes,
                index_prevent_reordering(index_formulas, x_vars, sizes),
            )
            x_vars = prune(x_vars)
            # sizes, reindex1, prune = _simplify_loops(x_vars, sizes, index_formulas)
            # x_vars = prune(x_vars)
            # sizes, reindex2 = self._apply_loop_reordering(x_vars, sizes, memory_addrs)
            reindex = fuse_reindexing(reindex1, reindex2)
            return sizes, reindex, reindex1

        support_vars = index_vars + reduce_vars
        iter_ranges, iter_reindex, iter_reordering_reindex = simplify_and_reorder(
            index_vars, support_vars, index_size, reordering_reindex
        )
        reduce_ranges, reduce_reindex, _ = simplify_and_reorder(
            reduce_vars, support_vars, reduce_size
        )

        # remember the reordering if not have loop collapse.
        if len(iter_ranges) == len(index_vars):
            self.iter_reordering_reindex = iter_reordering_reindex
        # retrace the loop body with simplification and reordering applied
        (iter_vars, reduce_vars), var_ranges = dependencies.index_vars_no_squeeze(
            iter_ranges, reduce_ranges, prefix="z"
        )
        body = LoopBody(
            body, [iter_reindex(iter_vars), reduce_reindex(reduce_vars)], var_ranges
        )
        return (iter_ranges, reduce_ranges), body

    @staticmethod
    def _apply_loop_reordering(
        index_vars,
        support_vars,
        sizes,
        memory_addrs,
        reordering_reindex=None,
        priority_idx=None,
    ):
        """
        Shuffle the order of loops around to hopefully improve performance.
        """
        from .scheduler import pick_loop_order

        if priority_idx is None:
            priority_idx = []

        try:
            strides = [
                V.graph.sizevars.stride_hints(expr, index_vars, support_vars)
                for expr in memory_addrs
            ]
            assert len(strides) == len(memory_addrs) and len(strides[0]) == len(
                index_vars
            )
            # consider both layout(strides) and reordering(reordering_reindex)
            if reordering_reindex is not None:
                for i in range(len(memory_addrs)):
                    try:
                        strides[i] = reordering_reindex[i](strides[i])
                    # if len(order) != len(strides), do not reorder
                    except AssertionError:
                        pass
            order = list(reversed(pick_loop_order(strides, sizes, priority_idx)))
        except Exception:
            if config.debug:
                log.warning(
                    "Did not simplify complex index:\n%s\n%s",
                    dict(zip(index_vars, sizes)),
                    memory_addrs,
                )
            order = list(range(len(sizes)))
        sizes = [sizes[i] for i in order]
        return sizes, same_reorder(order), inverse_reorder(order)

    def get_reduction_size(self):
        return self.data.get_reduction_size()

    def get_reduction_type(self):
        return self.data.get_reduction_type()

    def is_no_op(self):
        return self.data.is_zero_elements()

    def should_allocate(self):
        return True

    def constant_to_device(self, device):
        """Move this to a given device. Requires that all reads are to constants."""
        return self.data.constant_to_device(device)


class TemplateBuffer(Buffer):
    """
    Represents a Triton (in the future other type) of template operator
    that we can fuse an epilogue onto.
    """

    def __init__(self, layout, inputs, make_kernel_render):
        super().__init__(name=None, layout=layout)
        self.inputs = InputsKernel.unwrap_storage(inputs)
        self.make_kernel_render = make_kernel_render
        self.name = V.graph.register_buffer(self)

    def get_read_writes(self):
        return self.normalized_read_writes()

    def normalized_read_writes(self):
        name = self.get_name()
        indexer = self.layout.make_indexer()

        def dummy(index, rindex):
            assert len(rindex) == 0
            return ops.store(name, indexer(index), "fake")

        deps = dependencies.extract_read_writes(
            dummy, self.get_size(), (), normalize=True
        )
        deps.reads = {dependencies.StarDep(x.get_name()) for x in self.inputs}
        return deps

    def get_reduction_size(self):
        return 1

    def get_reduction_type(self):
        return None

    def is_no_op(self):
        return False

    def should_allocate(self):
        return True

    def simplify_and_reorder(
        self,
        extra_indexing_constraints: Optional[Tuple[Dict[Any, Any], List[Any]]] = None,
    ):
        return (
            (
                self.get_size(),
                (),
            ),
            None,
        )


class TritonTemplateBuffer(TemplateBuffer):
    pass


PrimitiveInfoType = Union[int, float, bool, str, List[Union[int, str, float, bool]]]


class ChoiceCaller:
    """
    Represents a possible choice used in autotune_process.py.
    During autotuning, self.benchmark() is first called to get benchmark result,
    and if this choice is selected, self.output_node() is called to get the output_node.

    Children classes: TritonTemplateCaller, CUDATemplateCaller.
    """

    def __init__(self, name, input_nodes, layout):
        super().__init__()
        self.name = name
        self.layout = layout
        self.input_nodes = input_nodes

    def benchmark(self, *args, out) -> float:
        algo = self.to_callable()
        return do_bench(lambda: algo(*args, out=out))

    def call_name(self) -> str:
        raise NotImplementedError()

    def to_callable(self):
        raise NotImplementedError()

    def hash_key(self) -> str:
        raise NotImplementedError()

    def output_node(self) -> "TensorBox":
        raise NotImplementedError()

    def info_dict(self) -> Dict[str, Union[PrimitiveInfoType, List[PrimitiveInfoType]]]:
        """Information returned here is logged to the autotune log file when that is enabled."""
        return {}


class TritonTemplateCallerBase(ChoiceCaller):
    def get_make_kernel_render(self) -> Any:
        raise NotImplementedError()


class MultiTemplateBuffer(TritonTemplateBuffer):
    """
    Represents a Buffer with multiple backing implementation choices.

    Choices can be TritonTemplates or ExternKernels. During scheduling if there is a potential
    epilogue we will benchmark each of the choices with the epilogue to determine an implementation.
    Otherwise, the fastest base choice will be chosen.
    """

    def __init__(
        self,
        layout: Layout,
        inputs: List[IRNode],
        choice_timings: Callable[[], Dict[ChoiceCaller, float]],
    ):
        super().__init__(layout=layout, inputs=inputs, make_kernel_render=None)
        self._choice_timings_fn = choice_timings
        self._choice_timings: Optional[Dict[ChoiceCaller, float]] = None
        self.original_inputs = inputs

    @property
    def choice_timings(self) -> Dict[ChoiceCaller, float]:
        if self._choice_timings is None:
            self._choice_timings = self._choice_timings_fn()
        return self._choice_timings

    @contextlib.contextmanager
    def swap_as_triton_caller(self, caller: TritonTemplateCallerBase):
        assert isinstance(caller, torch._inductor.select_algorithm.TritonTemplateCaller)
        assert self.layout == caller.layout

        render = self.make_kernel_render
        self.make_kernel_render = caller.get_make_kernel_render()
        try:
            yield
        finally:
            self.make_kernel_render = render

    def finalize_as_triton_caller(self, caller: TritonTemplateCallerBase):
        assert isinstance(caller, torch._inductor.select_algorithm.TritonTemplateCaller)
        assert self.layout.size == caller.layout.size
        assert self.layout.stride == caller.layout.stride
        self.make_kernel_render = caller.get_make_kernel_render()

    def get_min_choice(self) -> Tuple[ChoiceCaller, float]:
        min_choice = min(self.choice_timings, key=self.choice_timings.get)  # type: ignore[arg-type]
        return (min_choice, self.choice_timings[min_choice])


class CUDATemplateBuffer(TemplateBuffer):
    def __init__(
        self,
        layout,
        inputs,
        make_kernel_render,
        workspace_size: int,
        template: "CUDATemplate",  # type: ignore[name-defined]  # noqa: F821
    ):
        super().__init__(layout, inputs, make_kernel_render)
        # Global memory (in bytes) needed for this template.
        self.workspace_size = workspace_size
        self.template = template

    def get_workspace_size(self):
        return self.workspace_size if self.workspace_size is not None else 0


@dataclasses.dataclass
class InputsKernel(Buffer):
    inputs: List[Buffer]

    def get_read_writes_input(self, x):
        return dependencies.StarDep(x.get_name())

    def get_read_writes(self):
        star_dep = []
        for input in self.inputs:
            if isinstance(input, list):
                star_dep.extend([self.get_read_writes_input(x) for x in input])
            else:
                star_dep.append(self.get_read_writes_input(input))

        return dependencies.ReadWrites(
            set(star_dep),
            {dependencies.StarDep(self.get_name())},
            set(),
            [],
            None,
            op_counts=collections.Counter(),
        )

    @classmethod
    def unwrap_storage_for_input(cls, x):
        if isinstance(x, TensorBox):
            x = x.data
        if isinstance(x, StorageBox):
            x = x.data
        if isinstance(x, BaseView) and not isinstance(x, ReinterpretView):
            x = ExternKernel.realize_input(x)
        if isinstance(x, TensorBox):
            # when converting to ReinterpretView fails in the
            # realize_input call above, the result will be wrapped
            # into TensorBox / StorageBox pair as a result of the
            # cls.copy_input call; so we should unwrap recursively
            return cls.unwrap_storage_for_input(x)
        assert isinstance(x, (Buffer, ReinterpretView)), x
        return x

    @staticmethod
    def unwrap_storage(inputs):
        inputs_new = []
        for x in inputs:
            if isinstance(x, list):
                x = [InputsKernel.unwrap_storage_for_input(i) for i in x]
            else:
                x = InputsKernel.unwrap_storage_for_input(x)
            inputs_new.append(x)
        return inputs_new

    def is_extern(self):
        return True


class NopKernel(InputsKernel):
    def is_no_op(self):
        return True


class ConcatKernel(NopKernel):
    """
    There isn't actually a real kernel for concat, we just change the
    storage for the upstream data.
    """

    @classmethod
    def create(cls, inputs, dim):
        device = inputs[0].get_device()
        dtype = inputs[0].get_dtype()
        new_size = list(inputs[0].get_size())
        offsets_start = [0]
        offsets_end = [new_size[dim]]
        assert 0 <= dim < len(new_size)
        for i in range(1, len(inputs)):
            input_size = inputs[i].get_size()
            offsets_start.append(new_size[dim])
            assert len(input_size) == len(new_size)
            assert inputs[i].get_dtype() == dtype
            assert inputs[i].get_device() == device
            for j in range(len(new_size)):
                if j == dim:
                    new_size[j] = new_size[j] + input_size[j]
                else:
                    new_size[j] = V.graph.sizevars.guard_equals(
                        new_size[j], input_size[j]
                    )
            offsets_end.append(new_size[dim])

        output_stride = FlexibleLayout.contiguous_strides(new_size)
        # If any of the inputs is in CL format, use CL format for the output
        for i in range(len(inputs)):
            x = inputs[i]
            if is_storage_and_layout(x):
                layout = x.get_layout()
                if (
                    isinstance(layout, FixedLayout)
                    and layout.is_channels_last_contiguous()
                ):
                    # use CL stride for the output
                    output_stride = make_channels_last_strides_for(new_size)
                    break

        concat_kernel = ConcatKernel(
            name=None,
            layout=FixedLayout(
                device=device,
                dtype=dtype,
                size=new_size,
                stride=output_stride,
            ),
            inputs=[],
        )
        kernel = StorageBox(concat_kernel)
        buffer_names = []
        for i in range(len(inputs)):
            input_buffer = cls.realize_into(
                inputs[i],
                SliceView.create(kernel, dim, offsets_start[i], offsets_end[i]),
            )
            concat_kernel.inputs.append(input_buffer)

            if isinstance(inputs[i].data, BaseView):
                input_unwrapped = inputs[i].data.unwrap_view()
            else:
                input_unwrapped = inputs[i].data

            if (
                input_unwrapped.is_input_buffer()
                and inputs[i].get_device().type == "cuda"
                and not is_dynamic(input_buffer)
            ):
                buffer_names.append(input_buffer.get_name())

        if len(buffer_names) > 1:
            V.graph.register_list(buffer_names)

        concat_kernel.name = V.graph.register_buffer(concat_kernel)
        concat_kernel.inputs = cls.unwrap_storage(concat_kernel.inputs)

        return kernel

    @classmethod
    def can_realize_into_without_copy(cls, src):
        if isinstance(src, TensorBox):
            # unwrap a TensorBox
            return cls.can_realize_into_without_copy(src.data)

        return isinstance(src.data.layout, FlexibleLayout) and not isinstance(
            src.data, ExternKernelAlloc
        )

    @classmethod
    def realize_into(cls, src, dst):
        # Attempt to turn this into a ReinterpretView rather than assert.
        # This has concessions around layout, as as_storage_and_layout
        # can cause us to go from flexible to fixed layout.
        if not isinstance(dst, ReinterpretView):
            if is_storage_and_layout(dst):
                storage, layout = as_storage_and_layout(dst)
                dst = ReinterpretView(storage, layout)
        assert isinstance(dst, ReinterpretView), dst
        if isinstance(src, TensorBox):
            # unwrap a TensorBox
            return cls.realize_into(src.data, dst)
        if isinstance(src, StorageBox):
            src.realize()
            # ExternKernelAlloc has specific requirements for output layout, should create a copy
            assert hasattr(src.data, "layout")
            if cls.can_realize_into_without_copy(src):
                src.data.layout = NonOwningLayout(dst)
                return src.data
        # introduce a copy
        pw = Pointwise.create(
            device=src.get_device(),
            dtype=src.get_dtype(),
            inner_fn=src.make_loader(),
            ranges=[
                V.graph.sizevars.guard_equals(a, b)
                for a, b in zip(src.get_size(), dst.get_size())
            ],
        )
        return cls.realize_into(pw, dst)

    def should_allocate(self):
        return True


@dataclasses.dataclass
class ExternKernel(InputsKernel):
    constant_args: Tuple[Any, ...] = ()
    kwargs: Dict[str, Any] = dataclasses.field(default_factory=dict)
    output_view: Optional[ReinterpretView] = None
    python_kernel_name: Optional[str] = None
    cpp_kernel_name: Optional[str] = None
    # FIXME: in some cases we sill need to explicitly pass in ordered_kwargs_for_cpp_kernel
    # We shouldn't need to do this since the information can be retrieved from op_overload._schema.
    ordered_kwargs_for_cpp_kernel: Iterable[str] = dataclasses.field(
        default_factory=list
    )
    op_overload: Optional[
        Union[torch._ops.OpOverload, torch._ops.HigherOrderOperator]
    ] = None
    arg_properties: Optional[List[Dict[str, Any]]] = None
    kwarg_properties: Optional[Dict[str, Dict[str, Any]]] = None

    def __init__(
        self,
        name,
        layout,
        inputs,
        constant_args=(),
        kwargs=None,
        output_view=None,
        python_kernel_name=None,
        cpp_kernel_name=None,
        ordered_kwargs_for_cpp_kernel=(),
        op_overload=None,
    ):
        super().__init__(
            name,
            layout,
            inputs,
        )
        self.constant_args = constant_args
        self.kwargs = kwargs if kwargs else {}
        self.output_view = output_view
        self.python_kernel_name = python_kernel_name
        self.cpp_kernel_name = cpp_kernel_name
        self.ordered_kwargs_for_cpp_kernel = ordered_kwargs_for_cpp_kernel
        self.op_overload = op_overload
        self.collect_arg_kwarg_properties()

    def collect_arg_kwarg_properties(self):
        # if self.op_overload is torch._ops.OpOverload, we can use its schema to collect additional
        # information for args and kwargs, e.g. type and default value, to help with the cpp wrapper codegen
        if (
            isinstance(self.op_overload, torch._ops.OpOverload)
            and not self.ordered_kwargs_for_cpp_kernel
        ):
            self.ordered_kwargs_for_cpp_kernel = [
                x.name for x in self.op_overload._schema.arguments if x.kwarg_only
            ]
        self.arg_properties = (
            [
                {
                    "name": x.name,
                    "type": x.real_type,
                    "default_value": x.default_value,
                }
                for x in self.op_overload._schema.arguments
                if not x.kwarg_only
            ]
            if isinstance(self.op_overload, torch._ops.OpOverload)
            else [{} for i in range(len(self.inputs))]
        )
        self.kwarg_properties = (
            {
                x.name: {"type": x.real_type, "default_value": x.default_value}
                for x in self.op_overload._schema.arguments
                if x.kwarg_only
            }
            if isinstance(self.op_overload, torch._ops.OpOverload)
            else {}
        )

    def decide_layout(self):
        if isinstance(self.layout, FlexibleLayout):
            self.apply_constraint()
            self.freeze_layout()

    def codegen_comment(self, wrapper):
        origin_str, detailed_origin_str = get_kernel_metadata(self, wrapper)
        if origin_str:
            wrapper.writeline(origin_str)

    def codegen(self, wrapper):
        raise NotImplementedError()

    def get_kernel_name(self):
        return self.cpp_kernel_name if V.graph.cpp_wrapper else self.python_kernel_name

    @staticmethod
    def copy_input(x):
        pw = Pointwise.create(
            device=x.get_device(),
            dtype=x.get_dtype(),
            inner_fn=x.make_loader(),
            ranges=x.get_size(),
            origin_node=x.get_origin_node(),
            traceback=x.get_traceback(),
        )
        pw.realize()
        return pw

    @classmethod
    def process_kernel(cls, kernel, *args, **kwargs):
        binded_args = {"args": args, "kwargs": kwargs}

        args_flat, args_spec = pytree.tree_flatten(binded_args)

        is_arg_tensor = []
        tensor_args = []
        non_tensor_args: List[Any] = []
        for arg in args_flat:
            is_arg_tensor.append(isinstance(arg, IRNode))
            if is_arg_tensor[-1]:
                tensor_args.append(arg)
            else:
                if isinstance(arg, sympy.Expr):
                    arg = V.graph.sizevars.shape_env.create_symintnode(arg, hint=None)
                non_tensor_args.append(arg)

        def unflatten_args(new_tensor_args, new_non_tensor_args):
            result = []
            it_tensors = iter(new_tensor_args)
            it_non_tensors = iter(new_non_tensor_args)
            for is_tensor in is_arg_tensor:
                if is_tensor:
                    result.append(next(it_tensors))
                else:
                    result.append(next(it_non_tensors))
            r = pytree.tree_unflatten(result, args_spec)
            return r.get("args", []), r.get("kwargs", {})

        tensor_args = [cls.realize_input(x) for x in tensor_args]

        # freeze layout otherwise our output stride calculation might
        # become incorrect
        for x in tensor_args:
            if is_storage_and_layout(x):
                as_storage_and_layout(x, freeze=True)

        # We don't have generic shape formulas, so just burn in the
        # shapes and run an example input.
        # TODO(jansel): replace this with dynamic shape formulas
        example_args = []

        # We need to retain the constant values of fake tensors that we originally
        # propagated the graph with, because for some operators running without a
        # constant would trigger an error / DataDependentException
        for x in tensor_args:
            if x.get_name() in V.graph.constants:
                example_args.append(V.graph.constants[x.get_name()])
            else:
                example_args.append(ir_node_to_tensor(x, guard_shape=True))

        new_args, new_kwargs = unflatten_args(example_args, non_tensor_args)
        example_output = kernel(*new_args, **new_kwargs)

        example_out_li = (
            [example_output]
            if not isinstance(example_output, (list, tuple))
            else example_output
        )
        for t in example_out_li:
            if isinstance(t, torch.Tensor) and t.is_sparse:
                msg = "sparsity not handled. Please file issue for sparse inference weights."
                if stack_trace := V.graph.current_node.meta.get("stack_trace", None):
                    msg = f"{msg} Found from : \n {stack_trace}"
                V.graph.disable_cudagraphs_reason = msg

        # TODO: Unconditionally do this, not just when example_output has
        # unbacked symbols
        if maybe_free_unbacked_symbols(example_output):
            example_output = V.graph.current_node.meta["val"]

        return example_output, tensor_args, non_tensor_args, unflatten_args

    @classmethod
    def convert_to_reinterpret_view(cls, x):
        """
        In order to pass this to an extern kernel we need a
        ReinterpretView not a View.  This allows us to avoid some
        unneeded copies.
        """
        assert isinstance(x, BaseView)
        if isinstance(x, ReinterpretView):
            return x

        # NOTE: Don't use extract_read_writes here as it fails when
        # make_loader() inlines the computation
        x.unwrap_view().freeze_layout()
        index_args, var_ranges = dependencies.index_vars_squeeze(
            x.get_size(), prefix="r"
        )
        range_vars = index_args[0]
        index = x.make_indexer()(range_vars)

        index = V.graph.sizevars.simplify_with_ranges(index, var_ranges)
        strides = V.graph.sizevars.stride_vars(index, range_vars)
        offset = V.graph.sizevars.offset_var(index, range_vars)
        expected = sympy_dot(range_vars, strides) + offset

        if index != expected:
            log.debug(
                "convert_to_reinterpret_view failed: stride=%s offset=%s index=%s",
                strides,
                offset,
                index,
            )
            raise NotImplementedError()

        return ReinterpretView(
            data=x.data,
            layout=FixedLayout(
                device=x.get_device(),
                dtype=x.get_dtype(),
                size=x.get_size(),
                stride=strides,
                offset=offset,
            ),
        )

    @classmethod
    def realize_input(cls, x):
        if x is None:
            return NoneAsConstantBuffer()
        if isinstance(x, (sympy.Expr, sympy.logic.boolalg.Boolean, int)):
            return ShapeAsConstantBuffer(x)
        if isinstance(x, Constant):
            return V.graph.add_tensor_constant(
                torch.tensor(x.value, dtype=x.get_dtype(), device=x.get_device())
            )
        if isinstance(x, ConstantBuffer):
            return x
        if isinstance(x, TensorBox):
            return cls.realize_input(x.data)
        if isinstance(x, ReinterpretView):
            return ReinterpretView(cls.realize_input(x.data), x.get_layout())
        if isinstance(x, BaseView):
            x.realize()
            if is_storage_and_layout(x.unwrap_view()):
                try:
                    return cls.convert_to_reinterpret_view(x)
                except NotImplementedError:
                    pass
        if isinstance(x, StorageBox):
            # TODO(jansel): impose layout preference on realized buffer
            x.realize()
            return x
        return cls.copy_input(x)

    @classmethod
    def require_stride1(cls, x):
        if is_storage_and_layout(x):
            if len(x.get_stride()) == 0:
                return x
            for stride in x.get_stride():
                if stride == 1:
                    return x
        return cls.copy_input(x)

    @classmethod
    def require_stride_order(cls, x, order):
        if x.get_numel() == 0:  # Layout doesn't matter
            return x

        # require x to have the layout as strided_ordered as order
        if is_storage_and_layout(x):
            while isinstance(x.get_layout(), NonOwningLayout):
                x = x.get_layout().view
            if isinstance(x.get_layout(), FlexibleLayout):
                # fix flexiblelayout to be FixedLayout with stride_order
                as_storage_and_layout(
                    x, freeze=True, want_contiguous=False, stride_order=order
                )
                return x
            elif isinstance(
                x.get_layout(), FixedLayout
            ) and x.get_layout().is_stride_ordered(order):
                return x
            elif isinstance(x.get_layout(), MutationLayoutSHOULDREMOVE):
                if isinstance(x.get_layout().real_layout(), FlexibleLayout):
                    raise AssertionError(
                        "the MutationLayoutSHOULDREMOVE's real layout shouldn't be FlexibleLayout"
                    )
                elif isinstance(
                    x.get_layout().real_layout(), FixedLayout
                ) and x.get_layout().real_layout().is_stride_ordered(order):
                    return x

        # TODO - Storage to InputBuffer
        if isinstance(x, InputBuffer) and x.get_layout().is_stride_ordered(order):
            return x
        if (
            isinstance(x, TensorBox)
            and isinstance(x.data, BaseView)
            and not isinstance(x.data, ReinterpretView)
            and is_storage_and_layout(x.unwrap_view())
            and not isinstance(x.unwrap_view().data, ExternKernelAlloc)
        ):
            try:
                x.data = cls.convert_to_reinterpret_view(x.data)
                return cls.require_stride_order(x, order)
            except NotImplementedError:
                pass
        x = cls.copy_input(x)
        as_storage_and_layout(x, freeze=True, want_contiguous=False, stride_order=order)
        assert is_stride_order_storage_and_layout(x, order)
        return x

    @classmethod
    def require_channels_last(cls, x):
        return cls.require_stride_order(x, NHWC_STRIDE_ORDER)

    @classmethod
    def require_contiguous(cls, x):
        return cls.require_stride_order(x, list(reversed(range(len(x.get_size())))))

    def apply_constraint(self):
        pass

    def codegen_const_args(self):
        return map(V.graph.wrapper_code.val_to_arg_str, self.constant_args)

    def codegen_args(self):
        args = []
        for i, x in enumerate(self.inputs):
            if isinstance(x, list):
                names = [i.codegen_reference() for i in x]
                codegen_reference = f'[{", ".join(names)}]'
                args.append(codegen_reference)
            else:
                if V.graph.cpp_wrapper:
                    assert self.arg_properties and i < len(
                        self.arg_properties
                    ), "Invalid arg_properties accessing"
                    type_ = self.arg_properties[i].get("type")
                    args.append(
                        V.graph.wrapper_code.val_to_cpp_arg_str(  # type: ignore[arg-type]
                            type_, x
                        )
                    )
                else:
                    args.append(x.codegen_reference())
        args.extend(self.codegen_const_args())
        return args

    def get_kwargs_value(self, arg_name):
        if arg_name in self.kwargs:
            return self.kwargs.get(arg_name)
        if self.kwarg_properties and self.kwarg_properties.get(arg_name):
            return self.kwarg_properties.get(arg_name).get("default_value")  # type: ignore[union-attr]
        else:
            raise AssertionError(f"{arg_name} not in self.kwarg_properties")

    def codegen_kwargs(self):
        if V.graph.cpp_wrapper:
            kwargs = []
            for arg_name in self.ordered_kwargs_for_cpp_kernel:
                v = self.get_kwargs_value(arg_name)
                if isinstance(v, sympy.Expr):
                    kwargs.append(v)
                else:
                    type_ = (
                        self.kwarg_properties.get(arg_name).get("type")  # type: ignore[union-attr]
                        if self.kwarg_properties and arg_name in self.kwarg_properties
                        else None
                    )
                    kwargs.append(
                        V.graph.wrapper_code.val_to_cpp_arg_str(  # type: ignore[arg-type]
                            type_, v
                        )
                    )
        else:
            kwargs = [
                f"{k}={V.graph.wrapper_code.val_to_arg_str(v)}"  # type: ignore[misc]
                for k, v in self.kwargs.items()
            ]
        return kwargs

    def codegen_size_asserts(self, wrapper):
        if config.size_asserts and not V.graph.cpp_wrapper:
            size = V.graph.wrapper_code.codegen_shape_tuple(self.get_size())
            stride = V.graph.wrapper_code.codegen_shape_tuple(self.get_stride())
            wrapper.writeline(
                f"assert_size_stride({self.get_name()}, {size}, {stride})"
            )

    def get_group_stride(self):
        """
        get output sizes and strides, for template_codegen
        """
        _size = self.get_size()
        _stride = self.get_stride()
        # iter_ranges = _size of output tensor, reduce_range = [] because no reduction
        return [_size, []], _stride

    def canonicalize(self):
        """
        Manually get canonicalization of the output index
        """
        # manually generate index formula for conv
        sizevars = V.graph.sizevars
        sizes = self.get_size()
        strides = self.get_stride()
        strides = [sizevars.size_hint(x) for x in strides]
        index_vars = [sympy_index_symbol(f"d{i}") for i in range(len(sizes))]
        # reorder index vars according to stride
        index_order = sorted(range(len(strides)), key=strides.__getitem__, reverse=True)
        lookup = {pos: idx for idx, pos in enumerate(index_order)}
        order = [lookup[i] for i in range(len(lookup))]
        index_vars = [index_vars[i] for i in order]
        indexer = self.make_indexer()
        index = indexer(index_vars)

        new_sizes, reindex, prune = V.graph.sizevars._simplify_loops(
            index_vars, sizes, [index]
        )

        # assign new variables each dimension to deal with numbering mismatches
        # d0, d1, d2 could become d0, d2 -- which won't match d0, d1
        _, add_var = var_builder("c")
        replacement = dict(zip(index_vars, reindex([add_var(x) for x in new_sizes])))

        index = sympy_subs(sympy.expand(index), replacement)  # type: ignore[arg-type]
        return index, tuple(new_sizes)

    def get_unbacked_symbol_uses(self) -> Set[sympy.Symbol]:
        # NB: It's not necessary to check regular inputs as we automatically
        # have dependencies on them
        r = set()
        for arg in self.constant_args:
            r |= maybe_free_unbacked_symbols(arg)
        for arg in self.kwargs.values():
            r |= maybe_free_unbacked_symbols(arg)
        return r

    def __str__(self):
        kernel_name = getattr(self, "python_kernel_name", None)
        lines = [
            f"python_kernel_name={kernel_name!r}",
        ]
        lines += [
            f"{field.name}={getattr(self, field.name)}"
            for field in dataclasses.fields(self)
        ]
        lines.append(f"origin_node={self.origin_node!r}")
        return self.str_helper(lines)

    __repr__ = __str__


@dataclasses.dataclass
class ExternKernelOut(ExternKernel):
    def codegen(self, wrapper):
        self.codegen_comment(wrapper)
        args = [*self.codegen_args(), *self.codegen_kwargs()]
        wrapper.generate_extern_kernel_out(
            self.output_view,
            self.codegen_reference(),
            args,
            self.get_kernel_name(),
        )

    def __init__(
        self,
        layout,
        inputs,
        constant_args=(),
        kwargs=None,
        output_view=None,
        python_kernel_name=None,
        cpp_kernel_name=None,
        ordered_kwargs_for_cpp_kernel=(),
        op_overload=None,
    ):
        super().__init__(
            None,
            layout,
            self.unwrap_storage(inputs),
            constant_args,
            kwargs or {},
            None,
            python_kernel_name,
            cpp_kernel_name,
            ordered_kwargs_for_cpp_kernel,
            op_overload,
        )
        self.name = V.graph.register_buffer(self)

    def should_allocate(self):
        return True


class RandomSeeds(ExternKernelOut):
    def __init__(self, count: int, device: torch.device):
        limits = torch.iinfo(torch.int64)
        super().__init__(
            layout=FixedLayout(
                device=device,
                dtype=torch.int64,
                size=[count],
            ),
            inputs=[],
            constant_args=[limits.min, limits.max, [count]],
            python_kernel_name="aten.randint.low_out",
            cpp_kernel_name="at::randint_out",
        )


class ExternKernelAlloc(ExternKernel):
    def codegen(self, wrapper):
        self.codegen_comment(wrapper)
        args = [*self.codegen_args(), *self.codegen_kwargs()]
        V.graph.wrapper_code.generate_extern_kernel_alloc(self, args)
        if isinstance(self.layout, Layout):
            self.codegen_size_asserts(wrapper)

    def __init__(
        self,
        layout,
        inputs,
        constant_args=(),
        kwargs=None,
        python_kernel_name=None,
        cpp_kernel_name=None,
        ordered_kwargs_for_cpp_kernel=(),
        op_overload=None,
    ):
        super().__init__(
            None,
            layout,
            self.unwrap_storage(inputs),
            constant_args,
            kwargs or {},
            None,
            python_kernel_name,
            cpp_kernel_name,
            ordered_kwargs_for_cpp_kernel,
            op_overload,
        )
        self.name = V.graph.register_buffer(self)

    def should_allocate(self):
        return False

    def apply_constraint(self):
        raise NotImplementedError


class UserDefinedTritonKernel(ExternKernel):
    def get_kernel_and_configs(self):
        from triton.runtime.autotuner import Autotuner

        from torch._higher_order_ops.triton_kernel_wrap import kernel_side_table

        kernel = kernel_side_table.get_kernel(self.kernel_idx)
        configs = []
        if isinstance(kernel, Autotuner):
            configs = kernel.configs
            kernel = kernel.fn
        return kernel, configs

    def codegen(self, wrapper):
        kernel, configs = self.get_kernel_and_configs()

        # Definition of kernel
        new_name, triton_meta = wrapper.define_user_defined_triton_kernel(
            kernel, configs, self.kwargs
        )

        args = self.codegen_kwargs()
        if V.graph.cpp_wrapper:
            # in C++ wrapper, we don't pass constexpr args, as they don't
            # get added as parameters to the PTX code compiled from the
            # user-defined Triton kernel (only non-constexpr args do)
            args = [arg for i, arg in enumerate(args) if i not in kernel.constexprs]

        # Call to kernel
        self.codegen_comment(wrapper)
        wrapper.generate_user_defined_triton_kernel(
            new_name,
            self.grid,
            configs,
            args,
            triton_meta,
        )

    def should_allocate(self):
        return False

    def has_side_effects(self):
        # UserDefinedTritonKernel does not return anything, but rather
        # modifies input in place, do not let it get DCEd
        return True

    def get_unbacked_symbol_defs(self) -> Set[sympy.Symbol]:
        return set()

    def get_mutation_names(self):
        return []

    def __init__(self, *, kernel_idx, grid, kernel_args):
        inputs = []
        kwargs = dict()
        constant_args = []
        for k, v in kernel_args.items():
            if isinstance(v, TensorBox):
                t = InputsKernel.unwrap_storage_for_input(self.realize_input(v))
                inputs.append(t)
                kwargs[k] = t
            else:
                constant_args.append(v)
                kwargs[k] = v

        assert len(inputs) != 0
        device = inputs[0].get_device()

        super().__init__(
            None,
            NoneLayout(device),  # type: ignore[arg-type]
            inputs,
            tuple(constant_args),
            kwargs,
        )
        self.name = V.graph.register_buffer(self)
        self.kernel_idx = kernel_idx
        self.grid = grid

        kernel, _ = self.get_kernel_and_configs()
        # If we are autotuning, not all arguments will be passed
        self.ordered_kwargs_for_cpp_kernel = [
            arg for arg in kernel.arg_names if arg in kernel_args
        ]

        mark_node_as_mutating(
            self, *[a for a in kernel_args.values() if isinstance(a, TensorBox)]
        )

    def get_inputs_that_alias_output(self):
        return [i.get_name() for i in self.inputs]


def mark_node_as_mutating(cur_buffer, *mutated_ops):
    """
    Allows ops in mutated_ops to be marked as being mutated as well as
    indicates to the scheduler that these ops depend on cur_buffer.
    """
    for op in mutated_ops:
        assert isinstance(op, IRNode), op
        V.graph.mark_buffer_mutated(op.get_name())
        assert hasattr(op, "layout")
        MutationOutput(op.layout, op, cur_buffer)


class MutationOutput(ExternKernel):
    def get_mutation_names(self):
        return [self.inputs[0].get_name()]

    def __init__(self, layout, input, parent):
        super().__init__(None, layout, [input, parent], ())
        self.name = V.graph.register_buffer(self)

    def should_allocate(self):
        return False

    def is_no_op(self):
        return True

    def has_side_effects(self):
        return True

    def get_inputs_that_alias_output(self):
        return [self.inputs[0].get_name()]


class InplaceBernoulliFallback(ExternKernel):
    """
    This needs to be a custom class to handle mutation properly
    """

    def codegen(self, wrapper):
        (x,) = (t.codegen_reference() for t in self.inputs)
        wrapper.writeline(
            f"{self.get_kernel_name()}({x}, {', '.join(map(repr, self.constant_args))}){wrapper.ending}"
        )

    def should_allocate(self):
        return False

    def get_mutation_names(self):
        return [self.inputs[0].get_name()]

    def get_unbacked_symbol_defs(self) -> Set[sympy.Symbol]:
        return set()

    def __init__(self, x, *constant_args):
        super().__init__(
            None,
            NoneLayout(x.get_device()),  # type: ignore[arg-type]
            self.unwrap_storage([x]),
            constant_args,
        )
        self.name = V.graph.register_buffer(self)
        self.python_kernel_name = "aten.bernoulli_"
        self.cpp_kernel_name = (
            "aoti_torch_bernoulli_"
            if config.abi_compatible
            else "at::native::bernoulli_"
        )
        mark_node_as_mutating(self, x)


# Used to deal with torch.complex types
class InplaceCopyFallback(ExternKernel):
    """
    This needs to be a custom class to handle mutation properly
    """

    def codegen(self, wrapper):
        (dst, src, non_blocking) = self.codegen_args()
        wrapper.writeline(
            f"{self.get_kernel_name()}({dst}, {src}, {non_blocking}){wrapper.ending}"
        )

    def should_allocate(self):
        return False

    def get_mutation_names(self):
        return [self.inputs[0].get_name()]

    def get_unbacked_symbol_defs(self) -> Set[sympy.Symbol]:
        return set()

    def __init__(
        self,
        layout,
        inputs,
        constant_args,
    ):
        super().__init__(
            None,
            layout,
            inputs,
            constant_args,
            python_kernel_name="aten.copy_",
            cpp_kernel_name=(
                "aoti_torch_copy_" if config.abi_compatible else "at::_ops::copy_::call"
            ),
        )
        self.name = V.graph.register_buffer(self)

    @classmethod
    def create(cls, dst, src, non_blocking: bool = False):
        inputs = [cls.realize_input(t) for t in [dst, src]]
        constant_args = (non_blocking,)
        result = InplaceCopyFallback(
            NoneLayout(dst.get_device()),  # type: ignore[arg-type]
            inputs,
            constant_args,
        )
        mark_node_as_mutating(result, dst)
        return result


class MutatingFirstArgExternKernel(ExternKernel):
    """
    This needs to be a custom class to handle mutation properly
    """

    def codegen(self, wrapper):
        argrefs = [
            *(t.codegen_reference() for t in self.inputs),
            *map(repr, self.constant_args),
        ]
        wrapper.writeline(
            f"{self.get_kernel_name()}({', '.join(argrefs)}){wrapper.ending}"
        )

    def should_allocate(self):
        return False

    def get_mutation_names(self):
        return [self.inputs[0].get_name()]

    def get_unbacked_symbol_defs(self) -> Set[sympy.Symbol]:
        return set()

    def has_side_effects(self):
        return True


class ResizeStorageBytes(MutatingFirstArgExternKernel):
    def __init__(self, variable, new_size):
        assert isinstance(new_size, int), "TODO: dynamic shapes"
        super().__init__(
            None,
            NoneLayout(variable.get_device()),  # type: ignore[arg-type]
            self.unwrap_storage([variable]),
            constant_args=(new_size,),
        )
        V.graph.mark_buffer_mutated(variable.get_name())
        self.name = V.graph.register_buffer(self)
        self.python_kernel_name = "inductor_ops.resize_storage_bytes_"
        self.cpp_kernel_name = "torch::inductor::resize_storage_bytes_"
        V.graph.never_reuse_buffers.add(variable.data.get_name())
        mark_node_as_mutating(self, variable)


class BindNNParameter(ExternKernelAlloc):
    def __init__(self, variable, placeholder):
        variable.freeze_layout()
        super().__init__(
            variable.get_layout(),
            [variable, placeholder],
            python_kernel_name="torch.ops.prims._bind_nn_parameter",
        )
        V.graph.never_reuse_buffers.add(variable.data.get_name())
        V.graph.never_reuse_buffers.add(placeholder.get_name())
        V.graph.never_reuse_buffers.add(self.get_name())
        mark_node_as_mutating(self, variable, placeholder)

    def get_inputs_that_alias_output(self):
        return [self.inputs[0].get_name(), self.inputs[1].get_name()]

    def get_mutation_names(self):
        return [self.inputs[1].get_name()]

    def has_side_effects(self):
        return True


class ScatterFallback(ExternKernel):
    """
    This needs to be a custom class to handle mutation properly.
    This class handles both aten.scatter_ and aten.scatter_reduce_.
    It also handle the case `src` being a scalar properly.
    """

    def codegen(self, wrapper):
        reduce = self.kwargs["reduce"]
        if V.graph.cpp_wrapper:
            # Follow aten/src/ATen/native/ReductionType.h:get_operator_enum
            get_operator_enum = {"add": "sum", "multiply": "prod"}
            if reduce in get_operator_enum:
                reduce = get_operator_enum[reduce]

        if self.src_is_tensor:
            (x, index, src) = (t.codegen_reference() for t in self.inputs)
        else:
            (x, index) = (t.codegen_reference() for t in self.inputs)
            src = self.constant_args[1]
        wrapper.generate_scatter_fallback(
            x,
            [x, self.constant_args[0], index, src],
            self.get_kernel_name(),
            self.python_kernel_name,
            self.src_is_tensor,
            reduce,
            self.codegen_kwargs(),
        )

    def should_allocate(self):
        return False

    def get_cpp_kernel(self):
        reduce = self.kwargs["reduce"]
        if self.python_kernel_name == "aten.scatter_":
            if self.src_is_tensor:
                kernel = (
                    "at::scatter_out" if reduce is None else "at::scatter_reduce_out"
                )
            else:
                assert (
                    reduce is None
                ), "Expect reduce to be None for aten.scatter_ with scalar src"
                kernel = "at::scatter_out"
        else:
            assert (
                reduce is not None
            ), "Expect reduce to be not None for aten.scatter_reduce_"
            kernel = "at::scatter_reduce_out"
        return kernel

    def get_mutation_names(self):
        return [self.inputs[0].get_name()]

    def get_unbacked_symbol_defs(self) -> Set[sympy.Symbol]:
        return set()

    def __init__(
        self,
        op_overload,
        python_kernel_name,
        x,
        dim: int,
        index,
        src,
        *,
        reduce: Optional[str] = None,
        include_self: bool = True,
    ):
        assert python_kernel_name in {"aten.scatter_", "aten.scatter_reduce_"}
        self.src_is_tensor = isinstance(src, TensorBox)

        constant_args: Tuple[Any, ...]
        if self.src_is_tensor:
            tensors = [self.realize_input(t) for t in [x, index, src]]
            constant_args = (dim,)
        else:
            tensors = [self.realize_input(t) for t in [x, index]]
            constant_args = (dim, src)

        super().__init__(
            None,
            NoneLayout(x.get_device()),  # type: ignore[arg-type]
            self.unwrap_storage(tensors),
            constant_args,
            {"reduce": reduce, "include_self": include_self},
            python_kernel_name=python_kernel_name,
            ordered_kwargs_for_cpp_kernel=["reduce", "include_self"],
            op_overload=op_overload,
        )
        self.cpp_kernel_name = self.get_cpp_kernel()
        self.name = V.graph.register_buffer(self)
        mark_node_as_mutating(self, x)


class IndexPutFallback(ExternKernel):
    """
    This needs to be a custom class to handle mutation and indices properly
    """

    def codegen(self, wrapper):
        (x, values, *valid_indices) = (t.codegen_reference() for t in self.inputs)
        indices = []
        iter_valid_indices = iter(valid_indices)
        for i, _ in enumerate(self.indices):
            if self.indices[i] is not None:
                indices.append(next(iter_valid_indices))
            else:
                indices.append(V.graph.wrapper_code.none_str)

        wrapper.generate_index_put_fallback(
            self.get_kernel_name(), x, indices, values, *self.codegen_const_args()
        )

    def should_allocate(self):
        return False

    def get_mutation_names(self):
        return [self.inputs[0].get_name()]

    def get_unbacked_symbol_defs(self) -> Set[sympy.Symbol]:
        return set()

    def __init__(self, op_overload, x, indices, values, accumulate):
        self.indices = indices
        valid_indices = [i for i in indices if i is not None]
        tensors = [self.realize_input(x) for x in [x, values, *valid_indices]]
        cpp_kernel_name = (
            "aoti_torch_index_put_out" if config.abi_compatible else "at::index_put_out"
        )
        super().__init__(
            None,
            NoneLayout(x.get_device()),  # type: ignore[arg-type]
            self.unwrap_storage(tensors),
            (accumulate,),
            python_kernel_name="aten.index_put_",
            cpp_kernel_name=cpp_kernel_name,
            op_overload=op_overload,
        )
        self.name = V.graph.register_buffer(self)
        mark_node_as_mutating(self, x)


class DeviceCopy(ExternKernelOut):
    @classmethod
    def create(cls, x, device):
        if (
            not x.is_extern()
            and all(
                (r.name in V.graph.constants and isinstance(r, dependencies.MemoryDep))
                for r in x.get_reads()
            )
            and not config.aot_inductor.use_runtime_constant_folding
        ):
            return x.constant_to_device(device)

        V.graph.add_device_info(device)
        V.graph.add_device_info(x.get_device())

        developer_warning("DeviceCopy in input program")
        return DeviceCopy(
            FlexibleLayout(
                device=device,
                dtype=x.get_dtype(),
                size=x.get_size(),
            ),
            [cls.realize_input(x)],
        )

    def codegen(self, wrapper):
        args = self.codegen_args()
        assert len(args) == 1
        if self.output_view:
            wrapper.codegen_device_copy(args[0], self.output_view.codegen_reference())
        else:
            wrapper.codegen_device_copy(args[0], self.codegen_reference())


class DynamicScalar(ExternKernel):
    """
    The result of a call to aten._local_scalar_dense.
    """

    def get_reads(self):
        return ()

    def should_allocate(self):
        return False

    # TODO: handle bools carefully
    def __init__(self, sym, data):
        data.realize()
        super().__init__(None, NoneLayout(torch.device("cpu")), self.unwrap_storage([data]))  # type: ignore[arg-type]
        if isinstance(sym, sympy.Symbol):
            self.sym = sym
            self.is_bool = False
        else:
            # Special case for boolean.  For Reasons(TM), we don't represent
            # boolean variables directly in sympy; instead, we generate an
            # indicator integer variable which we then convert to a boolean by
            # testing i0 == 1.  We have to identify the underlying indicator
            # variable, and then bind i0 to the appropriate integer value
            # based on the runtime boolean.
            assert isinstance(sym, sympy.Eq), sym
            assert isinstance(sym.args[0], sympy.Symbol), sym
            assert sym.args[1] == 1, sym
            self.sym = sym.args[0]
            self.is_bool = True

    def get_unbacked_symbol_defs(self) -> Set[sympy.Symbol]:
        return {self.sym}

    def codegen(self, wrapper):
        wrapper.codegen_dynamic_scalar(self)


class AssertScalar(ExternKernel):
    """
    The result of a call to aten._assert_scalar
    """

    def get_reads(self):
        return ()

    def should_allocate(self):
        return False

    def __init__(self, scalar, msg):
        super().__init__(
            # Buffer(name, layotu)
            None,
            NoneLayout(torch.device("cpu")),  # type: ignore[arg-type]
            # InputsKernel(inputs)
            [],
        )  # type: ignore[arg-type]
        self.scalar = scalar
        self.msg = msg

    def has_side_effects(self):
        return True

    def get_unbacked_symbol_uses(self):
        return free_unbacked_symbols(self.scalar)

    def codegen(self, wrapper):
        if V.graph.cpp_wrapper:
            pass
        else:
            wrapper.writeline(
                f"if not {V.graph.wrapper_code.codegen_python_sizevar(self.scalar)}:"
            )
            wrapper.writeline(f"    raise RuntimeError({repr(self.msg)})")
            # No one should ever use this buffer, but for uniformity
            # define the variable and assign it None
            wrapper.writeline(f"{self.get_name()} = None")


@dataclasses.dataclass
class ExternKernelNode:
    name: str
    node: export_schema.Node


has_c_shim = {
    aten._embedding_bag.default,
    aten._fft_c2c.default,
    aten._scaled_dot_product_efficient_attention.default,
    aten._scaled_dot_product_flash_attention.default,
    aten._scaled_mm.default,
    aten.addmm.out,
    aten.bmm.out,
    aten.copy_.default,
    aten.mm.out,
    aten.repeat_interleave.Tensor,
    aten.nonzero.default,
    aten.view.dtype,
    aten.view_as_real.default,
}


def get_aten_cpp_kernel_name(kernel):
    # Calling with the default kernel name can lead to ambiguous behavior like the following example.
    # repeat_interleave(const at::Tensor & repeats, c10::optional<int64_t> output_size=c10::nullopt)
    # repeat_interleave(const at::Tensor & self, int64_t repeats,
    #       c10::optional<int64_t> dim=c10::nullopt, c10::optional<int64_t> output_size=c10::nullopt)
    assert (
        isinstance(kernel, torch._ops.OpOverload) and kernel.namespace == "aten"
    ), "Invalid aten kernel"
    opname = (
        kernel.__name__.split(".")[0]
        if kernel._overloadname == "default"
        else kernel.__name__.replace(".", "_")
    )
    return f"at::_ops::{opname}::call"


class FallbackKernel(ExternKernelAlloc):
    args_default_value: List[Dict[str, Any]]

    def __init__(
        self,
        layout,
        kernel,
        tensor_args,
        nontensor_args,
        unflatten_args,
        kwargs=None,
    ):
        super().__init__(
            layout,
            tuple(tensor_args),
            tuple(nontensor_args),
            op_overload=kernel,
        )
        # We need output buffers for generating kernel arguments in the
        # abi-compatible mode, where we retrieve outputs by pass each individual
        # output through the abi-compatible interface.
        self.outputs: Sequence[Any] = []
        self.use_runtime_dispatch = False

        assert isinstance(
            kernel,
            (
                torch._ops.OpOverload,
                torch._ops.HigherOrderOperator,
            ),
        ), f"Fails to create FallbackKernel for {kernel}: {type(kernel)} not supported"
        self.op_overload = kernel

        self.unflatten_args = unflatten_args
        self.kwargs = {} if kwargs is None else kwargs
        V.graph.warn_fallback(self.python_kernel_name)

        # args that are aliased
        self.alias_names: List[str] = []
        # args that are mutated AND returned from the op
        self.mutation_names: List[str] = []

        if isinstance(self.op_overload, torch._ops.HigherOrderOperator):
            # We assume here that HOPs with FallbackKernel are functional.
            # This may not always be true! HOPs must individually opt-in to
            # FallbackKernel, so please check this if you opt-in.
            return

        if "_c10d_functional" in self.op_overload.name():
            # _c10d_functional kernels are lowered into _CollectiveKernel which
            # derives from FallbackKernel for the cpp codegen. The kernels
            # don't pass the can_auto_functionalize check, but their mutation
            # is handled properly by _CollectiveKernel.
            return

        schema = self.op_overload._schema

        # NOTE: [FallbackKernel supported operators]
        # We only support three types of operators:
        # - functional ops
        # - view ops
        # - inplace aten ops
        # - mutating ops that are auto-functionalizable. That is,
        # the operator may mutate any number of inputs, but its outputs
        # may not alias any of the inputs.
        #
        # The unsupported cases usually do not show up here (because
        # AOTAutograd functionalized them away); the only way for an in-place
        # op to show up here is if a lowering or pass introduced it.
        if torch._library.utils.mutates_and_returns_first_arg(self.op_overload):
            self.mutation_names.append(tensor_args[0].get_name())
            return

        if schema.is_mutable and not can_auto_functionalize(kernel):
            raise NotImplementedError(
                f"NYI: Can't generate FallbackKernel for {kernel}"
            )

        schema_args = schema.arguments
        args, kwargs = self.unflatten_args(self.inputs, self.constant_args)

        def handle_aliasing_and_mutation(info, arg):
            # Assertions to make sure we didn't mismatch args
            if isinstance(info.type, torch.ListType):
                assert isinstance(arg, (list, tuple))
            is_optional_tensor = isinstance(
                info.type, torch.OptionalType
            ) and isinstance(info.type.getElementType(), torch.TensorType)
            if is_optional_tensor or isinstance(info.type, torch.TensorType):
                # PyTorch also accepts None and scalar types for args marked as "Tensor".
                # We're not going to check all of them here.
                assert not isinstance(arg, (tuple, list))

            if arg is None:
                return
            if info.alias_info is None:
                return
            # can_auto_functionalize already filters out mutable List[Tensor].
            # We can support this in the future, but this is very uncommon.
            assert isinstance(info.type, torch.TensorType) or is_optional_tensor
            self.alias_names.append(arg.get_name())
            if info.alias_info.is_write:
                mark_node_as_mutating(self, arg)

        for info, arg in torch._library.utils.zip_schema(schema, args, kwargs):
            handle_aliasing_and_mutation(info, arg)

    def set_cpp_kernel(self, kernel):
        from .codegen.wrapper import get_cpp_op_schema

        assert (
            not kernel._schema.is_mutable
        ), f"mutable {kernel.__name__} is not supported with cpp_wrapper"

        # These checks are here because ops that return aliasing tensors will
        # return type Tensor& instead of Tensor, but codegen will always write
        # type Tensor on the LHS.
        def is_not_write(arg):
            return arg.alias_info is None or not arg.alias_info.is_write

        assert all(
            is_not_write(x) for x in kernel._schema.arguments
        ), f"{kernel.__name__} with alias_info arguments is not supported with cpp_wrapper"
        assert all(
            is_not_write(x) for x in kernel._schema.returns
        ), f"{kernel.__name__} with alias_info returns is not supported with cpp_wrapper"

        self.cpp_kernel_name = kernel._schema.name
        self.cpp_kernel_overload_name = kernel._schema.overload_name
        self.cpp_kernel_key = f"{self.cpp_kernel_name.replace('::', '_')}_{self.cpp_kernel_overload_name}"  # type: ignore[union-attr]

        self.cpp_op_schema = get_cpp_op_schema(kernel)
        self.init_args_default_value(kernel._schema)

<<<<<<< HEAD
    def is_legacy_abi_kernel(self):
        return (
            config.c_shim_version == "1"
            and "_scaled_dot_product_flash_attention" in str(self.python_kernel_name)
        )

=======
>>>>>>> 19d27a13
    def init_args_default_value(self, schema):
        self.args_default_value = [
            {
                "name": x.name,
                "type": x.real_type,
                "value": x.default_value,
            }
            for x in schema.arguments
            if not x.kwarg_only
        ]

    def get_pos_arg_value(self, pos, kwargs):
        # positional args may be provided in kwargs
        pos_arg_name = self.args_default_value[pos]["name"]
        if pos_arg_name in kwargs:
            log.debug(
                "Found argument %s with value %s from kwargs",
                pos_arg_name,
                kwargs[pos_arg_name],
            )
            return kwargs[pos_arg_name]

        assert hasattr(
            self, "args_default_value"
        ), "self.args_default_value has to be provided"
        assert pos < len(
            self.args_default_value
        ), f"expected the index {pos} to be smaller than len(self.args_default_value): {len(self.args_default_value)}"
        arg_default_value = self.args_default_value[pos]["value"]
        log.debug(
            "Use default value %s for argument %s", arg_default_value, pos_arg_name
        )
        return arg_default_value

    def codegen_args(self):
        @dataclasses.dataclass
        class Shim:
            ref: Any

            def __repr__(self):
                return self.ref

        tensor_args = [Shim(x.codegen_reference()) for x in self.inputs]
        args, kwargs = self.unflatten_args(tensor_args, self.constant_args)
<<<<<<< HEAD
        # Now we setup abi_compatible_kernel after self.python_kernel_name
        # and kwargs are adjusted appropriately.
        # For sdpa, we need the v2 version since v1 didn't consider optional arg
        # FIXME: no need to do this after we switch to the torchgen-ed C shim
        self.abi_compatible_kernel = (
            f"{self.cpp_kernel_name}_v2"
            if self.cpp_kernel_name in {"at::_scaled_dot_product_flash_attention"}
            and config.c_shim_version == "1"
            else self.cpp_kernel_name
        )

=======
>>>>>>> 19d27a13
        if V.graph.cpp_wrapper and isinstance(self.op_overload, torch._ops.OpOverload):
            args = [
                V.graph.wrapper_code.val_to_cpp_arg_str(param.real_type, x)
                for param, x in zip(self.op_overload._schema.arguments, args)
            ]
        else:
            args = [V.graph.wrapper_code.val_to_arg_str(x) for x in args]

        # Previously, we want to maintain forward-compatibility by skipping
        # default args in the serialized artifacts in fbcode. However,
        # some of our shim interfaces require default values being set.
        # Discussed with Sherlock offline and we decided to allow serializing
        # default args into the C++ wrapper code for now. We will refine this
        # part if we see real FC requirement. More details related to FC
        # can be found at:
        # https://docs.google.com/document/d/1FzWm-sHYwmRi3x_g036kOxd99KaYquUsA-L5JwOn8ys/edit?usp=sharing
        if V.graph.cpp_wrapper and hasattr(self, "args_default_value"):
            self.fill_non_provided_args(args, kwargs, convert_val_to_str=True)

        # let self.codegen_kwargs handle kwargs
        self.kwargs.update(kwargs)
        return args

    @staticmethod
    def find_device(tensor_args, example_output):
        if tensor_args:
            return tensor_args[0].get_device()
        if isinstance(example_output, torch.Tensor):
            return example_output.device
        if isinstance(example_output, (list, tuple)):
            devices = {FallbackKernel.find_device(None, x) for x in example_output}
            # Remove None
            devices = [device for device in devices if device]
            if len(devices) == 1:
                return devices[0]
            for device in devices:
                if device.type == "cuda":
                    return device
            return devices[0]
        return None

    def has_side_effects(self):
        if isinstance(self.op_overload, torch._ops.HigherOrderOperator):
            return False
        return get_schema_info(self.op_overload).is_mutable()

    def get_inputs_that_alias_output(self):
        return self.alias_names

    def get_mutation_names(self):
        assert len(self.mutation_names) <= 1
        return self.mutation_names

    def fill_non_provided_args(self, args, kwargs, convert_val_to_str=False):
        assert isinstance(args, (list, tuple))
        if isinstance(args, tuple):
            args = list(args)
        assert hasattr(self, "args_default_value")
        n_args = len(args)
        n_pos_args = len(self.args_default_value)
        # For cpp wrapper, if some positional args are not provided, we need to check
        # if they're in the kwargs or use their default value
        if n_args < n_pos_args:
            log.debug(
                "%s has %d unprovided positional arguments. "
                "Will check if they are in the keyword arguments or will use default values.",
                self.op_overload,
                n_pos_args - n_args,
            )
            pos_args = [
                self.get_pos_arg_value(i, kwargs) for i in range(n_args, n_pos_args)
            ]
            if convert_val_to_str:
                pos_args = [V.graph.wrapper_code.val_to_arg_str(x) for x in pos_args]
            args.extend(pos_args)
        return args

    # ProxyExecutor Design Note
    # We export the ExternFallbackNodes (for custom ops) into a serialized file
    # and run it with a host side proxy executor to address the ABI problem
    # This is currently only implemented for fbcode. Eventually, we will also make this work for OSS.
    # Detailed design doc can be found at
    # https://docs.google.com/document/d/1wC4DOZFaYym2t1Esz0X5yxlLI3RDnSiyRbUus3bkJ64/edit?usp=sharing
    def export_extern_kernel_node(self):
        assert isinstance(self, FallbackKernel)
        args, kwargs = self.unflatten_args(self.inputs, self.constant_args)
        args = self.fill_non_provided_args(args, kwargs)
        ordered_kwargs = [
            kwargs.get(key, None) for key in self.ordered_kwargs_for_cpp_kernel
        ]

        serializer = GraphModuleSerializer(None, None)  # type: ignore[arg-type]
        named_arguments = serializer.serialize_inputs(self.op_overload, args, kwargs)  # type: ignore[arg-type]

        # serialize_outputs
        def handle_single_output(return_type, output):
            if isinstance(return_type, torch.TensorType):
                # For single Tensor
                out = output
                if isinstance(output, (list, tuple)):
                    assert len(output) == 1
                    out = output[0]
                return export_schema.Argument.create(
                    as_tensor=export_schema.TensorArgument(name=out.get_name())
                )
            elif isinstance(return_type, torch.ListType) and isinstance(
                return_type.getElementType(), torch.TensorType
            ):
                # For single TensorList
                return export_schema.Argument.create(
                    as_tensors=[
                        export_schema.TensorArgument(name=out.get_name())
                        for out in output
                    ]
                )
            else:
                raise RuntimeError(f"Unsupported return type {type(return_type)}")

        target = self.op_overload
        returns = target._schema.returns  # type: ignore[union-attr]
        if len(returns) == 1:
            return_type = returns[0].real_type
            output_arguments = [handle_single_output(return_type, self.outputs)]
        else:
            # For tuple returns, e.g "-> (Tensor, Tensor)" or "-> (Tesnor, Tensor[])"
            assert isinstance(self.outputs, tuple)
            assert len(returns) == len(self.outputs)
            output_arguments = [
                handle_single_output(return_schema.real_type, output)
                for return_schema, output in zip(returns, self.outputs)
            ]

        node = ExternKernelNode(
            name=self.get_name(),
            node=export_schema.Node(
                target=self.op_overload.name(),  # type: ignore[union-attr]
                inputs=named_arguments,
                outputs=output_arguments,
                metadata={},
            ),
        )

        V.graph.extern_kernel_nodes.append(node)

        return [*args, *ordered_kwargs]

    def codegen(self, wrapper):
        kernel = self.op_overload
        if kernel.namespace == "aten":  # type: ignore[union-attr]
            # Aten Fallback Ops
            assert isinstance(kernel, torch._ops.OpOverload)
            if V.graph.cpp_wrapper:
                if (
                    config.is_fbcode()
                    and kernel not in has_c_shim
                    # C shim v2 is torchgen-ed, which should cover all aten ops.
                    # If you do hit a missed op, please update gen_aoti_c_shim.py.
                    and config.c_shim_version == "1"
                ):
                    log.warning(
                        "%s is missing a c-shim implementation, using proxy executor as fallback",
                        kernel,
                    )
                    self.use_runtime_dispatch = True
                    self.set_cpp_kernel(kernel)
                else:
                    self.cpp_kernel_name = get_aten_cpp_kernel_name(kernel)
                    schema = kernel._schema
                    self.init_args_default_value(schema)
            else:
                self.python_kernel_name = str(kernel)

        elif isinstance(kernel, torch._ops.HigherOrderOperator):
            self.python_kernel_name = f"torch.ops.higher_order.{kernel.__name__}"
        else:
            # For non-aten OpOverload, i.e. custom ops
            if V.graph.cpp_wrapper:
                self.use_runtime_dispatch = True
                self.set_cpp_kernel(kernel)
            else:
                self.python_kernel_name = f"{kernel.__module__.replace('._ops.', '.ops.')}.{kernel.__name__}"  # type: ignore[union-attr]

        if self.use_runtime_dispatch:
            self.codegen_comment(wrapper)

            exported_args = None
            args = None
            if config.is_fbcode() and V.graph.cpp_wrapper:
                exported_args = self.export_extern_kernel_node()
            else:
                args = [*self.codegen_args(), *self.codegen_kwargs()]

            wrapper.generate_extern_kernel_alloc_and_find_schema_if_needed(
                self.get_name(),
                self.get_kernel_name(),
                args,
                self.cpp_op_schema,
                self.cpp_kernel_key,
                self.cpp_kernel_overload_name,
                self.op_overload,
                exported_args,
                self.outputs,
            )
        else:
            self.codegen_comment(wrapper)
            args = [*self.codegen_args(), *self.codegen_kwargs()]
            V.graph.wrapper_code.generate_fallback_kernel(self, args)
            if isinstance(self.layout, Layout):
                self.codegen_size_asserts(wrapper)

    @staticmethod
    def tensor_to_layout(output: torch.Tensor):
        return FixedLayout(
            output.device,
            output.dtype,
            convert_shape_to_inductor(output.size()),
            convert_shape_to_inductor(output.stride()),
        )

    @classmethod
    def create(cls, kernel, *args, **kwargs):
        fake_incorrect_kernels = (aten._fused_moving_avg_obs_fq_helper_functional,)
        context = (
            V.graph.fake_mode if kernel not in fake_incorrect_kernels else nullcontext()
        )
        with context:
            (
                example_output,
                tensor_args,
                non_tensor_args,
                unflatten_args,
            ) = cls.process_kernel(kernel, *args, **kwargs)

        device = cls.find_device(tensor_args, example_output)
        assert device, "Not sure where to find device info"

        packed = cls(
            MultiOutputLayout(device),
            kernel,
            tensor_args,
            non_tensor_args,
            unflatten_args,
        )

        def generate_output(output, indices):
            if isinstance(output, (list, tuple)):
                return type(output)(
                    generate_output(output[i], indices + [(type(output), i)])
                    for i in range(len(output))
                )
            elif isinstance(output, dict):
                return {
                    key: generate_output(val, indices + [(type(output), key)])
                    for key, val in output.items()
                }
            elif isinstance(output, torch.Tensor):
                return MultiOutput(
                    cls.tensor_to_layout(output),
                    packed,
                    indices,
                )
            elif isinstance(output, int):
                return output
            elif isinstance(output, torch.SymInt):
                return output.node.expr
            else:
                assert (
                    output is None
                ), f"FallbackKernel output type {type(output)} is not supported"
                return None

        outputs = generate_output(example_output, [])
        if isinstance(outputs, (list, tuple, dict)):
            packed.outputs = outputs  # type: ignore[assignment]
        else:
            packed.outputs = [outputs]
        return outputs

    def apply_constraint(self):
        return super().apply_constraint()


@dataclasses.dataclass
class ComplexView(FallbackKernel):
    """View a complex number as two dtyped numbers or vice versa"""

    def should_allocate(self):
        return False

    def get_inputs_that_alias_output(self):
        # Signal to codegen that our output buffer isn't safe to reuse
        return [self.inputs[0].get_name()]

    def __init__(
        self,
        layout,
        kernel,
        tensor_args,
        nontensor_args,
        unflatten_args,
    ):
        super().__init__(
            layout,
            kernel,
            tensor_args,
            nontensor_args,
            unflatten_args,
        )


@dataclasses.dataclass
class MultiOutputLayout(IRNode):
    device: torch.device


class MultiOutput(ExternKernel):
    # Given an input MultiOutputLayout buffer, indexes out an actual buffer
    # from that result.  This doesn't actually produce multiple outputs,
    # that's MultiOutputLayout!
    def codegen_list_tuple_access(self, basename, indices):
        if len(indices) > 0:
            itype, i = indices[0]
            if issubclass(itype, list):
                return self.codegen_list_tuple_access(f"{basename}[{i}]", indices[1:])
            elif issubclass(itype, tuple):
                # cpp wrapper code needs to use std::get<> to access a tuple
                tuple_access = V.graph.wrapper_code.codegen_tuple_access(
                    basename, self.get_name(), str(i)
                )
                return self.codegen_list_tuple_access(tuple_access, indices[1:])
            elif issubclass(itype, dict):
                return self.codegen_list_tuple_access(f"{basename}['{i}']", indices[1:])
            else:
                raise AssertionError("non supported index type: ", itype)
        else:
            return basename

    def codegen(self, wrapper):
        wrapper.codegen_multi_output(
            self.get_name(),
            self.codegen_list_tuple_access(self.inputs[0].get_name(), self.indices),
        )
        self.codegen_unbacked_symbol_defs(wrapper)

    def __init__(self, layout, input, indices: List[Tuple[Any, ...]]):
        super().__init__(None, layout, [input], ())
        self.name = V.graph.register_buffer(self)
        self.indices = indices

    def get_unbacked_symbol_uses(self) -> Set[sympy.Symbol]:
        return self.inputs[0].get_unbacked_symbol_uses()

    def should_allocate(self):
        return False

    def get_inputs_that_alias_output(self):
        return [
            inp.get_name()
            for inp in self.inputs
            if isinstance(inp, FallbackKernel)
            and len(inp.get_inputs_that_alias_output()) > 0
        ]


def _prepare_convolution_fusion_create(
    cls,
    x: "TensorBox",
    weight: "TensorBox",
    bias: "TensorBox",
    padding: List[int],
    stride: List[int],
    dilation: List[int],
    groups: int,
    transposed: bool = False,
    output_padding: Optional[List[int]] = None,
):
    """
    This function is a helper function to prepare inputs, layout and constant args
    for convolution post-op fusion's create function, including deciding the output
    layout (channels first or channels last), realizing inputs and make them etc. The
    function only supports the CPU device since conv post-op fusion kernel is only
    supported on CPU right now.
    """

    # Port from aten/src/ATen/native/ConvUtils.h: _conv_input_size
    def _conv_input_size(
        output_size, weight_size, padding, output_padding, stride, dilation, groups
    ):
        assert len(output_size) == len(weight_size), "Expect input dim == weight dim"
        dim = len(output_size)
        assert dim > 2, "Expect input dim > 2"

        BATCH_DIM = 0
        WEIGHT_INPUT_CHANNELS_DIM = 1
        input_size = []
        input_size.append(output_size[BATCH_DIM])
        input_size.append(weight_size[WEIGHT_INPUT_CHANNELS_DIM] * groups)
        for d in range(2, dim):
            kernel = (weight_size[d] - 1) * dilation[d - 2] + 1
            input_size_d = (
                (output_size[d] - 1) * stride[d - 2]
                - (padding[d - 2] * 2)
                + kernel
                + output_padding[d - 2]
            )
            input_size.append(input_size_d)
        return list(map(int, input_size))

    # The size of prepacked_weight is the prepacked weight size of deconv:
    #   Groups > 1:  [g*o, i/g, ...]
    #   Groups == 1: [o, i, ...]
    # Returns original weight size in [i, o, ...]
    def _original_deconv_weight_size(
        prepacked_weight,
        groups,
    ):
        prepacked_weight_size = prepacked_weight.size()
        dim = len(prepacked_weight_size)
        assert dim > 2, "Expect weight dim > 2"
        if groups > 1:
            weight_size = []
            weight_size.append(prepacked_weight_size[1] * groups)
            weight_size.append(prepacked_weight_size[0] / groups)
            for d in range(2, dim):
                weight_size.append(prepacked_weight_size[d])
        else:
            weight_size = prepacked_weight.transpose(0, 1).size()
        return weight_size

    x.realize()
    weight.realize()
    if bias is not None:
        bias.realize()
    with V.graph.fake_mode:
        # TODO <Leslie> cleaned up the fake_tensor trace as Linear implementation
        x_fake = ir_node_to_tensor(x, guard_shape=True)
        weight_fake = ir_node_to_tensor(weight, guard_shape=True)
        dims = len(x_fake.size()) - 2
        assert 0 < len(padding) <= dims
        assert 0 < len(dilation) <= dims
        assert 0 < len(stride) <= dims
        padding = pad_listlike(padding, dims)
        dilation = pad_listlike(dilation, dims)
        stride = pad_listlike(stride, dims)
        if output_padding is None:
            output_padding = pad_listlike([0], dims)
        else:
            assert 0 < len(output_padding) <= dims
            output_padding = pad_listlike(output_padding, dims)
        assert isinstance(groups, int)
        if transposed:
            # When transposed, the size of the prepacked oneDNN weight is different
            # from the PyTorch weight. We're not able to run aten conv with such
            # size. We infer the output size from the input params here:
            weight_size = _original_deconv_weight_size(weight_fake, groups)
            input_size = x_fake.size()
            output_size = _conv_input_size(
                input_size,
                weight_size,
                padding,
                output_padding,
                stride,
                dilation,
                groups,
            )
        else:
            bias_fake = (
                ir_node_to_tensor(bias, guard_shape=True) if bias is not None else bias
            )
            output = torch.ops.aten.convolution(
                x_fake,
                weight_fake,
                bias_fake,
                stride,
                padding,
                dilation,
                transposed,
                output_padding,
                groups,
            )
            output_size = output.size()

        req_stride_order = [0] + list(reversed(range(1, len(stride) + 1)))
        req_stride_order = [len(req_stride_order)] + req_stride_order

    x = cls.require_stride_order(x, req_stride_order)

    # We won't do weight prepack for Conv if dynamic_shapes.
    # In static shape cases, since weight is prepacked, we'll always force output to be channels last in the Conv kernel.
    # In dynamic shape cases, for input with channels = 1, like tensor of size (s0, 1, 28, 28) and stride (784, 784, 28, 1),
    # x = cls.require_stride_order(x, req_stride_order) where req_stride_order is in the channels last order
    # won't change the stride of this tensor since stride for dimensions of size 1 is ignored. While in Conv kernel,
    # this tensor is considered as channels first and the output will be in contiguous format.
    # To align the behavior of the Conv kernel, we set the output_stride in such case to be contiguous instead of channels last.
    dynamic_shapes = not all(isinstance(i, int) for i in (output_size))
    if dynamic_shapes and is_contiguous_storage_and_layout(x):
        output_stride = make_contiguous_strides_for(output_size)
    else:
        output_stride = make_channels_last_strides_for(output_size)

    assert x.get_device().type == "cpu" and weight.get_device().type == "cpu"
    inputs = [x, weight]

    kernel_layout = FixedLayout(
        x.get_device(),
        x.get_dtype(),
        convert_shape_to_inductor(output_size),
        convert_shape_to_inductor(output_stride),
    )
    constant_args = [padding, stride, dilation, groups]
    if transposed:
        constant_args.insert(1, output_padding)

    if bias is not None:
        inputs.append(bias)
    else:
        constant_args.insert(0, bias)
    return inputs, constant_args, kernel_layout, req_stride_order


def _prepare_linear_fusion_create(
    cls,
    x: "TensorBox",
    weight: "TensorBox",
    bias: "TensorBox",
):
    """
    This function is a helper function to prepare inputs, layout and constant args
    for linear post-op fusion's create function. The function only supports the CPU device
    since linear post-op fusion kernel is only supported on CPU right now.
    """
    x.realize()
    weight.realize()
    if bias is not None:
        bias.realize()

    *m, _ = x.get_size()
    # The weight has been transposed during the qlinear weight prepack process.
    # https://github.com/pytorch/pytorch/blob/4979f9c0d72490970e2019bb1d2284f83d93f76b/
    # aten/src/ATen/native/quantized/cpu/qlinear_prepack.cpp#L291
    _, oc = weight.get_size()
    output_size = list(m) + [oc]
    req_stride_order = list(reversed(range(len(x.get_size()))))

    x = cls.require_stride_order(x, req_stride_order)
    assert x.get_device().type == "cpu" and weight.get_device().type == "cpu"
    inputs = [x, weight]

    output_stride = make_contiguous_strides_for(output_size)
    kernel_layout = FixedLayout(
        x.get_device(),
        x.get_dtype(),
        output_size,
        output_stride,
    )
    constant_args: List[Any] = []

    if bias is not None:
        inputs.append(bias)
    else:
        constant_args.insert(0, bias)
    return inputs, constant_args, kernel_layout, req_stride_order


class ConvolutionUnary(ExternKernelAlloc):
    def __init__(
        self,
        layout,
        inputs,
        constant_args=(),
    ):
        super().__init__(
            layout,
            inputs,
            constant_args,
            None,
            python_kernel_name="torch.ops.mkldnn._convolution_pointwise",
            cpp_kernel_name="mkldnn::_convolution_pointwise",
        )
        self.cpp_kernel_key = "convolution_pointwise"
        self.cpp_op_schema = """
            at::Tensor(
                const at::Tensor& input_t,
                const at::Tensor& weight_t,
                const c10::optional<at::Tensor>& bias_opt,
                at::IntArrayRef padding,
                at::IntArrayRef stride,
                at::IntArrayRef dilation,
                int64_t groups,
                c10::string_view attr,
                torch::List<c10::optional<at::Scalar>> scalars,
                c10::optional<c10::string_view> algorithm)"""

    def codegen(self, wrapper):
        wrapper.generate_extern_kernel_alloc_and_find_schema_if_needed(
            self.get_name(),
            self.get_kernel_name(),
            self.codegen_args(),
            self.cpp_op_schema,
            self.cpp_kernel_key,
        )
        if isinstance(self.layout, Layout):
            self.codegen_size_asserts(wrapper)

    @classmethod
    def create(
        cls,
        x: "TensorBox",
        weight: "TensorBox",
        bias: "TensorBox",
        padding_: List[int],
        stride_: List[int],
        dilation_: List[int],
        groups: int,
        attr,
        scalars: Optional[List[Any]],
        algorithm,
    ):
        (inputs, constant_args, kernel_layout, _) = _prepare_convolution_fusion_create(
            cls, x, weight, bias, padding_, stride_, dilation_, groups
        )
        constant_args = constant_args + [
            attr,
            may_convert_to_optional(scalars),
            algorithm,
        ]
        return ConvolutionUnary(
            layout=kernel_layout,
            inputs=inputs,
            constant_args=constant_args,
        )


class ConvolutionBinary(ExternKernelAlloc):
    def __init__(
        self,
        layout,
        inputs,
        constant_args=(),
        cpp_constant_args=(),
    ):
        super().__init__(
            layout,
            inputs,
            constant_args,
            None,
            python_kernel_name="torch.ops.mkldnn._convolution_pointwise.binary",
            cpp_kernel_name="mkldnn::_convolution_pointwise",
        )
        self.cpp_kernel_overload_name = "binary"
        self.cpp_kernel_key = "convolution_pointwise_binary"
        self.cpp_op_schema = """
            at::Tensor(
                const at::Tensor& input_t,
                const at::Tensor& other_t,
                const at::Tensor& weight_t,
                const c10::optional<at::Tensor>& bias_opt,
                at::IntArrayRef padding,
                at::IntArrayRef stride,
                at::IntArrayRef dilation,
                int64_t groups,
                c10::string_view binary_attr,
                c10::optional<at::Scalar> alpha,
                c10::optional<c10::string_view> unary_attr,
                torch::List<c10::optional<at::Scalar>> unary_scalars,
                c10::optional<c10::string_view> unary_algorithm)"""
        self.cpp_constant_args = cpp_constant_args

    def codegen(self, wrapper):
        wrapper.generate_extern_kernel_alloc_and_find_schema_if_needed(
            self.get_name(),
            self.get_kernel_name(),
            self.codegen_args(),
            self.cpp_op_schema,
            self.cpp_kernel_key,
            self.cpp_kernel_overload_name,
        )
        if isinstance(self.layout, Layout):
            self.codegen_size_asserts(wrapper)

    @classmethod
    def create(
        cls,
        x: "TensorBox",
        other: "TensorBox",
        weight: "TensorBox",
        bias: "TensorBox",
        padding_: List[int],
        stride_: List[int],
        dilation_: List[int],
        groups: int,
        binary_attr: str,
        binary_alpha: Optional[float],
        unary_attr: Optional[str],
        unary_scalars: Optional[List[Any]],
        unary_algorithm: Optional[str],
    ):
        (
            inputs,
            constant_args,
            kernel_layout,
            req_stride_order,
        ) = _prepare_convolution_fusion_create(
            cls, x, weight, bias, padding_, stride_, dilation_, groups
        )
        other = cls.require_stride_order(other, req_stride_order)
        inputs.insert(1, other)
        constant_args = constant_args + [
            binary_attr,
            binary_alpha,
            unary_attr,
            may_convert_to_optional(unary_scalars),
            unary_algorithm,
        ]
        return ConvolutionBinary(
            layout=kernel_layout,
            inputs=inputs,
            constant_args=constant_args,
        )


class ConvolutionBinaryInplace(ExternKernelAlloc):
    def __init__(
        self,
        kernel_layout,
        inputs,
        constant_args=(),
    ):
        # Due to constrain of op.call, other (Tensor&) should be at input[0]
        reordered_inputs = [inputs[1], inputs[0]] + inputs[2:]

        super().__init__(
            kernel_layout,
            reordered_inputs,
            constant_args,
            None,
            python_kernel_name="torch.ops.mkldnn._convolution_pointwise_.binary",
            cpp_kernel_name="mkldnn::_convolution_pointwise_",
        )
        self.cpp_kernel_overload_name = "binary"
        self.cpp_kernel_key = "convolution_pointwise_binary_"
        # TODO: op.call: input[0] should be at::Tensor&
        self.cpp_op_schema = """
            at::Tensor&(
                at::Tensor& other_t,
                const at::Tensor& input_t,
                const at::Tensor& weight_t,
                const c10::optional<at::Tensor>& bias_opt,
                at::IntArrayRef padding,
                at::IntArrayRef stride,
                at::IntArrayRef dilation,
                int64_t groups,
                c10::string_view binary_attr,
                c10::optional<at::Scalar> alpha,
                c10::optional<c10::string_view> unary_attr,
                torch::List<c10::optional<at::Scalar>> unary_scalars,
                c10::optional<c10::string_view> unary_algorithm)"""

    def codegen(self, wrapper):
        wrapper.generate_extern_kernel_alloc_and_find_schema_if_needed(
            self.get_name(),
            self.get_kernel_name(),
            self.codegen_args(),
            self.cpp_op_schema,
            self.cpp_kernel_key,
            self.cpp_kernel_overload_name,
        )

    def get_mutation_names(self):
        return [self.inputs[0].get_name()]

    def get_unbacked_symbol_defs(self) -> Set[sympy.Symbol]:
        return set()

    @classmethod
    def create(
        cls,
        x: "TensorBox",
        other: "TensorBox",
        weight: "TensorBox",
        bias: "TensorBox",
        padding_: List[int],
        stride_: List[int],
        dilation_: List[int],
        groups: int,
        binary_attr: str,
        binary_alpha: Optional[float],
        unary_attr: Optional[str],
        unary_scalars: Optional[List[Any]],
        unary_algorithm: Optional[str],
    ):
        (
            inputs,
            constant_args,
            _,
            req_stride_order,
        ) = _prepare_convolution_fusion_create(
            cls, x, weight, bias, padding_, stride_, dilation_, groups
        )
        other = cls.require_stride_order(other, req_stride_order)
        inputs.insert(1, other)
        constant_args = constant_args + [
            binary_attr,
            binary_alpha,
            unary_attr,
            may_convert_to_optional(unary_scalars),
            unary_algorithm,
        ]
        packed = ConvolutionBinaryInplace(
            kernel_layout=NoneLayout(inputs[1].get_device()),  # type: ignore[arg-type]
            inputs=inputs,
            constant_args=constant_args,
        )
        mark_node_as_mutating(packed, inputs[1])
        # This op mutates in place which means that the result is not the
        # target but rather the input that is being mutated
        # init reorders the inputs, so inputs[1] becomes packed.inputs[0]
        return packed.inputs[0]


class MKLPackedLinear(ExternKernelAlloc):
    def __init__(
        self,
        layout,
        inputs,
        constant_args=(),
    ):
        super().__init__(
            layout,
            inputs,
            constant_args,
            None,
            python_kernel_name="torch.ops.mkl._mkl_linear",
            cpp_kernel_name="mkl::_mkl_linear",
        )
        self.cpp_kernel_key = "mkl_linear"
        self.cpp_op_schema = """
            at::Tensor(
                const at::Tensor& self,
                const at::Tensor& mkl_weight_t,
                const at::Tensor& origin_weight_t,
                const c10::optional<at::Tensor>& bias_opt,
                const int64_t prepack_batch_size)"""

    def codegen(self, wrapper):
        wrapper.generate_extern_kernel_alloc_and_find_schema_if_needed(
            self.get_name(),
            self.get_kernel_name(),
            self.codegen_args(),
            self.cpp_op_schema,
            self.cpp_kernel_key,
        )

    @classmethod
    def create(cls, x, packed_w, orig_w, batch_size):
        x = cls.require_stride1(cls.realize_input(x))
        orig_w = cls.require_stride1(cls.realize_input(orig_w))
        *m, _ = x.get_size()
        oc, _ = orig_w.get_size()
        output_size = list(m) + [oc]
        output_stride = make_contiguous_strides_for(output_size)
        inputs = [x, packed_w, orig_w]
        constant_args = [None, batch_size]

        return MKLPackedLinear(
            layout=FixedLayout(
                x.get_device(), x.get_dtype(), output_size, output_stride
            ),
            inputs=inputs,
            constant_args=constant_args,
        )


class LinearUnary(ExternKernelAlloc):
    def __init__(
        self,
        layout,
        inputs,
        constant_args=(),
    ):
        super().__init__(
            layout,
            inputs,
            constant_args,
            None,
            python_kernel_name="torch.ops.mkldnn._linear_pointwise",
            cpp_kernel_name="mkldnn::_linear_pointwise",
        )
        self.cpp_kernel_key = "linear_pointwise"
        self.cpp_op_schema = """
            at::Tensor(
                const at::Tensor& input_t,
                const at::Tensor& weight_t,
                const c10::optional<at::Tensor>& bias_opt,
                c10::string_view attr,
                torch::List<c10::optional<at::Scalar>> scalars,
                c10::optional<c10::string_view> algorithm)"""

    def codegen(self, wrapper):
        wrapper.generate_extern_kernel_alloc_and_find_schema_if_needed(
            self.get_name(),
            self.get_kernel_name(),
            self.codegen_args(),
            self.cpp_op_schema,
            self.cpp_kernel_key,
        )

    @classmethod
    def create(cls, x, w, b, attr, scalars, algorithm):
        x = cls.require_contiguous(cls.realize_input(x))
        w = cls.require_contiguous(cls.realize_input(w))

        *m, ic = x.get_size()
        oc, ic = w.get_size()
        inputs = [x, w]
        constant_args = [attr, scalars if scalars else [-1], algorithm]
        if b is not None:
            b = cls.require_contiguous(cls.realize_input(b))
            inputs.append(b)
        else:
            constant_args.insert(0, None)

        return LinearUnary(
            layout=FlexibleLayout(
                device=x.get_device(),
                dtype=x.get_dtype(),
                size=list(m) + [oc],
            ),
            inputs=inputs,
            constant_args=constant_args,
        )

    def apply_constraint(self):
        pass


class LinearBinary(ExternKernelAlloc):
    kernel = "torch.ops.mkldnn._linear_pointwise.binary"

    def __init__(
        self,
        layout,
        inputs,
        constant_args=(),
    ):
        super().__init__(
            layout,
            inputs,
            constant_args,
            None,
            python_kernel_name="torch.ops.mkldnn._linear_pointwise.binary",
            cpp_kernel_name="mkldnn::_linear_pointwise",
        )
        self.cpp_kernel_overload_name = "binary"
        self.cpp_kernel_key = "linear_pointwise_binary"
        self.cpp_op_schema = """
            at::Tensor(
                const at::Tensor& input_t,
                const at::Tensor& other_t,
                const at::Tensor& weight_t,
                const c10::optional<at::Tensor>& bias_opt,
                c10::string_view attr)
        """

    def codegen(self, wrapper):
        wrapper.generate_extern_kernel_alloc_and_find_schema_if_needed(
            self.get_name(),
            self.get_kernel_name(),
            self.codegen_args(),
            self.cpp_op_schema,
            self.cpp_kernel_key,
            self.cpp_kernel_overload_name,
        )

    @classmethod
    def create(cls, x, y, w, b, attr):
        x = cls.require_contiguous(cls.realize_input(x))
        y = cls.require_contiguous(cls.realize_input(y))
        w = cls.require_contiguous(cls.realize_input(w))

        *m, ic = x.get_size()
        oc, ic = w.get_size()

        inputs = [x, y, w]
        constant_args = [attr]
        if b is not None:
            b = cls.require_contiguous(cls.realize_input(b))
            inputs.append(b)
        else:
            constant_args.insert(0, b)

        return LinearBinary(
            layout=FlexibleLayout(
                device=x.get_device(),
                dtype=x.get_dtype(),
                size=list(m) + [oc],
            ),
            inputs=inputs,
            constant_args=constant_args,
        )

    def apply_constraint(self):
        pass


class ConvolutionTransposeUnary(ExternKernelAlloc):
    def __init__(
        self,
        layout,
        inputs,
        constant_args=(),
    ):
        super().__init__(
            layout,
            inputs,
            constant_args,
            None,
            python_kernel_name="torch.ops.mkldnn._convolution_transpose_pointwise",
            cpp_kernel_name="mkldnn::_convolution_transpose_pointwise",
        )
        self.cpp_kernel_key = "convolution_transpose_pointwise"
        self.cpp_op_schema = """
            at::Tensor(
                const at::Tensor& input_t,
                const at::Tensor& weight_t,
                const c10::optional<at::Tensor>& bias_opt,
                at::IntArrayRef padding,
                at::IntArrayRef output_padding,
                at::IntArrayRef stride,
                at::IntArrayRef dilation,
                int64_t groups,
                c10::string_view attr,
                torch::List<c10::optional<at::Scalar>> scalars,
                c10::optional<c10::string_view> algorithm)"""

    def codegen(self, wrapper):
        wrapper.generate_extern_kernel_alloc_and_find_schema_if_needed(
            self.get_name(),
            self.get_kernel_name(),
            self.codegen_args(),
            self.cpp_op_schema,
            self.cpp_kernel_key,
        )

    @classmethod
    def create(
        cls,
        x: "TensorBox",
        weight: "TensorBox",
        bias: "TensorBox",
        padding_: List[int],
        output_padding_: List[int],
        stride_: List[int],
        dilation_: List[int],
        groups_: int,
        attr,
        scalars: Optional[List[Any]],
        algorithm,
    ):
        transposed = True
        (
            inputs,
            constant_args,
            kernel_layout,
            _,
        ) = _prepare_convolution_fusion_create(
            cls,
            x,
            weight,
            bias,
            padding_,
            stride_,
            dilation_,
            groups_,
            transposed,
            output_padding_,
        )
        constant_args = constant_args + [
            attr,
            may_convert_to_optional(scalars),
            algorithm,
        ]
        return ConvolutionTransposeUnary(
            layout=kernel_layout,
            inputs=inputs,
            constant_args=constant_args,
        )


class MkldnnRnnLayer(ExternKernelAlloc):
    def __init__(
        self,
        layout,
        inputs,
        constant_args=(),
    ):
        super().__init__(
            layout,
            inputs,
            constant_args,
            None,
            python_kernel_name="aten.mkldnn_rnn_layer",
            cpp_kernel_name="at::mkldnn_rnn_layer",
        )

    @classmethod
    def create(
        cls,
        x: "TensorBox",
        w0: "TensorBox",
        w1: "TensorBox",
        w2: "TensorBox",
        w3: "TensorBox",
        hx: "TensorBox",
        cx: "TensorBox",
        reverse: bool,
        batch_sizes: List[int],
        mode: int,
        hidden_size: int,
        num_layers: int,
        has_biases: bool,
        bidirectional: bool,
        batch_first: bool,
        train: bool,
    ):
        x = cls.require_stride1(cls.realize_input(x))
        # If batch_first, x has been permuted in lstm before entering the mkldnn_rnn_layer.
        # Make sure x is contiguous in batch_first case.
        x.freeze_layout()
        w0 = cls.require_stride1(cls.realize_input(w0))
        w1 = cls.require_stride1(cls.realize_input(w1))
        w2 = cls.require_stride1(cls.realize_input(w2))
        w3 = cls.require_stride1(cls.realize_input(w3))
        hx = cls.require_stride1(cls.realize_input(hx))
        hx.freeze_layout()
        cx = cls.require_stride1(cls.realize_input(cx))
        cx.freeze_layout()

        input_size = x.get_size()
        assert len(input_size) == 3, "Expect lstm input to be 3D"
        # batch_first is handled in the lstm OP. When entering
        # rnn_layer here, we'll always have batch_first = False
        seq_length, mini_batch, input_size = input_size
        output_shape = [seq_length, mini_batch, hidden_size]

        hy_shape = hx.get_size()
        cy_shape = cx.get_size()

        res: List[IRNode] = []

        inputs = [x, w0, w1, w2, w3, hx, cx]
        constant_args = [
            reverse,
            batch_sizes,
            mode,
            hidden_size,
            num_layers,
            has_biases,
            bidirectional,
            batch_first,
            train,
        ]

        packed = MkldnnRnnLayer(
            MultiOutputLayout(x.get_device()),
            inputs=inputs,
            constant_args=constant_args,
        )

        def get_strides_of_lstm_output(output_shape, batch_first):
            assert len(output_shape) == 3, "Expect output_shape to be 3D"
            return make_contiguous_strides_for(output_shape)

        output_sizes = [output_shape, hy_shape, cy_shape]
        output_strides = [
            get_strides_of_lstm_output(output_shape, batch_first),
            make_contiguous_strides_for(hy_shape),
            make_contiguous_strides_for(cy_shape),
        ]
        output_ir = [
            MultiOutput(
                FixedLayout(
                    x.get_device(),
                    x.get_dtype(),
                    output_size,
                    output_stride,
                ),
                packed,
                [(tuple, i)],
            )
            for i, (output_size, output_stride) in enumerate(
                zip(output_sizes, output_strides)
            )
        ]

        return output_ir


class QConvPointWisePT2E(ExternKernelAlloc):
    def __init__(
        self,
        layout,
        inputs,
        constant_args=(),
    ):
        """
        if bias is not None
            - inputs = [x, w, b, weight_scale, weight_zp]
            - const_args is: [stride, padding, dilation, groups, x_scale, x_zp, o_inv_scale, o_zp,
              fp32_output, unary_attr, unary_scalars, unary_algorithm]
        else
            - inputs = [x, w, weight_scale, weight_zp]
            - const_args is: [bias, stride, padding, dilation, groups, x_scale, x_zp, o_inv_scale, o_zp,
              fp32_output, unary_attr, unary_scalars, unary_algorithm]
        """
        self.has_bias = len(inputs) == 5
        super().__init__(
            layout,
            inputs,
            constant_args,
            None,
            python_kernel_name="torch.ops.onednn.qconv2d_pointwise",
            cpp_kernel_name="onednn::qconv2d_pointwise",
        )
        self.cpp_kernel_key = "qconv2d_pointwise"
        self.cpp_op_schema = """
            at::Tensor(
                at::Tensor act,
                double act_scale,
                int64_t act_zero_point,
                at::Tensor weight,
                at::Tensor weight_scales,
                at::Tensor weight_zero_points,
                c10::optional<at::Tensor> bias,
                torch::List<int64_t> stride,
                torch::List<int64_t> padding,
                torch::List<int64_t> dilation,
                int64_t groups,
                double inv_output_scale,
                int64_t output_zero_point,
                c10::optional<c10::ScalarType> output_dtype,
                c10::string_view attr,
                torch::List<c10::optional<at::Scalar>> scalars,
                c10::optional<c10::string_view> algorithm)"""

    def codegen(self, wrapper):
        # Parser the inputs and constant
        args = [x.codegen_reference() for x in self.inputs]
        const_args = []
        const_args.extend(self.codegen_const_args())

        x = args[0]
        packed_weight = args[1]
        bias = args[2] if self.has_bias else const_args[0]
        w_scale, w_zp = args[-2], args[-1]
        (
            stride,
            padding,
            dilation,
            groups,
            x_scale,
            x_zp,
            o_inv_scale,
            o_zp,
            output_dtype,
            unary_attr,
            unary_scalars,
            unary_algorithm,
        ) = const_args[-12:]

        codegen_args = (
            x,
            x_scale,
            x_zp,
            packed_weight,
            w_scale,
            w_zp,
            bias,
            stride,
            padding,
            dilation,
            groups,
            o_inv_scale,
            o_zp,
            output_dtype,
            unary_attr,
            unary_scalars,
            unary_algorithm,
        )
        wrapper.generate_extern_kernel_alloc_and_find_schema_if_needed(
            self.get_name(),
            self.get_kernel_name(),
            codegen_args,
            self.cpp_op_schema,
            self.cpp_kernel_key,
        )
        if isinstance(self.layout, Layout):
            self.codegen_size_asserts(wrapper)

    @classmethod
    def create(
        cls,
        x: "TensorBox",
        x_scale: float,
        x_zp: int,
        weight: "TensorBox",  # packed_weight
        w_scale: "TensorBox",
        w_zp: "TensorBox",
        bias: "TensorBox",
        stride_: List[int],
        padding_: List[int],
        dilation_: List[int],
        groups: int,
        o_inv_scale: float,
        output_zero_point: int,
        output_dtype,
        unary_attr,
        unary_scalars,
        unary_algorithm,
    ):
        transposed = False
        output_padding = None
        (inputs, constant_args, kernel_layout, _) = _prepare_convolution_fusion_create(
            cls,
            x,
            weight,
            bias,
            padding_,
            stride_,
            dilation_,
            groups,
            transposed,
            output_padding,
        )
        # swap padding and stride to align with functional conv arg order
        if bias is None:
            constant_args[1], constant_args[2] = constant_args[2], constant_args[1]
        else:
            constant_args[0], constant_args[1] = constant_args[1], constant_args[0]

        w_scale.realize()
        w_zp.realize()
        inputs = inputs + [w_scale, w_zp]
        constant_args = constant_args + [
            x_scale,
            x_zp,
            o_inv_scale,
            output_zero_point,
            output_dtype,
            unary_attr,
            may_convert_to_optional(unary_scalars),
            unary_algorithm,
        ]

        if output_dtype is not None:
            assert output_dtype in [torch.float32, torch.bfloat16]
            # in _prepare_convolution_fusion_create, we use x.dtype (uint8) to create kernel_layout
            # if we set output_dtype is not None, the output buf should be output_dtype instead of uint8.
            kernel_layout.dtype = output_dtype

        return QConvPointWisePT2E(
            layout=kernel_layout,
            inputs=inputs,
            constant_args=constant_args,
        )


class QConvPointWiseBinaryPT2E(ExternKernelAlloc):
    def __init__(
        self,
        layout,
        inputs,
        constant_args=(),
    ):
        """
        Needs input/weight/output qparams
        if bias is not None
            - inputs = [x, w, b, accum, w_scale, w_zp]
            - const_args = [stride, padding, dilation, groups, x_scale, x_zp, accum_scale, accum_zp, o_inv_scale, o_zp,
            fp32_output, binary_attr, aplha, unary_attr, unary_scalars, unary_algorithm]
        else
            - inputs = [x, w, accum, w_scale, w_zp]
            - const_args = const_args is: [bias, stride, padding, dilation, groups, x_scale, x_zp, accum_scale,
            accum_zp, o_inv_scale, o_zp, fp32_output, binary_attr, aplha, unary_attr, unary_scalars, unary_algorithm]
        """
        self.has_bias = len(inputs) == 6
        self.idx_for_inplace_sum = 3 if self.has_bias else 2
        super().__init__(
            layout,
            inputs,
            constant_args,
            None,
            python_kernel_name="torch.ops.onednn.qconv2d_pointwise.binary",
            cpp_kernel_name="onednn::qconv2d_pointwise",
        )
        self.cpp_kernel_overload_name = "binary"
        self.cpp_kernel_key = "qconv2d_pointwise_binary"
        self.cpp_op_schema = """
            at::Tensor(
                at::Tensor act,
                double act_scale,
                int64_t act_zero_point,
                at::Tensor accum,
                double accum_scale,
                int64_t accum_zero_point,
                at::Tensor weight,
                at::Tensor weight_scales,
                at::Tensor weight_zero_points,
                c10::optional<at::Tensor> bias,
                torch::List<int64_t> stride,
                torch::List<int64_t> padding,
                torch::List<int64_t> dilation,
                int64_t groups,
                double inv_output_scale,
                int64_t output_zero_point,
                c10::optional<c10::ScalarType> output_dtype,
                c10::string_view binary_attr,
                c10::optional<at::Scalar> alpha,
                c10::optional<c10::string_view> attr,
                torch::List<c10::optional<at::Scalar>> scalars,
                c10::optional<c10::string_view> algorithm)"""

    def codegen(self, wrapper):
        # Parser the inputs and constant
        args = [x.codegen_reference() for x in self.inputs]
        const_args = []
        const_args.extend(self.codegen_const_args())

        x = args[0]
        packed_weight = args[1]
        bias = args[2] if self.has_bias else const_args[0]
        accum, w_scale, w_zp = args[-3], args[-2], args[-1]
        (
            stride,
            padding,
            dilation,
            groups,
            x_scale,
            x_zp,
            accum_scale,
            accum_zp,
            o_inv_scale,
            o_zp,
            output_dtype,
            binary_attr,
            alpha,
            unary_attr,
            unary_scalars,
            unary_algorithm,
        ) = const_args[-16:]
        conv_args = (
            x,
            x_scale,
            x_zp,
            accum,
            accum_scale,
            accum_zp,
            packed_weight,
            w_scale,
            w_zp,
            bias,
            stride,
            padding,
            dilation,
            groups,
            o_inv_scale,
            o_zp,
            output_dtype,
            binary_attr,
            alpha,
            unary_attr,
            unary_scalars,
            unary_algorithm,
        )
        wrapper.generate_extern_kernel_alloc_and_find_schema_if_needed(
            self.get_name(),
            self.get_kernel_name(),
            conv_args,
            self.cpp_op_schema,
            self.cpp_kernel_key,
            self.cpp_kernel_overload_name,
        )
        if isinstance(self.layout, Layout):
            self.codegen_size_asserts(wrapper)

    def get_mutation_names(self):
        return [self.inputs[self.idx_for_inplace_sum].get_name()]

    def get_unbacked_symbol_defs(self) -> Set[sympy.Symbol]:
        return set()

    @classmethod
    def create(
        cls,
        x: "TensorBox",
        x_scale,
        x_zp,
        accum: "TensorBox",
        accum_scale,
        accum_zp,
        weight: "TensorBox",  # packed_weight
        w_scale,
        w_zp,
        bias: "TensorBox",
        stride_: List[int],
        padding_: List[int],
        dilation_: List[int],
        groups: int,
        o_inv_scale: "TensorBox",
        output_zero_point: "TensorBox",
        output_dtype,
        binary_attr,
        alpha,
        unary_attr,
        unary_scalars,
        unary_algorithm,
    ):
        transposed = False
        output_padding = None
        (
            inputs,
            constant_args,
            kernel_layout,
            req_stride_order,
        ) = _prepare_convolution_fusion_create(
            cls,
            x,
            weight,
            bias,
            padding_,
            stride_,
            dilation_,
            groups,
            transposed,
            output_padding,
        )

        accum = cls.require_stride_order(accum, req_stride_order)
        inputs.append(accum)

        # swap padding and stride to align with functional conv arg order
        if bias is None:
            constant_args[1], constant_args[2] = constant_args[2], constant_args[1]
        else:
            constant_args[0], constant_args[1] = constant_args[1], constant_args[0]

        w_scale.realize()
        w_zp.realize()
        inputs = inputs + [w_scale, w_zp]
        constant_args = constant_args + [
            x_scale,
            x_zp,
            accum_scale,
            accum_zp,
            o_inv_scale,
            output_zero_point,
            output_dtype,
            binary_attr,
            alpha,
            unary_attr,
            may_convert_to_optional(unary_scalars),
            unary_algorithm,
        ]

        assert (
            binary_attr == "sum"
        ), "For now, only post op sum is supported in QConvPointWiseBinaryPT2E."

        packed = QConvPointWiseBinaryPT2E(
            layout=NoneLayout(accum.get_device()),
            inputs=inputs,
            constant_args=constant_args,
        )
        mark_node_as_mutating(packed, accum)

        # Return accum since it has been inplace changed.
        return packed.inputs[packed.idx_for_inplace_sum]


class QLinearPointwisePT2E(ExternKernelAlloc):
    def __init__(
        self,
        layout,
        inputs,
        constant_args=(),
        has_bias=True,
        x_scale_zp_are_tensors=False,
    ):
        """
        if bias is not None
            - inputs = [x, w, b, weight_scale, weight_zp]
            - const_args is: [x_scale, x_zp, o_inv_scale, o_zp,
              fp32_output, unary_attr, unary_scalars, unary_algorithm]
        else
            - inputs = [x, w, weight_scale, weight_zp]
            - const_args is: [bias, x_scale, x_zp, o_inv_scale, o_zp,
              fp32_output, unary_attr, unary_scalars, unary_algorithm]
        """
        self.has_bias = has_bias
        self.x_scale_zp_are_tensors = x_scale_zp_are_tensors
        super().__init__(
            layout,
            inputs,
            constant_args,
            None,
            python_kernel_name=(
                "torch.ops.onednn.qlinear_pointwise.tensor"
                if x_scale_zp_are_tensors
                else "torch.ops.onednn.qlinear_pointwise.default"
            ),
            cpp_kernel_name="onednn::qlinear_pointwise",
        )
        self.cpp_kernel_overload_name = "tensor" if x_scale_zp_are_tensors else ""
        self.cpp_kernel_key = "qlinear_pointwise"
        x_scale_type_str, x_zp_type_str = (
            ("at::Tensor", "at::Tensor")
            if x_scale_zp_are_tensors
            else ("double", "int64_t")
        )
        self.cpp_op_schema = f"""
            at::Tensor(
                at::Tensor act,
                {x_scale_type_str} act_scale,
                {x_zp_type_str} act_zero_point,
                at::Tensor weight,
                at::Tensor weight_scales,
                at::Tensor weight_zero_points,
                c10::optional<at::Tensor> bias,
                double inv_output_scale,
                int64_t output_zero_point,
                c10::optional<c10::ScalarType> output_dtype,
                std::string post_op_name,
                torch::List<c10::optional<at::Scalar>> post_op_args,
                std::string post_op_algorithm)"""

    def codegen(self, wrapper):
        # Parser the inputs and constant
        args = [x.codegen_reference() for x in self.inputs]
        const_args = []
        const_args.extend(self.codegen_const_args())

        x = args[0]
        packed_weight = args[1]
        bias = args[2] if self.has_bias else const_args[0]
        w_scale, w_zp = args[-2], args[-1]
        if self.x_scale_zp_are_tensors:
            assert len(args) >= 4
            x_scale, x_zp = args[-4], args[-3]
            (
                o_inv_scale,
                o_zp,
                output_dtype,
                unary_attr,
                unary_scalars,
                unary_algorithm,
            ) = const_args[-6:]
        else:
            assert len(const_args) >= 8
            (
                x_scale,
                x_zp,
                o_inv_scale,
                o_zp,
                output_dtype,
                unary_attr,
                unary_scalars,
                unary_algorithm,
            ) = const_args[-8:]

        codegen_args = (
            x,
            x_scale,
            x_zp,
            packed_weight,
            w_scale,
            w_zp,
            bias,
            o_inv_scale,
            o_zp,
            output_dtype,
            unary_attr,
            unary_scalars,
            unary_algorithm,
        )
        wrapper.generate_extern_kernel_alloc_and_find_schema_if_needed(
            self.get_name(),
            self.get_kernel_name(),
            codegen_args,
            self.cpp_op_schema,
            self.cpp_kernel_key,
            self.cpp_kernel_overload_name,
        )
        if isinstance(self.layout, Layout):
            self.codegen_size_asserts(wrapper)

    @classmethod
    def create(
        cls,
        x: "TensorBox",
        x_scale: float,
        x_zp: int,
        weight: "TensorBox",  # packed_weight
        w_scale: "TensorBox",
        w_zp: "TensorBox",
        bias: "TensorBox",
        o_inv_scale: float,
        output_zero_point: int,
        output_dtype,
        unary_attr,
        unary_scalars,
        unary_algorithm,
    ):
        (inputs, constant_args, kernel_layout, _) = _prepare_linear_fusion_create(
            cls,
            x,
            weight,
            bias,
        )

        if isinstance(x_scale, TensorBox) and isinstance(x_zp, TensorBox):
            x_scale.realize()
            x_zp.realize()
            inputs = inputs + [x_scale, x_zp]
            x_scale_zp_are_tensors = True
        else:
            assert isinstance(x_scale, float) and isinstance(x_zp, int)
            constant_args = constant_args + [x_scale, x_zp]
            x_scale_zp_are_tensors = False
        w_scale.realize()
        w_zp.realize()
        inputs = inputs + [w_scale, w_zp]
        constant_args = constant_args + [
            o_inv_scale,
            output_zero_point,
            output_dtype,
            unary_attr,
            may_convert_to_optional(unary_scalars),
            unary_algorithm,
        ]

        if output_dtype is not None:
            assert output_dtype in [torch.float32, torch.bfloat16]
            # in _prepare_linear_fusion_create, we use x.dtype (uint8) to create kernel_layout
            # if we set fp32_output, the output buf should be dtype float32 instead of uint8.
            kernel_layout.dtype = output_dtype

        return QLinearPointwisePT2E(
            layout=kernel_layout,
            inputs=inputs,
            constant_args=constant_args,
            has_bias=(bias is not None),
            x_scale_zp_are_tensors=x_scale_zp_are_tensors,
        )


@dataclasses.dataclass
class MutableBox(IRNode):
    """
    TensorBox / StorageBox allow in-place mutation of Tensors
    """

    data: IRNode

    def __getattr__(self, name):
        fn = getattr(self.data, name)
        if callable(fn):
            return fn
        raise AttributeError(f"{type(self.data).__name__}.{name} not callable")

    def realize(self):
        return self.data.realize()

    def get_unbacked_symbol_uses(self) -> Set[sympy.Symbol]:
        return self.data.get_unbacked_symbol_uses()

    def codegen_reference(self, writer=None):
        return self.data.codegen_reference(writer)

    @property
    def layout(self):
        return self.data.layout  # type: ignore[attr-defined]

    def get_layout(self):
        return self.layout

    def get_size(self):
        return self.data.get_size()

    @property
    def dtype(self):
        return self.data.dtype

    def __str__(self):
        if isinstance(self.data, MutableBox):
            line0 = f"{type(self).__name__}({type(self.data).__name__}("
            endl = "))"
            inner = self.data.data
        else:
            line0 = f"{type(self).__name__}("
            inner = self.data
            endl = ")"

        lines = [
            line0,
            indent(str(inner)),
            endl,
        ]
        return "\n".join(lines)

    __repr__ = __str__


class TensorBox(MutableBox):
    @staticmethod
    def create(data):
        return TensorBox(StorageBox(data))


class StorageBox(MutableBox):
    def is_input_buffer(self):
        if isinstance(self.data, (InputBuffer, ReinterpretView)):
            return self.data.get_name() in V.graph.graph_inputs
        return False

    def realize(self):
        if isinstance(
            self.data,
            (
                ComputedBuffer,
                InputsKernel,
                InputBuffer,
                ReinterpretView,
                TemplateBuffer,
            ),
        ):
            return self.data.get_name()
        assert isinstance(self.data, (Pointwise, Reduction, Scan)), type(self.data)
        origin_node = self.data.get_origin_node()
        traceback = self.data.get_traceback()
        self.data = ComputedBuffer(
            name=None,
            layout=FlexibleLayout(
                device=self.data.get_device(),
                dtype=self.data.get_dtype(),
                size=self.data.get_size(),
            ),
            data=self.data,
        )
        self.data.name = V.graph.register_buffer(self.data)
        self.data.origins = self.origins
        self.data.origin_node = origin_node
        self.data.traceback = traceback
        return self.data.name

    def realize_hint(self):
        """
        Called on buffers we expect to be forced to realize later.
        """
        if (
            isinstance(self.data, (Pointwise, Reduction))
            and self.num_reads() > 1
            and self.is_pointwise_non_scalar_tensor_num_reads_larger_than_one()
        ):
            self.realize()

    def has_exceeded_max_reads(self):
        return isinstance(self.data, Pointwise) and (
            self.num_reads() > config.realize_acc_reads_threshold
            or self.has_large_inner_fn()
        )

    def mark_reuse(self, users):
        """
        A heuristic to decide if we should realize a tensor
        that is used multiple times.
        """

        def should_realize_on_cpu(loops: Union[Pointwise, Reduction]):
            """
            The heuristic for realizing reused result of heavy ops on cpu
            """
            heavy_ops = ["exp"]  # a list of heavy ops
            fn_str = loops.inner_fn_str()
            return any((op + "(") in fn_str for op in heavy_ops)

        if (
            users > 1
            and isinstance(self.data, (Pointwise, Reduction))
            and (
                self.num_reads() > config.realize_reads_threshold
                or self.has_large_inner_fn()
                or (is_cpu(self.data) and should_realize_on_cpu(self.data))
            )
        ):
            self.realize()

    @cache_on_self
    def num_reads(self):
        data = self.data
        if isinstance(data, (InputsKernel, InputBuffer, ReinterpretView)):
            return 1
        if isinstance(data, ComputedBuffer):
            read_writes = data.get_read_writes()
        else:
            assert isinstance(data, (Pointwise, Reduction)), type(data)
            read_writes = ComputedBuffer(
                name=None,
                layout=FlexibleLayout(
                    device=data.get_device(),
                    dtype=data.get_dtype(),
                    size=data.get_size(),
                ),
                data=data,
            ).get_read_writes()
        return len(read_writes.reads)

    @cache_on_self
    def is_pointwise_non_scalar_tensor_num_reads_larger_than_one(self):
        # Skip the check for non Pointwise instances
        return (
            (sum(read.index != 0 for read in self.data.get_reads()) > 1)
            if isinstance(self.data, Pointwise)
            and all(
                not isinstance(read, dependencies.StarDep)
                for read in self.data.get_reads()
            )
            else True
        )


@dataclasses.dataclass
class Subgraph(IRNode):
    name: str
    graph_module: torch.fx.GraphModule
    graph: Optional["GraphLowering"] = None


def _has_aliased_buffers(buffers):
    buffers = [
        buffer.unwrap_view() if isinstance(buffer, ReinterpretView) else buffer
        for buffer in buffers
    ]
    # assuming the same buffer is represented by the same IRNode object
    return len({id(buffer) for buffer in buffers}) < len(buffers)


@dataclasses.dataclass
class Conditional(ExternKernel):
    predicate: Optional[IRNode] = None
    operands: Optional[List[TensorBox]] = None
    true_subgraph: Optional[Subgraph] = None
    false_subgraph: Optional[Subgraph] = None
    outputs: Optional[List[MultiOutput]] = None

    def __init__(
        self,
        predicate: IRNode,
        operands: List[TensorBox],
        true_subgraph: Subgraph,
        false_subgraph: Subgraph,
        layout: MultiOutputLayout,
    ):
        self.predicate = predicate
        self.operands = operands
        self.true_subgraph = true_subgraph
        self.false_subgraph = false_subgraph

        inputs = []
        if not isinstance(predicate, ShapeAsConstantBuffer):
            inputs.append(predicate)
        inputs.extend(operands)

        super().__init__(
            name=None,
            layout=layout,  # type: ignore[arg-type]
            inputs=inputs,  # type: ignore[list-item]
        )

        self.name = V.graph.register_buffer(self)

    @classmethod
    def create(
        cls,
        predicate: TensorBox,
        true_fn: Subgraph,
        false_fn: Subgraph,
        operands: List[TensorBox],
    ):
        predicate = cls.realize_input(predicate)
        operands = [cls.realize_input(x) for x in operands]

        fx_operands = V.graph.current_node.args[-1]
        fake_operands = [x.meta["val"] for x in fx_operands]  # type: ignore[union-attr]

        for subgraph in (true_fn, false_fn):
            if subgraph.graph is None:
                # create and lower subgraphs
                subgraph.graph = V.graph.make_subgraph(
                    gm=subgraph.graph_module,
                    example_inputs=fake_operands,
                    subgraph_name=subgraph.name,
                )
                with V.set_graph_handler(subgraph.graph):
                    subgraph.graph.run(*fake_operands)

        true_outputs = true_fn.graph.graph_outputs  # type: ignore[union-attr]
        false_outputs = true_fn.graph.graph_outputs  # type: ignore[union-attr]

        for name, outputs in (("true_fn", true_outputs), ("false_fn", false_outputs)):
            if _has_aliased_buffers(true_outputs):
                raise AssertionError(
                    "Output aliasing is currently not supported in compiled torch.cond. "
                    f"The outputs of the {name} subgraph of torch.cond are aliased: {outputs}"
                )

        # make sure true and false outputs are structurally equivalent
        assert len(true_outputs) == len(false_outputs), (true_outputs, false_outputs)
        for i, (to, fo) in enumerate(zip(true_outputs, false_outputs)):
            assert to.get_size() == fo.get_size(), (i, to, fo)
            assert to.get_stride() == fo.get_stride(), (i, to, fo)
            assert to.get_device() == fo.get_device(), (i, to, fo)
            assert to.get_dtype() == fo.get_dtype(), (i, to, fo)
            assert to.get_layout().offset == fo.get_layout().offset, (i, to, fo)

        if not isinstance(predicate, ShapeAsConstantBuffer):
            # use predicate device for consistent codegen-ing
            device = predicate.get_device()
        else:
            # predicate is not a Tensor: use first operand's device
            assert (
                len(operands) > 0
            ), "When predicate is not a Tensor, there must be at least one operand in torch.cond."
            device = operands[0].get_device()

        conditional = Conditional(
            predicate=predicate,
            operands=operands,
            true_subgraph=true_fn,
            false_subgraph=false_fn,
            layout=MultiOutputLayout(device),
        )

        outputs = [
            MultiOutput(
                FixedLayout(
                    device=output.get_device(),
                    dtype=output.get_dtype(),
                    size=output.get_size(),
                    stride=output.get_stride(),
                    offset=output.get_layout().offset,
                ),
                conditional,
                [(list, i)],
            )
            # as the true and false outputs are equivalent,
            # we can use either of them here as a "template"
            for i, output in enumerate(true_outputs)
        ]

        conditional.outputs = outputs
        return outputs

    def codegen(self, wrapper):
        wrapper.codegen_conditional(self)


@dataclasses.dataclass
class WhileLoop(ExternKernel):
    operands: Optional[List[TensorBox]] = None
    cond_subgraph: Optional[Subgraph] = None
    body_subgraph: Optional[Subgraph] = None
    outputs: Optional[List[MultiOutput]] = None

    def __init__(
        self,
        operands: List[TensorBox],
        cond_subgraph: Subgraph,
        body_subgraph: Subgraph,
        layout: MultiOutputLayout,
    ):
        self.operands = operands
        self.cond_subgraph = cond_subgraph
        self.body_subgraph = body_subgraph

        super().__init__(
            name=None,
            layout=layout,  # type: ignore[arg-type]
            inputs=operands,  # type: ignore[list-item]
        )

        self.name = V.graph.register_buffer(self)

    @classmethod
    def create(
        cls,
        cond_fn: Subgraph,
        body_fn: Subgraph,
        operands: List[TensorBox],
    ):
        operands = [cls.realize_input(x) for x in operands]

        fx_operands = V.graph.current_node.args[-1]
        fake_operands = [x.meta["val"] for x in fx_operands]  # type: ignore[union-attr]

        for subgraph in (cond_fn, body_fn):
            if subgraph.graph is None:
                # create and lower subgraphs
                subgraph.graph = V.graph.make_subgraph(
                    gm=subgraph.graph_module,
                    example_inputs=fake_operands,
                    subgraph_name=subgraph.name,
                )
                with V.set_graph_handler(subgraph.graph):
                    subgraph.graph.run(*fake_operands)

        cond_outputs = cond_fn.graph.graph_outputs  # type: ignore[union-attr]
        body_outputs = body_fn.graph.graph_outputs  # type: ignore[union-attr]

        if _has_aliased_buffers(body_outputs):
            raise AssertionError(
                "Output aliasing is currently not supported in compiled torch.while_loop. "
                f"The outputs of the body_fn subgraph of torch.while_loop are aliased: {body_outputs}"
            )

        # make sure cond_fn returns a boolean scalar Tensor
        assert len(cond_outputs) == 1, cond_outputs
        assert cond_outputs[0].get_dtype() == torch.bool, cond_outputs
        assert len(cond_outputs[0].get_size()) == 0, cond_outputs

        assert (
            len(operands) > 0
        ), "torch.while_loop is assumed to have at least one operand."

        device = operands[0].get_device()

        # make sure operands and body outputs are structurally equivalent
        assert len(operands) == len(body_outputs), (operands, body_outputs)
        for i, (op, bo) in enumerate(zip(operands, body_outputs)):
            assert op.get_size() == bo.get_size(), (i, op, bo)
            assert op.get_stride() == bo.get_stride(), (i, op, bo)
            # assume all operands and outputs are on the same device
            # as the MultiOutputLayout below requires single device
            assert op.get_device() == bo.get_device() == device, (i, op, bo, device)
            assert op.get_dtype() == bo.get_dtype(), (i, op, bo)
            assert op.get_layout().offset == bo.get_layout().offset, (i, op, bo)

        while_loop = WhileLoop(
            operands=operands,
            cond_subgraph=cond_fn,
            body_subgraph=body_fn,
            # asserted above that there is at least one operand
            layout=MultiOutputLayout(device),
        )

        outputs = [
            MultiOutput(
                FixedLayout(
                    device=output.get_device(),
                    dtype=output.get_dtype(),
                    size=output.get_size(),
                    stride=output.get_stride(),
                    offset=output.get_layout().offset,
                ),
                while_loop,
                [(list, i)],
            )
            for i, output in enumerate(body_outputs)
        ]

        while_loop.outputs = outputs
        return outputs

    def codegen(self, wrapper):
        wrapper.codegen_while_loop(self)


class InterpreterShim(torch.fx.Interpreter):
    @staticmethod
    @functools.lru_cache(None)
    def _dummy_gm():
        return torch.fx.symbolic_trace(identity)

    def __init__(self, graph, submodules):
        # call super() with a placeholder to avoid constructing a
        # GraphModule which is very expensive (it does codegen).
        super().__init__(self._dummy_gm(), garbage_collect_values=False)
        self.module = self  # type: ignore[assignment]
        self.graph = graph
        self.submodules = submodules
        self.extra_traceback = False
        self.fetch_attr = submodules.__getitem__
        self.current_node = None

    def run_node(self, n: torch.fx.Node) -> Any:
        self.current_node = n
        return super().run_node(n)

    def run(self, *args, **kwargs):
        with V.set_interpreter_handler(self):
            return super().run(*args, **kwargs)


class LoopBody:
    """
    Captures the body of a Loops subclass into an FX graph.  Persists any
    indexing simplifications and makes it easier to analyze loop bodies.
    """

    def __init__(self, fn, args, var_ranges):
        super().__init__()
        self.var_ranges = var_ranges
        self.indexing_exprs = {}
        self.indexing_exprs_name = {}
        self.reads = []
        self.writes = []
        self.reads_name2expr = {}
        self.writes_name2expr = {}
        self.other = []
        self.submodules = {"get_index": self.get_index}
        self.subblocks = {}
        self.indirect_vars = []
        self.root_block = LoopBodyBlock(self, fn, args)
        self.indexing = None

    @cache_on_self
    def get_nodes(self):
        all_graphs = itertools.chain(
            (self.root_block.graph,),
            (block.graph for block in self.subblocks.values()),
        )
        return [node for graph in all_graphs for node in graph.nodes]

    @cache_on_self
    def bounds(self):
        # Doing a local import to avoid dumping all the code here
        from .bounds import BoundVars

        return BoundVars(self)

    def debug_str(self):
        lines = [f"var_ranges = {dict(self.var_ranges)}"]
        lines.extend([f"{name} = {val}" for name, val in self.indexing_exprs.items()])
        lines.extend(
            [
                block.debug_str(name)
                for name, block in itertools.chain(
                    [("body", self.root_block)], self.subblocks.items()
                )
            ]
        )
        return "\n".join(lines)

    def add_index_expr(self, expr: sympy.Expr, category, buf_name):
        getattr(self, category).append(expr)
        if buf_name is not None:
            getattr(self, f"{category}_name2expr")[buf_name] = expr
        if expr not in self.indexing_exprs_name:
            name = f"index{len(self.indexing_exprs)}"
            self.indexing_exprs_name[expr] = name
            self.indexing_exprs[name] = expr
        return self.indexing_exprs_name[expr]

    def add_submodule(self, block, prefix):
        """Not actually for nn.Modules, but subblocks in generated code are mapped to FX call_module opcodes"""
        if prefix[-1].isnumeric() and prefix not in self.submodules:
            name = prefix
        else:
            name = f"{prefix}{len(self.submodules)}"
        self.submodules[name] = block
        return name

    def add_indirect(self, size):
        name = f"indirect{len(self.indirect_vars)}"
        var = sympy_index_symbol(name)
        self.indirect_vars.append(var)
        return var

    def replace_indirect(self, old, new):
        """Swap in a variable used in indirect indexing"""
        if str(old) == str(new):
            return
        assert self.indexing is not None
        self.indexing = {k: sympy_subs(v, {old: new}) for k, v in self.indexing.items()}

    def get_index(self, name):
        assert self.indexing is not None
        return self.indexing[name]

    def __call__(self, *indices):
        index = list(itertools.chain.from_iterable(indices))
        assert len(index) == len(self.var_ranges), (index, self.var_ranges)
        assert all(v not in self.var_ranges for v in index)
        replacements = dict(zip(self.var_ranges.keys(), index))
        self.indexing = {
            name: sympy_subs(expr, replacements)
            for name, expr in self.indexing_exprs.items()
        }
        result = self.root_block()
        self.indexing = None
        return result


class LoopBodyBlock:
    """
    Captures the body of a Loops subclass into an FX graph.
    In normal cases there will be a 1:1 mapping between LoopBody and
    LoopBodyBlock, hower in the case of ops.masked() the masked out
    operations will manifest as an extra LoopBodyBlock.
    """

    def __init__(self, body: LoopBody, fn: Callable[..., Any], args: List[Any]):
        self.body = body

        def add_index(expr, category, buf_name=None):
            return tracer.create_proxy(
                "call_module",
                "get_index",
                (self.body.add_index_expr(expr, category, buf_name),),
                {},
            )

        class CaptureIndexing(V.WrapperHandler):  # type: ignore[name-defined]
            self.name = "CaptureIndexing"

            def load(self, name: str, index: sympy.Expr):
                index = add_index(index, "reads", name)
                return self._inner.load(name, index)

            def store(self, name, index, value, mode=None):
                index = add_index(index, "writes", name)
                return self._inner.store(name, index, value, mode)

            def store_reduction(self, name, index, value):
                index = add_index(index, "writes", name)
                return self._inner.store_reduction(name, index, value)

            def reduction(self, dtype, src_dtype, reduction_type, value):
                result = self._inner.reduction(dtype, src_dtype, reduction_type, value)
                if "welford" in reduction_type:
                    return tuple(result[i] for i in range(3))
                return result

            def index_expr(self, index, dtype):
                if isinstance(index, (int, sympy.Integer)):
                    return self._inner.constant(int(index), dtype)
                index = add_index(index, "other")
                return self._inner.index_expr(index, dtype)

            def bucketize(
                self,
                values,
                offsets_name: str,
                offsets_size: sympy.Expr,
                indexing_dtype: torch.dtype,
                right: bool,
            ):
                offsets_size = add_index(offsets_size, "other")
                return self._inner.bucketize(
                    values, offsets_name, offsets_size, indexing_dtype, right
                )

            @staticmethod
            def masked(mask_proxy, masked_body: Callable[..., Any], other_proxy):
                """
                Recursively capture the masked out body in another LoopBodyBlock
                """

                subblock: LoopBodyBlock

                def shim(mask, other):
                    return V.ops.masked(mask, subblock, other)

                name = self.body.add_submodule(shim, "masked_subblock")
                subblock = LoopBodyBlock(self.body, masked_body, [])
                self.body.subblocks[name] = subblock
                return tracer.create_proxy(
                    "call_module", name, (mask_proxy, other_proxy), {}
                )

            @staticmethod
            def scan(
                dtype_proxy,
                combine_fn: Callable[
                    [Tuple[Any, ...], Tuple[Any, ...]], Tuple[Any, ...]
                ],
                value_proxy,
                init_proxy,
            ):
                def shim(dtypes, values, inits):
                    return V.ops.scan(dtypes, combine_fn, values, inits)

                name = self.body.add_submodule(shim, "scan")
                result = tracer.create_proxy(
                    "call_module",
                    name,
                    (dtype_proxy, value_proxy, init_proxy),
                    {},
                )
                # Proxies are iterable, but some methods expect tuples/lists
                return tuple(result[i] for i in range(len(value_proxy)))

            def frexp(self, value_proxy):
                result = self._inner.frexp(value_proxy)
                # Proxies are iterable, but some methods expect tuples/lists
                return (result[0], result[1])

            @staticmethod
            def indirect_indexing(index_proxy, size, check=True):
                """
                Flow data from tensors into indexing formulas.
                Introduce a call_module to update the indexing.
                """

                var = self.body.add_indirect(size)

                def set_indirect(new_var):
                    self.body.replace_indirect(
                        var, V.ops.indirect_indexing(new_var, size, check)
                    )

                tracer.create_proxy(
                    "call_module",
                    self.body.add_submodule(set_indirect, f"set_{var}"),
                    (index_proxy,),
                    {},
                )
                return var

            @staticmethod
            def output(result):
                tracer.create_proxy("output", "output", (result,), {})

        tracer = torch.fx.Tracer()
        tracer.graph = torch.fx.Graph(tracer_cls=tracer.__class__)
        proxy_ops = tracer.create_proxy("placeholder", "ops", (), {})

        from .index_propagation import IndexPropagation
        from .sizevars import SimplifyIndexing

        handler: Any = SimplifyIndexing(
            CaptureIndexing(proxy_ops), self.body.var_ranges
        )
        if config.constant_and_index_propagation:
            handler = IndexPropagation(handler)

        with V.set_ops_handler(handler):
            # This indirection is just a cute way to get IndexPropagation to
            # unwrap the return value.
            ops.output(fn(*args))
        self.graph = tracer.graph

    def __call__(self):
        graph = self.graph
        submodules = self.body.submodules

        return InterpreterShim(graph, submodules).run(V.get_ops_handler())

    def debug_str(self, name="block"):
        code = torch.fx.GraphModule(self.body.submodules, self.graph).code
        return re.sub(
            # strip `; del var0` suffixes to make output prettier
            r";[^\n]*",
            "",
            code.strip().replace("def forward(", f"def {name}("),
        )


class Wait(ExternKernelAlloc):
    """
    Wait should not be used by itself.  It should always be constructed in tandem
    with a collective op that produces a work to wait on.
    """

    def __init__(
        self,
        layout,
        inputs,
        constant_args=(),
    ):
        super().__init__(layout, inputs, constant_args)

    def should_allocate(self):
        return False

    def codegen(self, wrapper):
        from .codegen.wrapper import ReuseLine

        wrapper.add_import_once(
            "from torch.distributed._functional_collectives_impl import _wait_tensor"
        )
        (input_collective,) = (t.codegen_reference() for t in self.inputs)
        wrapper.writeline(f"{input_collective} = _wait_tensor({input_collective})")

        # wait op still needs to produce a 'buffer' that represents the tensor output.
        # this is a symbolic gesture, and it gets handled by WrapperCodegen.
        # codegen outputs a '# reuse' line that assigns the input buffer here ('input_collective')
        # to a new name (`self.get_name()`) and `del`s the old name.
        wrapper.writeline(ReuseLine(wrapper, self.inputs[0], self, delete_old=False))

    @classmethod
    def create(cls, collective_op: "TensorBox"):
        # TODO(whc) i'm not sure what's going on here, this probably means I missed something upstream
        collective_op.decide_layout()
        return Wait(
            layout=NonOwningLayout(collective_op),
            inputs=[collective_op],
        )

    def get_inputs_that_alias_output(self):
        # Signal to codegen that our output buffer isn't safe to reuse
        return [self.inputs[0].get_name()]

    def get_mutation_names(self):
        # The generated `_wait_tensor` op mutates the input tensor
        return [self.inputs[0].get_name()]


class CollectiveKernel(ExternKernel):
    """
    Each collective should follow the pattern:
    - extend InPlaceCollectiveKernel or OutOfPlaceCollectiveKernel.
    - the kernel delegates into c10d processgroup, which returns a 'work' obj
    - the work obj is registered via _register_tensor_work so it can be waited on later
    """

    def __init__(self, layout, inputs, constant_args):
        super().__init__(None, layout, inputs, constant_args)
        self.name = V.graph.register_buffer(self)

    def should_emit_register_tensor_work(self):
        return True

    def should_emit_find_or_create_pg(self):
        return True

    def codegen_collective(self, wrapper, output_name, input_names):
        # factor so the boilerplate can be handled in CollectiveKernel.codegen
        raise NotImplementedError("Must implement")

    def codegen_output(self, wrapper, output_name, input_names):
        # factor so the boilerplate can be handled in CollectiveKernel.codegen
        raise NotImplementedError("Must implement")

    @classmethod
    def wrap_inputs_as_inplace(cls, inputs):
        def wrap_input(var):
            op = InPlaceHint(
                FlexibleLayout(var.get_device(), var.get_dtype(), var.get_size()), var
            )
            return TensorBox.create(op)

        return list(map(wrap_input, inputs))

    def codegen(self, wrapper):
        wrapper.add_import_once("import torch.distributed as dist")
        wrapper.add_import_once("import torch.distributed.distributed_c10d as c10d")
        wrapper.add_import_once(
            "import torch.distributed._functional_collectives_impl as fun_col_impl"
        )
        # extract references to our args in string form for codegen output
        input_names = [t.codegen_reference() for t in self.inputs]
        output_name = self.get_name()
        tag, ranks, group_size = self.constant_args

        if self.should_emit_find_or_create_pg():
            # TODO: avoid more than one ref of the same pg (even though they are cached inside the api)
            wrapper.writeline(
                f"{output_name}_pg = c10d._find_or_create_pg_by_ranks_and_tag('{tag}', {ranks}, {group_size})"
            )

        self.codegen_output(wrapper, output_name, input_names)
        self.codegen_collective(wrapper, output_name, input_names)
        if self.should_emit_register_tensor_work():
            wrapper.writeline(
                f"fun_col_impl._register_tensor_work({output_name}, {output_name}_work)"
            )


class InPlaceCollectiveKernel(CollectiveKernel):
    """
    InPlaceCollectiveKernel are those with in-out arguments such as all_reduce.
    Extend this kernel if your collective needs to modify its inputs in-place.
    """

    def __init__(self, layout, inputs, constant_args):
        super().__init__(layout, inputs, constant_args)

    def should_allocate(self):
        return False

    def has_side_effects(self):
        return True

    def codegen_output(self, wrapper, output_name, input_names):
        if len(input_names) > 1:
            wrapper.writeline(f"{output_name} = [{','.join(input_names)}] ")
        else:
            wrapper.writeline(f"{output_name} = {input_names[0]}")


class OutOfPlaceCollectiveKernel(CollectiveKernel):
    """
    OutOfPlaceCollectiveKernel are those that allocate their
    outputs and leave their inputs inplace, such as all_gather.
    """

    def __init__(self, layout, inputs, outputs, constant_args):
        super().__init__(layout, inputs + outputs, constant_args)
        self.outputs = outputs
        self.original_inputs = inputs
        # NOTE: As seen in issue #108780, output buffers of out-of-place collectives
        # could be incorrectly reused. As a safety measure, here we just ban the reuse of them.
        # TODO: A better fix is to figure out how to propagate the aliases properly,
        # so that the buffer is only reused after all its users have consumed it.
        for x in self.outputs:
            V.graph.never_reuse_buffers.add(x.name)

    def should_allocate(self):
        return False

    def has_side_effects(self):
        return True

    def codegen_output(self, wrapper, output_name, input_names):
        input_names = [t.codegen_reference() for t in self.original_inputs]
        wrapper.writeline(f"{output_name}_inputs = [{','.join(input_names)}]")
        wrapper.writeline(f"{output_name} = [{','.join(x.name for x in self.outputs)}]")

    @classmethod
    def create_output_buffers(cls, inputs, size_cb=None):
        outputs = []
        for input in inputs:
            new_size = input.get_size()
            if size_cb is not None:
                size_cb(new_size)
            # new_size[0] *= group_size

            buff = OutputBuffer(
                layout=FlexibleLayout(
                    device=input.get_device(),
                    dtype=input.get_dtype(),
                    size=new_size,
                ),
            )
            outputs.append(buff)
        return outputs

    @classmethod
    def create_output_nodes(cls, coll, output_buffers):
        return [
            MultiOutputNoSizeAssert(
                out_t.layout,
                coll,
                f"[{i}]",
            )
            for i, out_t in enumerate(output_buffers)
        ]


class InPlaceHint(ExternKernel):
    """
    Helper OP to encode an in/out argument that tries to make it inplace whenever possible.
    Wrap the input of your inplace op to enable this behavior.

    The design is based on two key decisions:
    - this node is responsible for allocating the in/out buffer used by the collective.
        This is controlled by the ``should_allocate`` method that returns True here and
        False for the collective node
    - The scheduler special-case this node and enable it to reuse its input.
    """

    def codegen(self, wrapper):
        input_name = self.inputs[0].codegen_reference()
        output_name = self.get_name()
        if not wrapper.did_reuse(self, self.inputs[0]):
            wrapper.writeline(f"{output_name}.copy_({input_name}) #no reuse")

    def __init__(self, layout, input):
        input = self.realize_input(input)
        super().__init__(None, layout, self.unwrap_storage([input]), ())
        self.name = V.graph.register_buffer(self)

    def should_allocate(self):
        return True


class OutputBuffer(ExternKernel):
    """
    Represent the output buffer used by ops that require multiple of them
    """

    def __init__(self, layout):
        super().__init__(name=None, layout=layout, inputs=[])
        self.name = V.graph.register_buffer(self)

    def should_allocate(self):
        return True

    def codegen(self, wrapper):
        wrapper.writeline(f"# collective out buffer {self.name}")


class MultiOutputNoSizeAssert(MultiOutput):
    """
    Extract partial output from a multi-output OP.
    Works like MultiOutput but doesn't assert size. This must be a property guaranteed by the op emitting this.
    """

    def __init__(self, layout, input, index):
        super().__init__(layout, input, [])
        self.index = index

    def codegen(self, wrapper):
        wrapper.writeline(
            f"{self.get_name()} = {self.inputs[0].get_name()}{self.index}"
        )


class Broadcast(InPlaceCollectiveKernel):
    def __init__(self, layout, inputs, constant_args, src):
        super().__init__(layout, inputs, constant_args)
        self.src = src

    def get_mutation_names(self):
        return [self.inputs[0].get_name()]

    def get_unbacked_symbol_defs(self) -> Set[sympy.Symbol]:
        return set()

    @classmethod
    def create(
        cls, x: "TensorBox", src: int, tag: str, ranks: List[int], group_size: int
    ):
        inplace_inputs = cls.wrap_inputs_as_inplace([x])
        packed = Broadcast(
            layout=NoneLayout(inplace_inputs[0].get_device()),  # type: ignore[arg-type]
            inputs=inplace_inputs,
            constant_args=[tag, ranks, group_size],
            src=src,
        )
        mark_node_as_mutating(packed, inplace_inputs[0])
        return inplace_inputs[0]

    def codegen_collective(self, wrapper, output_name, input_names):
        wrapper.writeline(
            f"{output_name}_work = dist.broadcast("
            f"{output_name}, async_op=True, group={output_name}_pg, src={self.src})"
        )


class AllReduceCoalesced(InPlaceCollectiveKernel):
    def __init__(self, layout, inputs, constant_args, reduce_op):
        super().__init__(layout, inputs, constant_args)
        self.reduce_op = reduce_op

    def should_allocate(self):
        return False

    def get_mutation_names(self):
        return [self.inputs[0].get_name()]

    def get_unbacked_symbol_defs(self) -> Set[sympy.Symbol]:
        return set()

    @classmethod
    def create(
        cls,
        inputs: List["TensorBox"],
        reduce_op: str,
        tag: str,
        ranks: List[int],
        group_size: int,
    ):
        inplace_inputs = cls.wrap_inputs_as_inplace(inputs)
        packed = AllReduceCoalesced(
            layout=NoneLayout(inplace_inputs[0].get_device()),  # type: ignore[arg-type]
            inputs=inplace_inputs,
            constant_args=[tag, ranks, group_size],
            reduce_op=reduce_op,
        )
        mark_node_as_mutating(packed, inplace_inputs[0])
        return inplace_inputs

    def codegen_collective(self, wrapper, output_name, input_names):
        wrapper.writeline(
            f"{output_name}_work = dist.all_reduce_coalesced("
            f"{output_name}, "
            f"op=fun_col_impl._str_to_reduce_op('{str(self.reduce_op)}'), "
            f"group={output_name}_pg, "
            "async_op=True)"
        )


class AllReduce(InPlaceCollectiveKernel):
    def __init__(self, layout, inputs, constant_args, reduce_op):
        super().__init__(layout, inputs, constant_args)
        self.reduce_op = reduce_op

    def get_mutation_names(self):
        return [self.inputs[0].get_name()]

    def get_unbacked_symbol_defs(self) -> Set[sympy.Symbol]:
        return set()

    @classmethod
    def create(
        cls, x: "TensorBox", reduce_op: str, tag: str, ranks: List[int], group_size: int
    ):
        inplace_inputs = cls.wrap_inputs_as_inplace([x])

        packed = AllReduce(
            layout=NoneLayout(inplace_inputs[0].get_device()),  # type: ignore[arg-type]
            inputs=inplace_inputs,
            constant_args=[tag, ranks, group_size],
            reduce_op=reduce_op,
        )
        mark_node_as_mutating(packed, inplace_inputs[0])
        return inplace_inputs[0]

    def codegen_collective(self, wrapper, output_name, input_names):
        wrapper.writeline(
            f"{output_name}_work = dist.all_reduce("
            f"{output_name}, async_op=True, group={output_name}_pg, op=fun_col_impl._str_to_reduce_op('{str(self.reduce_op)}'))"
        )


class AllGatherIntoTensor(OutOfPlaceCollectiveKernel):
    def __init__(self, layout, inputs, outputs, constant_args):
        super().__init__(layout, inputs, outputs, constant_args)

    @classmethod
    def create(cls, x: "TensorBox", tag: str, ranks: List[int], group_size: int):
        inputs = [cls.realize_input(x)]

        def compute_size(new_size):
            new_size[0] *= group_size

        outputs = cls.create_output_buffers(inputs, compute_size)

        layout = MultiOutputLayout(inputs[0].get_device())

        packed = AllGatherIntoTensor(
            layout=layout,
            inputs=inputs,
            outputs=outputs,
            constant_args=[tag, ranks, group_size],
        )
        return cls.create_output_nodes(packed, outputs)[0]

    def codegen_collective(self, wrapper, output_name, input_names):
        wrapper.writeline(
            f"{output_name}_work = dist.all_gather_into_tensor("
            f"{output_name}[0], {output_name}_inputs[0], async_op=True, group={output_name}_pg)"
        )


class ReduceScatterTensor(OutOfPlaceCollectiveKernel):
    def __init__(self, layout, inputs, outputs, constant_args, reduce_op):
        super().__init__(layout, inputs, outputs, constant_args)
        self.reduce_op = reduce_op

    @classmethod
    def create(
        cls,
        x: "TensorBox",
        reduce_op: str,
        tag: str,
        ranks: List[int],
        group_size: int,
    ):
        inputs = [cls.realize_input(x)]

        def compute_size(new_size):
            new_size[0] //= group_size

        outputs = cls.create_output_buffers(inputs, compute_size)

        layout = MultiOutputLayout(inputs[0].get_device())

        packed = ReduceScatterTensor(
            layout=layout,
            inputs=inputs,
            outputs=outputs,
            constant_args=[tag, ranks, group_size],
            reduce_op=reduce_op,
        )
        return cls.create_output_nodes(packed, outputs)[0]

    def codegen_collective(self, wrapper, output_name, input_names):
        wrapper.writeline(
            f"{output_name}_work = dist.reduce_scatter_tensor("
            f"{output_name}[0], {output_name}_inputs[0], "
            f"async_op=True, group={output_name}_pg, op=fun_col_impl._str_to_reduce_op('{str(self.reduce_op)}'))"
        )


class AllGatherIntoTensorCoalesced(OutOfPlaceCollectiveKernel):
    def __init__(self, layout, inputs, outputs, constant_args):
        super().__init__(layout, inputs, outputs, constant_args)

    @classmethod
    def create(
        cls,
        inputs: List["TensorBox"],
        tag: str,
        ranks: List[int],
        group_size: int,
    ):
        inputs = [cls.realize_input(x) for x in inputs]

        def compute_size(new_size):
            new_size[0] *= group_size

        outputs = cls.create_output_buffers(inputs, compute_size)

        layout = MultiOutputLayout(inputs[0].get_device())

        packed = AllGatherIntoTensorCoalesced(
            layout=layout,
            inputs=inputs,
            outputs=outputs,
            constant_args=[tag, ranks, group_size],
        )

        return outputs
        # return cls.create_output_nodes(packed, outputs)

    def codegen_collective(self, wrapper, output_name, input_names):
        wrapper.writeline(
            f"{output_name}_work = fun_col_impl._all_gather_into_tensor_coalesced_fallback("
            f"output_tensors={output_name}, "
            f"input_tensors={output_name}_inputs, "
            f"group={output_name}_pg, "
            "async_op=True)"
        )


class ReduceScatterTensorCoalesced(OutOfPlaceCollectiveKernel):
    def __init__(self, layout, inputs, outputs, constant_args, reduce_op):
        super().__init__(layout, inputs, outputs, constant_args)
        self.reduce_op = reduce_op

    @classmethod
    def create(
        cls,
        inputs: List["TensorBox"],
        reduce_op: str,
        tag: str,
        ranks: List[int],
        group_size: int,
    ):
        inputs = [cls.realize_input(x) for x in inputs]

        def compute_size(new_size):
            new_size[0] //= group_size

        outputs = cls.create_output_buffers(inputs, compute_size)

        layout = MultiOutputLayout(inputs[0].get_device())

        _ = ReduceScatterTensorCoalesced(
            layout=layout,
            inputs=inputs,
            outputs=outputs,
            constant_args=[tag, ranks, group_size],
            reduce_op=reduce_op,
        )

        return outputs

    def codegen_collective(self, wrapper, output_name, input_names):
        wrapper.writeline(
            f"{output_name}_work = fun_col_impl._reduce_scatter_tensor_coalesced_fallback("
            f"output_tensors={output_name}, "
            f"input_tensors={output_name}_inputs, "
            f"op=fun_col_impl._str_to_reduce_op('{str(self.reduce_op)}'), "
            f"group={output_name}_pg, "
            "async_op=True)"
        )


# TODO(yifu): replace the CollectiveKernel IR hierarchy with _CollectiveKernel.
class _CollectiveKernel(FallbackKernel):
    def should_allocate(self):
        return False

    def has_side_effects(self):
        return True

    # This is identical to FallbackKernel.set_cpp_kernel(), minus the
    # part that checks against input aliasing and mutation.
    def set_cpp_kernel(self, kernel):
        from .codegen.wrapper import get_cpp_op_schema

        self.cpp_kernel_name = kernel._schema.name
        self.cpp_kernel_overload_name = kernel._schema.overload_name
        self.cpp_kernel_key = f"{self.cpp_kernel_name.replace('::', '_')}_{self.cpp_kernel_overload_name}"  # type: ignore[union-attr]

        self.cpp_op_schema = get_cpp_op_schema(kernel)
        self.ordered_kwargs_for_cpp_kernel = [
            x.name for x in kernel._schema.arguments if x.kwarg_only
        ]

    # NOTE: [In-Place Collective Safety]
    # Between the initiation and completion of an in-place collective, the
    # input buffers are subject to both volatile reads and volatile writes.
    # They must not be read, written to or reused by another kernel. To ensure
    # the constraints, we model collective -> wait_tensor as as two-step
    # mutation of the input buffers.
    @classmethod
    def create_inplace(
        cls, kernel, inputs: Union[TensorBox, List[TensorBox]], *args, **kwargs
    ) -> None:
        cpp_kernel_name = kernel._name
        python_kernel_name = cpp_kernel_name.replace("::", ".")
        with V.graph.fake_mode:
            (
                example_output,
                tensor_args,
                non_tensor_args,
                unflatten_args,
            ) = cls.process_kernel(kernel, inputs, *args, **kwargs)
        for tensor_arg in tensor_args:
            tensor_arg.realize()

        packed = cls(
            NoneLayout(tensor_args[0].get_device()),
            kernel,
            tensor_args,
            non_tensor_args,
            unflatten_args,
        )
        packed.cpp_kernel_name = cpp_kernel_name
        packed.python_kernel_name = python_kernel_name

        def mark_mutation(x):
            if isinstance(x.data, BaseView):
                x = x.data.unwrap_view()
            MutationOutput(x.layout, x, packed)

        pytree.tree_map(lambda inp: mark_mutation(inp), inputs)

    # NOTE: [Out-of-Place Collective Safety]
    # Between the initiation and completion of an out-of-place collective:
    #
    # Input buffers:
    # - Are subject to volatile reads
    # - Can be read by another kernel
    # - Must not be written to or reused by another kernel
    #
    # Output buffers:
    # - Are subject to volatile writes
    # - Must not be read, written to or reused by another kernel
    #
    # To ensure the safety of input buffers without sacrificing read
    # availability, we add input buffers as read deps of wait_tensor kernels.
    #
    # To ensure the safety of output buffers, we model wait_tensor as a
    # mutation to the output buffer. Note we also assumes the user program being
    # correct and the output buffer is not consumed by kernels other than
    # wait_tensor.
    #
    # TODO(yifu): add a pre-grad pass to validate the correctness of collective
    # usage in the user program.
    @classmethod
    def create_out_of_place(
        cls, kernel, inputs: Union[TensorBox, List[TensorBox]], *args, **kwargs
    ):
        cpp_kernel_name = kernel._name
        python_kernel_name = cpp_kernel_name.replace("::", ".")
        with V.graph.fake_mode:
            (
                example_output,
                tensor_args,
                non_tensor_args,
                unflatten_args,
            ) = cls.process_kernel(kernel, inputs, *args, **kwargs)
        for tensor_arg in tensor_args:
            tensor_arg.realize()

        if isinstance(example_output, list):
            device = cls.find_device(tensor_args, example_output)
            packed = cls(
                MultiOutputLayout(device),
                kernel,
                tensor_args,
                non_tensor_args,
                unflatten_args,
            )
            packed.cpp_kernel_name = cpp_kernel_name
            packed.python_kernel_name = python_kernel_name
            packed.outputs = [
                MultiOutput(
                    cls.tensor_to_layout(tensor),
                    packed,
                    [(list, i)],
                )
                for i, tensor in enumerate(example_output)
            ]
            return packed.outputs
        else:
            packed = cls(
                cls.tensor_to_layout(example_output),
                kernel,
                tensor_args,
                non_tensor_args,
                unflatten_args,
            )
            packed.cpp_kernel_name = cpp_kernel_name
            packed.python_kernel_name = python_kernel_name
            packed.outputs = [packed]
            return packed


class _WaitKernel(_CollectiveKernel):
    def get_volatile_reads(self):
        inp = self.inputs[0]
        if isinstance(inp, _CollectiveKernel):
            # Out-of-place single-output
            return [inp.inputs[0]]
        elif isinstance(inp, MultiOutput):
            # This can be two things:
            # 1. Out-of-place multi-output coll
            # 2. In-place coll with inputs coming from another MultiOutput
            coll = inp.inputs[0]
            # Case 1
            if isinstance(coll, _CollectiveKernel):
                _, idx = inp.indices[0]
                return [coll.inputs[idx]]
            # Case 2
            return []
        else:
            # In-place requires no additional deps handling for volatile
            # reads since the inputs are mutated.
            return []

    @classmethod
    def create_wait(cls, kernel, inp: TensorBox) -> None:
        with V.graph.fake_mode:
            (
                example_output,
                tensor_args,
                non_tensor_args,
                unflatten_args,
            ) = cls.process_kernel(kernel, inp)
        packed = cls(
            NoneLayout(inp.get_device()),
            kernel,
            tensor_args,
            non_tensor_args,
            unflatten_args,
        )
        if isinstance(inp.data, BaseView):
            inp = inp.data.unwrap_view()
        MutationOutput(inp.layout, inp, packed)

    def get_read_writes(self):
        read_writes = super().get_read_writes()
        # See [Out-of-Place Collective Safety].
        volatile_reads = self.get_volatile_reads()
        for vr in volatile_reads:
            read_writes.reads.add(dependencies.StarDep(vr.get_name()))
        return read_writes


# NB: recursive structure here reflects val_to_arg_str, avoid
# calling free_unbacked_symbols on "exotic" types that don't get pexpr
# treatment
def maybe_free_unbacked_symbols(s):
    if isinstance(s, (SymTypes, sympy.Expr)):
        # This branch should be impossible in return position
        return free_unbacked_symbols(s)
    elif isinstance(s, (tuple, list)):
        r = set()
        for t in s:
            r |= maybe_free_unbacked_symbols(t)
        return r
    elif isinstance(s, torch.Tensor):
        # This branch is impossible in constant-args position
        return free_unbacked_symbols(s)
    else:
        return set()


class AllToAllSingle(OutOfPlaceCollectiveKernel):
    def __init__(
        self,
        layout,
        inputs,
        outputs,
        constant_args,
        output_split_sizes,
        input_split_sizes,
    ):
        super().__init__(layout, inputs, outputs, constant_args)
        self.output_split_sizes = output_split_sizes
        self.input_split_sizes = input_split_sizes

    def get_unbacked_symbol_uses(self) -> Set[sympy.Symbol]:
        r = set()
        if self.output_split_sizes is not None:
            r |= free_unbacked_symbols(self.output_split_sizes)
        if self.input_split_sizes is not None:
            r |= free_unbacked_symbols(self.input_split_sizes)
        return r

    @classmethod
    def create(
        cls,
        x: "TensorBox",
        output_split_sizes: Optional[List[Expr]],
        input_split_sizes: Optional[List[Expr]],
        tag: str,
        ranks: List[int],
        group_size: int,
    ):
        inputs = [cls.realize_input(x)]

        def compute_size(new_size):
            if output_split_sizes is not None:
                new_size[0] = sum(output_split_sizes)

        outputs = cls.create_output_buffers(inputs, compute_size)

        layout = MultiOutputLayout(inputs[0].get_device())

        packed = AllToAllSingle(
            layout=layout,
            inputs=inputs,
            outputs=outputs,
            constant_args=[tag, ranks, group_size],
            output_split_sizes=output_split_sizes,
            input_split_sizes=input_split_sizes,
        )
        return cls.create_output_nodes(packed, outputs)[0]

    def codegen_collective(self, wrapper, output_name, input_names):
        tag, ranks, group_size = self.constant_args

        # TODO: might be necessary to do some pretty printing on
        # split sizes
        wrapper.writeline(
            f"{output_name}_work = dist.all_to_all_single("
            f"{output_name}[0], {output_name}_inputs[0], "
            f"output_split_sizes={self.output_split_sizes}, "
            f"input_split_sizes={self.input_split_sizes}, "
            f"group={output_name}_pg, async_op=True)"
        )<|MERGE_RESOLUTION|>--- conflicted
+++ resolved
@@ -5050,15 +5050,6 @@
         self.cpp_op_schema = get_cpp_op_schema(kernel)
         self.init_args_default_value(kernel._schema)
 
-<<<<<<< HEAD
-    def is_legacy_abi_kernel(self):
-        return (
-            config.c_shim_version == "1"
-            and "_scaled_dot_product_flash_attention" in str(self.python_kernel_name)
-        )
-
-=======
->>>>>>> 19d27a13
     def init_args_default_value(self, schema):
         self.args_default_value = [
             {
@@ -5103,20 +5094,6 @@
 
         tensor_args = [Shim(x.codegen_reference()) for x in self.inputs]
         args, kwargs = self.unflatten_args(tensor_args, self.constant_args)
-<<<<<<< HEAD
-        # Now we setup abi_compatible_kernel after self.python_kernel_name
-        # and kwargs are adjusted appropriately.
-        # For sdpa, we need the v2 version since v1 didn't consider optional arg
-        # FIXME: no need to do this after we switch to the torchgen-ed C shim
-        self.abi_compatible_kernel = (
-            f"{self.cpp_kernel_name}_v2"
-            if self.cpp_kernel_name in {"at::_scaled_dot_product_flash_attention"}
-            and config.c_shim_version == "1"
-            else self.cpp_kernel_name
-        )
-
-=======
->>>>>>> 19d27a13
         if V.graph.cpp_wrapper and isinstance(self.op_overload, torch._ops.OpOverload):
             args = [
                 V.graph.wrapper_code.val_to_cpp_arg_str(param.real_type, x)
