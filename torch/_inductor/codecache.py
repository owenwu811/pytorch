--- conflicted
+++ resolved
@@ -59,11 +59,7 @@
 from torch._dynamo.utils import counters, dynamo_timed
 from torch._inductor import config, exc, metrics
 from torch._inductor.codegen.cuda import cuda_env
-<<<<<<< HEAD
-from torch._inductor.utils import cache_dir, clear_on_fresh_inductor_cache, is_linux
-=======
-from torch._inductor.utils import cache_dir, developer_warning, is_linux
->>>>>>> 4beda690
+from torch._inductor.utils import cache_dir, is_linux
 from torch._subclasses.fake_tensor import (
     extract_tensor_metadata,
     FakeTensor,
@@ -2016,13 +2012,8 @@
 
 
 class CppCodeCache:
-<<<<<<< HEAD
     cache: Dict[str, Callable[[], Union[CDLL, ModuleType]]] = {}
-    cache_clear = staticmethod(cache.clear)
-=======
-    cache: Dict[str, Union[CDLL, ModuleType]] = {}
     clear = staticmethod(cache.clear)
->>>>>>> 4beda690
     cpp_compile_command_flags: Dict[str, Any] = {}
 
     @staticmethod
@@ -2113,13 +2104,8 @@
 
 # Customized Python binding for cpp kernels
 class CppPythonBindingsCodeCache(CppCodeCache):
-<<<<<<< HEAD
     cache: Dict[str, Callable[[], Union[CDLL, ModuleType]]] = {}
-    cache_clear = staticmethod(cache.clear)
-=======
-    cache: Dict[str, Union[CDLL, ModuleType]] = {}
     clear = staticmethod(cache.clear)
->>>>>>> 4beda690
     cpp_compile_command_flags = {
         # kernels have no dependency on libtorch
         "include_pytorch": False,
@@ -2262,13 +2248,8 @@
 
 
 class CppWrapperCodeCache(CppPythonBindingsCodeCache):
-<<<<<<< HEAD
     cache: Dict[str, Callable[[], Union[CDLL, ModuleType]]] = {}
-    cache_clear = staticmethod(cache.clear)
-=======
-    cache: Dict[str, Union[CDLL, ModuleType]] = {}
     clear = staticmethod(cache.clear)
->>>>>>> 4beda690
     cpp_compile_command_flags = {
         "include_pytorch": not config.abi_compatible,
         "shared": True,
@@ -2328,14 +2309,10 @@
     )
 
 
-<<<<<<< HEAD
 def _reload_python_module_in_subproc(key, path):
     return PyCodeCache.load_by_key_path(key, path)
 
 
-@clear_on_fresh_inductor_cache
-=======
->>>>>>> 4beda690
 class PyCodeCache:
     cache: Dict[str, ModuleType] = dict()
     linemaps: Dict[str, List[Tuple[Any, ...]]] = dict()
