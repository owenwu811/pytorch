--- conflicted
+++ resolved
@@ -2451,24 +2451,9 @@
 
         self.flush()
 
-<<<<<<< HEAD
     def get_buffer_layout(self, buf_name: str) -> ir.Layout:
         node = self.name_to_node[buf_name]
         return node.node.get_layout()
-=======
-    def is_unaligned_buffer(self, buf_name):
-        if buf_name in V.graph.graph_inputs:
-            return not config.assume_aligned_inputs
-        if buf_name in V.graph.constants:
-            # all constants are assumed to be aligned
-            return False
-        node = self.name_to_node[buf_name]
-        layout = node.node.get_layout()
-        if isinstance(layout, ir.NonOwningLayout):
-            return not layout.maybe_guard_aligned()
-        else:
-            return False
->>>>>>> 5891c5b3
 
 
 class BaseScheduling:
