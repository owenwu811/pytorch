--- conflicted
+++ resolved
@@ -6,11 +6,7 @@
 import os
 import pprint
 import textwrap
-<<<<<<< HEAD
-from typing import Dict, List, Optional, Set, Union
-=======
 from typing import Counter, DefaultDict, Dict, List, Optional, Sequence, Set, Union
->>>>>>> dadc017c
 
 import sympy
 
@@ -924,6 +920,7 @@
         for rd in consumer.read_writes.reads:
             if rd.name in self.name_to_node:
                 return self.name_to_node[rd.name]
+
         return None
 
     @classmethod
@@ -1229,7 +1226,6 @@
         assert (
             node.origins is not None
         ), "All nodes passed to scheduling must have an origin"
-
         if node.is_no_op():
             return NopKernelSchedulerNode(self, node)
         elif isinstance(node, (ir.ComputedBuffer, ir.TemplateBuffer)):
@@ -1752,11 +1748,7 @@
         ):
             fusion_log.debug("cannot fuse (7): no shared data")
             return False  # heuristic not needed for correctness
-        # Check for node specific epilogue fusion rules
-        if hasattr(node1, "can_fuse_epilogue") and node1.can_fuse_epilogue(node2):
-            # we don't test it the other way around, since node1<=node2 in topological order
-            # and epilogue fusion is only possible if node1<node2
-            return True
+
         if (
             not node1.is_foreach()
             and not node2.is_foreach()
@@ -2053,6 +2045,7 @@
             elif isinstance(node, (FusedSchedulerNode, SchedulerNode)):
                 self.get_backend(device).codegen_nodes(node.get_nodes())
             else:
+                assert isinstance(node, NopKernelSchedulerNode)
                 node.allocate()
 
             if config.debug_check_inf_and_nan:
