--- conflicted
+++ resolved
@@ -28,9 +28,6 @@
     KernelTemplate,
     PrimitiveInfoType,
 )
-<<<<<<< HEAD
-from .codegen.triton import texpr, TritonKernel, TritonPrinter, TritonScheduling
-=======
 from .codegen.triton import (
     gen_common_triton_imports,
     texpr,
@@ -38,7 +35,6 @@
     TritonPrinter,
     TritonScheduling,
 )
->>>>>>> 5b900745
 from .codegen.triton_utils import config_of, signature_to_meta
 from .exc import CUDACompileError
 from .utils import (
@@ -611,10 +607,7 @@
         name=None,
         has_out_variant=True,
         op_overload=None,
-<<<<<<< HEAD
-=======
         use_fallback_kernel=False,
->>>>>>> 5b900745
     ):
         super().__init__()
         name = name or kernel.__name__
@@ -625,10 +618,7 @@
         self.has_out_variant = has_out_variant
         setattr(extern_kernels, name, kernel)
         self.op_overload = op_overload
-<<<<<<< HEAD
-=======
         self.use_fallback_kernel = use_fallback_kernel
->>>>>>> 5b900745
 
     def to_callable(self):
         return getattr(extern_kernels, self.name)
@@ -802,13 +792,6 @@
             "kernel_call_name": self.choice.call_name(),
         }
 
-    def info_dict(self) -> Dict[str, Union[PrimitiveInfoType, List[PrimitiveInfoType]]]:
-        """Information returned here is logged to the autotune log file when that is enabled."""
-        return {
-            "backend": "extern",
-            "kernel_call_name": self.choice.call_name(),
-        }
-
 
 class ErrorFromChoice(RuntimeError):
     def __init__(self, msg, choice: ChoiceCaller, inputs_str):
