--- conflicted
+++ resolved
@@ -21,12 +21,7 @@
 from torch._dynamo.utils import dynamo_timed, get_first_attr
 
 from torch._inductor import config
-<<<<<<< HEAD
-
 from .coordinate_descent_tuner import CoordescTuner
-from .hints import ReductionHint, TileHint
-=======
-from torch._inductor.coordinate_descent_tuner import CoordescTuner
 from .hints import (
     _NUM_THREADS_PER_WARP,
     AutotuneHint,
@@ -34,8 +29,6 @@
     ReductionHint,
     TileHint,
 )
-
->>>>>>> 794babda
 from .runtime_utils import (
     cache_dir,
     ceildiv,
