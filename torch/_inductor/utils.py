--- conflicted
+++ resolved
@@ -1532,15 +1532,6 @@
     return is_gpu(device)
 
 
-<<<<<<< HEAD
-def tensor_is_aligned(tensor: torch.Tensor):
-    return (tensor.storage_offset() * get_dtype_size(tensor.dtype)) % ALIGNMENT == 0
-
-
-def should_assume_input_aligned(example_input: torch.Tensor):
-    # See Note: [Input Alignment handling in Inductor]
-    return config.assume_aligned_inputs or tensor_is_aligned(example_input)
-=======
 def needs_fallback_due_to_atomic_add_limitations(dtype):
     # tl.atomic_add does NOT support the following types
     return dtype in {torch.int64, torch.bool, torch.bfloat16}
@@ -1569,4 +1560,12 @@
         or (reduction_type == reduce_ty and self_dtype in {torch.bool, torch.int64})
         or torch.are_deterministic_algorithms_enabled()
     )
->>>>>>> a0466061
+
+
+def tensor_is_aligned(tensor: torch.Tensor):
+    return (tensor.storage_offset() * get_dtype_size(tensor.dtype)) % ALIGNMENT == 0
+
+
+def should_assume_input_aligned(example_input: torch.Tensor):
+    # See Note: [Input Alignment handling in Inductor]
+    return config.assume_aligned_inputs or tensor_is_aligned(example_input)