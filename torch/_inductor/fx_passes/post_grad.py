--- conflicted
+++ resolved
@@ -61,12 +61,6 @@
     PatternMatcherPass(),
     PatternMatcherPass(),
 ]
-<<<<<<< HEAD
-# patterns applied only in inference
-inference_patterns = PatternMatcherPass()
-decompose_mm_pass = PatternMatcherPass()
-=======
->>>>>>> 72271fb0
 
 
 def post_grad_passes(gm: torch.fx.GraphModule, is_inference: bool):
@@ -104,12 +98,6 @@
                 optimus_scuba_log[
                     f"{pattern_matcher_pass.pass_name}_post_grad"
                 ] = upload_graph(gm.graph)
-<<<<<<< HEAD
-        if is_inference:
-            inference_patterns.apply(gm.graph)  # type: ignore[arg-type]
-        decompose_mm_pass.apply(gm.graph)  # type: ignore[arg-type]
-=======
->>>>>>> 72271fb0
 
     if config._fuse_ddp_communication:
         fuse_ddp_communication(
