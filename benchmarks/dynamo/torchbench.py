--- conflicted
+++ resolved
@@ -55,6 +55,7 @@
     "hf_Reformer": 4,
     "hf_T5_base": 4,
     "timm_efficientdet": 1,
+    "llama_v2_7b_16h": 1,
 }
 
 DETECTRON2_MODELS = {
@@ -76,13 +77,10 @@
     "fambench_xlmr",
     # TIMEOUT, https://github.com/pytorch/pytorch/issues/98467
     "tacotron2",
-<<<<<<< HEAD
-=======
     "hf_Bert",  # Error: RelaxedUnspecConstraint(L['input_ids'].size()[0]) - inferred constant (4)
     "hf_Bert_large",  # Error: RelaxedUnspecConstraint(L['input_ids'].size()[0]) - inferred constant (4)
     # takes too long, extreme slowdown (< .001)
     "maml",
->>>>>>> c379d628
 }
 
 SKIP_FOR_CPU = {
@@ -90,11 +88,8 @@
     "cm3leon_generate",  # model is CUDA only
     "nanogpt_generate",  # timeout
     "sam",  # timeout
-<<<<<<< HEAD
-=======
     "llama_v2_7b_16h",  # model is CUDA only
     "stable_diffusion",  # flaky
->>>>>>> c379d628
 }
 
 SKIP_FOR_CUDA = {
@@ -111,6 +106,7 @@
     "pyhpc_turbulent_kinetic_energy",
     "maml",
     "llama",
+    "llama_v2_7b_16h",
 }
 SKIP_TRAIN.update(DETECTRON2_MODELS)
 
@@ -209,6 +205,7 @@
     "hf_T5_large",
     "timm_vision_transformer_large",
     "maml",  # accuracy https://github.com/pytorch/pytorch/issues/93847
+    "llama_v2_7b_16h",
 }
 
 SKIP_ACCURACY_CHECK_AS_EAGER_NON_DETERMINISTIC_MODELS = {
@@ -347,7 +344,6 @@
             benchmark = benchmark_cls(
                 test="train",
                 device=device,
-                jit=False,
                 batch_size=batch_size,
                 extra_args=extra_args,
                 model_kwargs=model_kwargs,
@@ -356,7 +352,6 @@
             benchmark = benchmark_cls(
                 test="train",
                 device=device,
-                jit=False,
                 batch_size=batch_size,
                 extra_args=extra_args,
             )
@@ -364,7 +359,6 @@
             benchmark = benchmark_cls(
                 test="eval",
                 device=device,
-                jit=False,
                 batch_size=batch_size,
                 extra_args=extra_args,
             )
