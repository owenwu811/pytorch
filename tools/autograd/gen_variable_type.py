--- conflicted
+++ resolved
@@ -329,13 +329,10 @@
     "im2col",
     "im2col_backward",
     "cholesky_inverse",
-<<<<<<< HEAD
+    "to_sparse",
+    "sparse_sampled_addmm",
     "linalg_lu",
     "linalg_lu_solve",
-=======
-    "to_sparse",
-    "sparse_sampled_addmm",
->>>>>>> 6779366f
 }
 
 GRADIENT_IMPLEMENTED_FOR_SPARSE_COMPLEX = {
