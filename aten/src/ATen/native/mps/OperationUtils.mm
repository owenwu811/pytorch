--- conflicted
+++ resolved
@@ -1,5 +1,6 @@
 //  Copyright © 2022 Apple Inc.
 #define TORCH_ASSERT_ONLY_METHOD_OPERATORS
+#include <ATen/TensorIterator.h>
 #include <ATen/mps/MPSAllocatorInterface.h>
 #include <ATen/mps/MPSProfiler.h>
 #include <ATen/native/mps/MPSGraphSonomaOps.h>
@@ -570,8 +571,6 @@
 
 REGISTER_MPS_ALLOCATOR_CALLBACK("mps_graph_cache_callback", MPSGraphCacheCallback);
 
-<<<<<<< HEAD
-=======
 id<MTLBuffer> generateKernelDataOffsets(id<MTLComputeCommandEncoder> commandEncoder,
                                         const TensorIteratorBase& iter,
                                         bool use_64bit_index) {
@@ -610,5 +609,4 @@
   return kernelDataOffsets;
 }
 
->>>>>>> e29eb39e
 } // namespace at::native::mps