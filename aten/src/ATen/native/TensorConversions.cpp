--- conflicted
+++ resolved
@@ -1510,14 +1510,14 @@
     const Tensor& crow_indices,
     const Tensor& col_indices,
     const bool transpose = false) {
-  int64_t nrows = crow_indices.numel() - 1;
-  if (nrows == 0) {
-    indices.zero_();
+  int64_t nrows = crow_indices.size(-1) - 1;
+  int64_t nnz = col_indices.size(-1);
+  if (nrows == 0 || nnz == 0) {
+    indices.zero_();  // is this needed as indices has a zero-valued
+                      // dimension when nrows or nnz is 0?
     return;
   }
   auto crow_indices_ = crow_indices.expect_contiguous();
-<<<<<<< HEAD
-=======
   int64_t total_nnz = col_indices.numel();
   int64_t batch_ndim = crow_indices.dim() - 1;
   if (batch_ndim > 0) {
@@ -1525,19 +1525,21 @@
     batch_indices.copy_(at::sparse::full_coo_indices(crow_indices.sizes().slice(0, batch_ndim), crow_indices.options())
                         .repeat_interleave(nnz, 1));
   }
->>>>>>> e29eb39e
   const input_t* crow_indices_data_in = crow_indices_->data_ptr<input_t>();
   TORCH_INTERNAL_ASSERT(indices.is_contiguous());
-  auto row0 = indices.select(0, transpose ? 1 : 0);
-  auto row1 = indices.select(0, transpose ? 0 : 1);
+  auto row0 = indices.select(0, transpose ? batch_ndim + 1 : batch_ndim + 0);
+  auto row1 = indices.select(0, transpose ? batch_ndim + 0 : batch_ndim + 1);
   output_t* data_out = row0.data_ptr<output_t>();
-  row1.copy_(*col_indices.expect_contiguous());
+  auto col_indices_ = col_indices.expect_contiguous();
+  row1.copy_(col_indices_->view({-1}));
   at::parallel_for(
-      0, nrows, at::internal::GRAIN_SIZE, [&](int64_t start, int64_t end) {
-        for (const auto i : c10::irange(start, end)) {
+                   0, nrows * total_nnz / nnz, at::internal::GRAIN_SIZE, [&](int64_t start, int64_t end) {
+        for (const auto i_  : c10::irange(start, end)) {
+          auto b = i_ / nrows;
+          auto i = i_ % nrows;
           std::fill(
-              &data_out[crow_indices_data_in[i]],
-              &data_out[crow_indices_data_in[i + 1]],
+              &data_out[b * nnz + crow_indices_data_in[b * (nrows + 1) + i]],
+              &data_out[b * nnz + crow_indices_data_in[b * (nrows + 1) + i + 1]],
               static_cast<output_t>(i));
         }
       });
@@ -1835,36 +1837,22 @@
   Tensor values;
   Tensor indices = at::_convert_indices_from_csr_to_coo(compressed_indices, plain_indices,
                                                         false, (layout == kSparseCsc || layout == kSparseBsc));
+  const auto batch_ndim = compressed_indices.dim() - 1;
   // Only CSR is trivially coalesced
   bool coalesced = layout == kSparseCsr || self.numel() == 0 || self._nnz() == 1;
   AT_DISPATCH_PLAIN_SPARSE_COMPRESSED_LAYOUTS(layout, "sparse_compressed_to_sparse",
-    [&] { values = self.values(); },
+    [&] { values = self.values().flatten(0, batch_ndim); },
     [&] {
-<<<<<<< HEAD
-      auto size = DimVector(self.sizes().slice(0, 2));
-      auto blocksize = DimVector(self.values().sizes().slice(1, 2));
-
-      const auto max_blocksize = std::max(blocksize[0], blocksize[1]);
-      const auto max_blocksize_arange = at::arange(max_blocksize, indices.options());
-      const auto blocksize_arange_0 = max_blocksize_arange.narrow(-1, 0, blocksize[0]);
-      const auto blocksize_arange_1 = max_blocksize_arange.narrow(-1, 0, blocksize[1]);
-      const auto block_coo_indices = at::stack({
-          blocksize_arange_0.unsqueeze(-1).expand({-1, blocksize[1]}),
-          blocksize_arange_1.unsqueeze(0).expand({blocksize[0], -1})
-      }).flatten(-2, -1);
-
-=======
       auto blocksize = DimVector(self.values().sizes().slice(batch_ndim + 1, 2));
       DimVector batch_blocksize;
       batch_blocksize.append(batch_ndim, 1);
       batch_blocksize.append(blocksize);
       const auto block_coo_indices = at::zeros({batch_ndim + 2, blocksize[0] * blocksize[1]}, indices.options());
       block_coo_indices.narrow(0, batch_ndim, 2).copy_(at::sparse::full_coo_indices(blocksize, indices.options()));
->>>>>>> e29eb39e
       indices = indices
         // Scale indices that identify blocks to element-wise coordinates that correspond
         // to the top-left corner of each block.
-        .mul(at::tensor(blocksize, indices.options()).unsqueeze_(-1))
+        .mul(at::tensor(batch_blocksize, indices.options()).unsqueeze_(1))
         // Now that we know top-left block coordinates, we offset them with element-wise
         // coordinates in the block to get the result.
         // NOTE: indices is mapped from (dim, nnz) to (dim, nnz, 1),
@@ -1876,10 +1864,10 @@
         // to produce valid nnz dimension of a COO tensor.
         .flatten(-2, -1);
 
-      values = self.values().flatten(0, 2);
+      values = self.values().flatten(0, batch_ndim + 2);
 
       // BSRs not spanning across several rows produces coalesced results.
-      coalesced |= (layout == kSparseBsr && blocksize[0] == 1);
+      coalesced |= (layout == kSparseBsr && blocksize[0] == 1 && batch_ndim == 0);
     });
   return at::native::_sparse_coo_tensor_unsafe(indices, values, self.sizes())._coalesced_(coalesced);
 }
