#include <ATen/native/cuda/Activation.h>

#include <ATen/ATen.h>
#include <ATen/native/Resize.h>
#include <c10/util/irange.h>

namespace at { namespace native {

// -----------------------------------
// glu backward
// -----------------------------------

Tensor& glu_backward_cuda_out(const Tensor& grad_output, const Tensor& input,
                              int64_t dim, Tensor& grad_input) {
  TORCH_CHECK(input.dim() > 0, "glu does not support 0-dimensional tensors");
  auto wrap_dim = maybe_wrap_dim(dim, input.dim());
  auto input_sizes = input.sizes();
  const int64_t nIn = input_sizes[wrap_dim];
  TORCH_CHECK(nIn % 2 == 0, "Halving dimension must be even, but dimension ",
              wrap_dim, " is size ", nIn);

  resize_output(grad_input, input_sizes);

  DimVector iter_shape(input_sizes);
  const auto dim_size = nIn / 2;
  iter_shape[wrap_dim] = dim_size;
  TORCH_CHECK(grad_output.sizes() == IntArrayRef{iter_shape});

  const auto iter = at::TensorIteratorConfig()
    .add_output(grad_input)
    .add_input(input)
    .add_input(grad_output)
    .resize_outputs(false)
    .declare_static_shape(iter_shape)
    .build();

  if (iter.numel() == 0) {
    return grad_input;
  }

  const auto I_stride = input.strides()[wrap_dim] * dim_size;
  const auto gI_stride = grad_input.strides()[wrap_dim] * dim_size;

  if (iter.can_use_32bit_indexing()) {
    launch_glu_backward_kernel(iter, gI_stride, I_stride);
  } else {
    for (const auto& sub_iter: iter.with_32bit_indexing()) {
      launch_glu_backward_kernel(sub_iter, gI_stride, I_stride);
    }
  }
  return grad_input;
}

Tensor glu_backward_cuda(const Tensor& grad_output, const Tensor& input, int64_t dim) {
  auto grad_input = at::empty({0}, input.options());
  return glu_backward_cuda_out(grad_output, input, dim, grad_input);
}

// -----------------------------------
// log_sigmoid forward
// -----------------------------------

std::tuple<Tensor&, Tensor&> log_sigmoid_forward_out_cuda(const Tensor& input, Tensor& result, Tensor& buffer) {
  // NOTE: buffer is only used by CPU dispatch, we just ignore it here
  auto iter = TensorIteratorConfig()
    .add_output(result)
    .add_input(input)
    .build();
  launch_log_sigmoid_forward_kernel(iter);
  return std::forward_as_tuple(result, buffer);
}

std::tuple<Tensor, Tensor> log_sigmoid_forward_cuda(const Tensor& input) {
  auto result = at::empty_like(input);
  auto buffer = at::empty({0}, input.options());
  log_sigmoid_forward_out_cuda(input, result, buffer);
  return std::forward_as_tuple(result, buffer);
}

// -----------------------------------
// prelu forward
// -----------------------------------

Tensor prelu_cuda(const Tensor& self, const Tensor& weight_) {
  TORCH_CHECK(self.is_cuda());
  TORCH_CHECK(weight_.is_cuda());

  auto input = self.contiguous();
  auto weight = weight_.contiguous();

  TORCH_CHECK(input.is_contiguous());
  TORCH_CHECK(weight.is_contiguous());

  int64_t weight_num = weight.numel();
  Tensor result = at::empty_like(input, LEGACY_CONTIGUOUS_MEMORY_FORMAT);

  // case1: shared weight for all channels
  if (weight_num == 1) {
    auto iter = TensorIterator::unary_op(result, input);
    launch_prelu_cuda_kernel_share_weights(iter, weight);
  }
  else { // case2: multiple weights, one for each channel
    launch_prelu_cuda_kernel_multi_weights(result, input, weight);
  }
  return result;
}

// -----------------------------------
// prelu backward
// -----------------------------------

std::tuple<Tensor, Tensor> prelu_backward_cuda(const Tensor& grad_out_, const Tensor& self, const Tensor& weight_) {
  TORCH_CHECK(grad_out_.is_cuda());
  TORCH_CHECK(self.is_cuda());
  TORCH_CHECK(weight_.is_cuda());

  auto input = self.contiguous();
  auto grad_out = grad_out_.contiguous();
  auto weight = weight_.contiguous();

  TORCH_CHECK(input.is_contiguous());
  TORCH_CHECK(weight.is_contiguous());
  TORCH_CHECK(grad_out.is_contiguous());

  int64_t weight_num = weight.numel();
  auto dims = input.dim();
  Tensor input_grad = at::empty_like(input, LEGACY_CONTIGUOUS_MEMORY_FORMAT);
  Tensor weight_grad = at::empty_like(weight, LEGACY_CONTIGUOUS_MEMORY_FORMAT);
  Tensor weight_grad_collector = at::empty_like(input, LEGACY_CONTIGUOUS_MEMORY_FORMAT);
  // case1: shared parameter for all channels
  if (weight_num == 1) {
    at::TensorIterator iter = TensorIteratorConfig()
        .add_output(input_grad)
        .add_output(weight_grad_collector)
        .add_input(input)
        .add_input(grad_out)
        .build();

    launch_prelu_cuda_backward_kernel_share_weights(iter, weight);
    weight_grad.fill_(weight_grad_collector.sum());
  }
  else { // case2: multiple parameters, one for each channel
    launch_prelu_cuda_backward_kernel_multi_weights(
        input, weight, grad_out, input_grad, weight_grad_collector);
    // update weight_grad
    std::vector<int64_t> reduce_dims;
    reduce_dims.push_back(0);
    if (dims > 2) {
      for (const auto i : c10::irange(2, dims)) {
        reduce_dims.push_back(i);
      }
    }
    weight_grad = weight_grad_collector.sum(reduce_dims);
  }
  return std::tuple<Tensor, Tensor>{input_grad, weight_grad};
}

TORCH_IMPL_FUNC(gelu_out_cuda) (
<<<<<<< HEAD
    const Tensor& /*self*/, bool approximate, const Tensor& /*result*/
  ) {
  GeluCUDAKernelImpl(*this, approximate);
}

TORCH_IMPL_FUNC(gelu_backward_out_cuda) (
    const Tensor& /*grad*/, const Tensor& /*self*/, bool approximate, const Tensor& /*grad_input*/
  ) {
  GeluBackwardCUDAKernelImpl(*this, approximate);
=======
  const Tensor& /*self*/, c10::string_view approximate, const Tensor& /*result*/
) {
  GeluCUDAKernelImpl(*this, get_gelutype_enum(approximate));
}

TORCH_IMPL_FUNC(gelu_backward_out_cuda) (
  const Tensor& /*grad*/, const Tensor& /*self*/, c10::string_view approximate, const Tensor& /*grad_input*/
) {
  GeluBackwardCUDAKernelImpl(*this, get_gelutype_enum(approximate));
>>>>>>> ad38b92f
}

}}  // namespace at::native<|MERGE_RESOLUTION|>--- conflicted
+++ resolved
@@ -156,17 +156,6 @@
 }
 
 TORCH_IMPL_FUNC(gelu_out_cuda) (
-<<<<<<< HEAD
-    const Tensor& /*self*/, bool approximate, const Tensor& /*result*/
-  ) {
-  GeluCUDAKernelImpl(*this, approximate);
-}
-
-TORCH_IMPL_FUNC(gelu_backward_out_cuda) (
-    const Tensor& /*grad*/, const Tensor& /*self*/, bool approximate, const Tensor& /*grad_input*/
-  ) {
-  GeluBackwardCUDAKernelImpl(*this, approximate);
-=======
   const Tensor& /*self*/, c10::string_view approximate, const Tensor& /*result*/
 ) {
   GeluCUDAKernelImpl(*this, get_gelutype_enum(approximate));
@@ -176,7 +165,6 @@
   const Tensor& /*grad*/, const Tensor& /*self*/, c10::string_view approximate, const Tensor& /*grad_input*/
 ) {
   GeluBackwardCUDAKernelImpl(*this, get_gelutype_enum(approximate));
->>>>>>> ad38b92f
 }
 
 }}  // namespace at::native